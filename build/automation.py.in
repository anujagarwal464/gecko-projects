--- conflicted
+++ resolved
@@ -521,21 +521,10 @@
       try:
         totalMemory = int(os.popen("free").readlines()[1].split()[1])
 
-<<<<<<< HEAD
-        # Only 2 GB RAM or less available? Use custom ASan options to reduce
+        # Only 4 GB RAM or less available? Use custom ASan options to reduce
         # the amount of resources required to do the tests. Standard options
         # will otherwise lead to OOM conditions on the current test slaves.
-        #
-        # If we have more than 2 GB or RAM but still less than 4 GB, we need
-        # another set of options to prevent OOM in some memory-intensive
-        # tests.
-        if totalMemory <= 1024 * 1024 * 2:
-=======
-        # Only 4 GB RAM or less available? Use custom ASan options to reduce
-        # the amount of resources required to do the tests. Standard options 
-        # will otherwise lead to OOM conditions on the current test slaves.
         if totalMemory <= 1024 * 1024 * 4:
->>>>>>> 5ebd9a91
           self.log.info("INFO | automation.py | ASan running in low-memory configuration")
           env["ASAN_OPTIONS"] = "quarantine_size=50331648"
         else:
