#
# This Source Code Form is subject to the terms of the Mozilla Public
# License, v. 2.0. If a copy of the MPL was not distributed with this
# file, You can obtain one at http://mozilla.org/MPL/2.0/.

from __future__ import with_statement
import codecs
import itertools
import json
import logging
import os
import re
import select
import shutil
import signal
import subprocess
import sys
import threading
import tempfile
import sqlite3
from datetime import datetime, timedelta
from string import Template

SCRIPT_DIR = os.path.abspath(os.path.realpath(os.path.dirname(sys.argv[0])))
sys.path.insert(0, SCRIPT_DIR)
import automationutils

# --------------------------------------------------------------
# TODO: this is a hack for mozbase without virtualenv, remove with bug 849900
# These paths refer to relative locations to test.zip, not the OBJDIR or SRCDIR
here = os.path.dirname(os.path.realpath(__file__))
mozbase = os.path.realpath(os.path.join(os.path.dirname(here), 'mozbase'))

if os.path.isdir(mozbase):
    for package in os.listdir(mozbase):
        package_path = os.path.join(mozbase, package)
        if package_path not in sys.path:
            sys.path.append(package_path)

import mozcrash
from mozprofile import Profile, Preferences
from mozprofile.permissions import ServerLocations

# ---------------------------------------------------------------

_DEFAULT_PREFERENCE_FILE = os.path.join(SCRIPT_DIR, 'prefs_general.js')
_DEFAULT_APPS_FILE = os.path.join(SCRIPT_DIR, 'webapps_mochitest.json')

_DEFAULT_WEB_SERVER = "127.0.0.1"
_DEFAULT_HTTP_PORT = 8888
_DEFAULT_SSL_PORT = 4443
_DEFAULT_WEBSOCKET_PORT = 9988

# from nsIPrincipal.idl
_APP_STATUS_NOT_INSTALLED = 0
_APP_STATUS_INSTALLED     = 1
_APP_STATUS_PRIVILEGED    = 2
_APP_STATUS_CERTIFIED     = 3

#expand _DIST_BIN = __XPC_BIN_PATH__
#expand _IS_WIN32 = len("__WIN32__") != 0
#expand _IS_MAC = __IS_MAC__ != 0
#expand _IS_LINUX = __IS_LINUX__ != 0
#ifdef IS_CYGWIN
#expand _IS_CYGWIN = __IS_CYGWIN__ == 1
#else
_IS_CYGWIN = False
#endif
#expand _IS_CAMINO = __IS_CAMINO__ != 0
#expand _BIN_SUFFIX = __BIN_SUFFIX__
#expand _PERL = __PERL__

#expand _DEFAULT_APP = "./" + __BROWSER_PATH__
#expand _CERTS_SRC_DIR = __CERTS_SRC_DIR__
#expand _IS_TEST_BUILD = __IS_TEST_BUILD__
#expand _IS_DEBUG_BUILD = __IS_DEBUG_BUILD__
#expand _CRASHREPORTER = __CRASHREPORTER__ == 1
#expand _IS_ASAN = __IS_ASAN__ == 1


if _IS_WIN32:
  import ctypes, ctypes.wintypes, time, msvcrt
else:
  import errno


def getGlobalLog():
  return _log

def resetGlobalLog(log):
  while _log.handlers:
    _log.removeHandler(_log.handlers[0])
  handler = logging.StreamHandler(log)
  _log.setLevel(logging.INFO)
  _log.addHandler(handler)

# We use the logging system here primarily because it'll handle multiple
# threads, which is needed to process the output of the server and application
# processes simultaneously.
_log = logging.getLogger()
resetGlobalLog(sys.stdout)


#################
# PROFILE SETUP #
#################

class SyntaxError(Exception):
  "Signifies a syntax error on a particular line in server-locations.txt."

  def __init__(self, lineno, msg = None):
    self.lineno = lineno
    self.msg = msg

  def __str__(self):
    s = "Syntax error on line " + str(self.lineno)
    if self.msg:
      s += ": %s." % self.msg
    else:
      s += "."
    return s


class Location:
  "Represents a location line in server-locations.txt."

  def __init__(self, scheme, host, port, options):
    self.scheme = scheme
    self.host = host
    self.port = port
    self.options = options

class Automation(object):
  """
  Runs the browser from a script, and provides useful utilities
  for setting up the browser environment.
  """

  DIST_BIN = _DIST_BIN
  IS_WIN32 = _IS_WIN32
  IS_MAC = _IS_MAC
  IS_LINUX = _IS_LINUX
  IS_CYGWIN = _IS_CYGWIN
  IS_CAMINO = _IS_CAMINO
  BIN_SUFFIX = _BIN_SUFFIX
  PERL = _PERL

  UNIXISH = not IS_WIN32 and not IS_MAC

  DEFAULT_APP = _DEFAULT_APP
  CERTS_SRC_DIR = _CERTS_SRC_DIR
  IS_TEST_BUILD = _IS_TEST_BUILD
  IS_DEBUG_BUILD = _IS_DEBUG_BUILD
  CRASHREPORTER = _CRASHREPORTER
  IS_ASAN = _IS_ASAN

  # timeout, in seconds
  DEFAULT_TIMEOUT = 60.0
  DEFAULT_WEB_SERVER = _DEFAULT_WEB_SERVER
  DEFAULT_HTTP_PORT = _DEFAULT_HTTP_PORT
  DEFAULT_SSL_PORT = _DEFAULT_SSL_PORT
  DEFAULT_WEBSOCKET_PORT = _DEFAULT_WEBSOCKET_PORT

  def __init__(self):
    self.log = _log
    self.lastTestSeen = "automation.py"
    self.haveDumpedScreen = False

  def setServerInfo(self,
                    webServer = _DEFAULT_WEB_SERVER,
                    httpPort = _DEFAULT_HTTP_PORT,
                    sslPort = _DEFAULT_SSL_PORT,
                    webSocketPort = _DEFAULT_WEBSOCKET_PORT):
    self.webServer = webServer
    self.httpPort = httpPort
    self.sslPort = sslPort
    self.webSocketPort = webSocketPort

  @property
  def __all__(self):
    return [
           "UNIXISH",
           "IS_WIN32",
           "IS_MAC",
           "log",
           "runApp",
           "Process",
           "addCommonOptions",
           "initializeProfile",
           "DIST_BIN",
           "DEFAULT_APP",
           "CERTS_SRC_DIR",
           "environment",
           "IS_TEST_BUILD",
           "IS_DEBUG_BUILD",
           "DEFAULT_TIMEOUT",
          ]

  class Process(subprocess.Popen):
    """
    Represents our view of a subprocess.
    It adds a kill() method which allows it to be stopped explicitly.
    """

    def __init__(self,
                 args,
                 bufsize=0,
                 executable=None,
                 stdin=None,
                 stdout=None,
                 stderr=None,
                 preexec_fn=None,
                 close_fds=False,
                 shell=False,
                 cwd=None,
                 env=None,
                 universal_newlines=False,
                 startupinfo=None,
                 creationflags=0):
      args = automationutils.wrapCommand(args)
      _log.info("INFO | automation.py | Launching: %s", subprocess.list2cmdline(args))
      subprocess.Popen.__init__(self, args, bufsize, executable,
                                stdin, stdout, stderr,
                                preexec_fn, close_fds,
                                shell, cwd, env,
                                universal_newlines, startupinfo, creationflags)
      self.log = _log

    def kill(self):
      if Automation().IS_WIN32:
        import platform
        pid = "%i" % self.pid
        if platform.release() == "2000":
          # Windows 2000 needs 'kill.exe' from the
          #'Windows 2000 Resource Kit tools'. (See bug 475455.)
          try:
            subprocess.Popen(["kill", "-f", pid]).wait()
          except:
            self.log.info("TEST-UNEXPECTED-FAIL | automation.py | Missing 'kill' utility to kill process with pid=%s. Kill it manually!", pid)
        else:
          # Windows XP and later.
          subprocess.Popen(["taskkill", "/F", "/PID", pid]).wait()
      else:
        os.kill(self.pid, signal.SIGKILL)

  def readLocations(self, locationsPath = "server-locations.txt"):
    """
    Reads the locations at which the Mochitest HTTP server is available from
    server-locations.txt.
    """

    locationFile = codecs.open(locationsPath, "r", "UTF-8")

    # Perhaps more detail than necessary, but it's the easiest way to make sure
    # we get exactly the format we want.  See server-locations.txt for the exact
    # format guaranteed here.
    lineRe = re.compile(r"^(?P<scheme>[a-z][-a-z0-9+.]*)"
                      r"://"
                      r"(?P<host>"
                        r"\d+\.\d+\.\d+\.\d+"
                        r"|"
                        r"(?:[a-z0-9](?:[-a-z0-9]*[a-z0-9])?\.)*"
                        r"[a-z](?:[-a-z0-9]*[a-z0-9])?"
                      r")"
                      r":"
                      r"(?P<port>\d+)"
                      r"(?:"
                      r"\s+"
                      r"(?P<options>\S+(?:,\S+)*)"
                      r")?$")
    locations = []
    lineno = 0
    seenPrimary = False
    for line in locationFile:
      lineno += 1
      if line.startswith("#") or line == "\n":
        continue

      match = lineRe.match(line)
      if not match:
        raise SyntaxError(lineno)

      options = match.group("options")
      if options:
        options = options.split(",")
        if "primary" in options:
          if seenPrimary:
            raise SyntaxError(lineno, "multiple primary locations")
          seenPrimary = True
      else:
        options = []

      locations.append(Location(match.group("scheme"), match.group("host"),
                                match.group("port"), options))

    if not seenPrimary:
      raise SyntaxError(lineno + 1, "missing primary location")

    return locations

  def setupPermissionsDatabase(self, profileDir, permissions):
    # Included for reftest compatibility;
    # see https://bugzilla.mozilla.org/show_bug.cgi?id=688667

    # Open database and create table
    permDB = sqlite3.connect(os.path.join(profileDir, "permissions.sqlite"))
    cursor = permDB.cursor();

    cursor.execute("PRAGMA user_version=3");

    # SQL copied from nsPermissionManager.cpp
    cursor.execute("""CREATE TABLE IF NOT EXISTS moz_hosts (
      id INTEGER PRIMARY KEY,
      host TEXT,
      type TEXT,
      permission INTEGER,
      expireType INTEGER,
      expireTime INTEGER,
      appId INTEGER,
      isInBrowserElement INTEGER)""")

    # Insert desired permissions
    for perm in permissions.keys():
      for host,allow in permissions[perm]:
        cursor.execute("INSERT INTO moz_hosts values(NULL, ?, ?, ?, 0, 0, 0, 0)",
                       (host, perm, 1 if allow else 2))

    # Commit and close
    permDB.commit()
    cursor.close()

  def initializeProfile(self, profileDir,
                              extraPrefs=None,
                              useServerLocations=False,
                              prefsPath=_DEFAULT_PREFERENCE_FILE,
                              appsPath=_DEFAULT_APPS_FILE,
                              addons=None):
    " Sets up the standard testing profile."

    extraPrefs = extraPrefs or []

    # create the profile
    prefs = {}
    locations = None
    if useServerLocations:
        locations = ServerLocations()
        locations.read(os.path.abspath('server-locations.txt'), True)
    else:
      prefs['network.proxy.type'] = 0

    prefs.update(Preferences.read_prefs(prefsPath))

    for v in extraPrefs:
      thispref = v.split("=", 1)
      if len(thispref) < 2:
        print "Error: syntax error in --setpref=" + v
        sys.exit(1)
      prefs[thispref[0]] = thispref[1]


    interpolation = {"server": "%s:%s" % (self.webServer, self.httpPort)}
    prefs = json.loads(json.dumps(prefs) % interpolation)
    for pref in prefs:
        prefs[pref] = Preferences.cast(prefs[pref])

    # load apps
    apps = None
    if appsPath and os.path.exists(appsPath):
        with open(appsPath, 'r') as apps_file:
            apps = json.load(apps_file)

    proxy = {'remote': str(self.webServer),
             'http': str(self.httpPort),
             'https': str(self.sslPort),
    # use SSL port for legacy compatibility; see
    # - https://bugzilla.mozilla.org/show_bug.cgi?id=688667#c66
    # - https://bugzilla.mozilla.org/show_bug.cgi?id=899221
    #             'ws': str(self.webSocketPort)
             'ws': str(self.sslPort)
             }

    # return profile object
    profile = Profile(profile=profileDir,
                      addons=addons,
                      locations=locations,
                      preferences=prefs,
                      restore=False,
                      apps=apps,
                      proxy=proxy)
    return profile

  def addCommonOptions(self, parser):
    "Adds command-line options which are common to mochitest and reftest."

    parser.add_option("--setpref",
                      action = "append", type = "string",
                      default = [],
                      dest = "extraPrefs", metavar = "PREF=VALUE",
                      help = "defines an extra user preference")

  def fillCertificateDB(self, profileDir, certPath, utilityPath, xrePath):
    pwfilePath = os.path.join(profileDir, ".crtdbpw")
    pwfile = open(pwfilePath, "w")
    pwfile.write("\n")
    pwfile.close()

    # Create head of the ssltunnel configuration file
    sslTunnelConfigPath = os.path.join(profileDir, "ssltunnel.cfg")
    sslTunnelConfig = open(sslTunnelConfigPath, "w")

    sslTunnelConfig.write("httpproxy:1\n")
    sslTunnelConfig.write("certdbdir:%s\n" % certPath)
    sslTunnelConfig.write("forward:127.0.0.1:%s\n" % self.httpPort)
    sslTunnelConfig.write("websocketserver:%s:%s\n" % (self.webServer, self.webSocketPort))
    sslTunnelConfig.write("listen:*:%s:pgo server certificate\n" % self.sslPort)

    # Configure automatic certificate and bind custom certificates, client authentication
    locations = self.readLocations()
    locations.pop(0)
    for loc in locations:
      if loc.scheme == "https" and "nocert" not in loc.options:
        customCertRE = re.compile("^cert=(?P<nickname>[0-9a-zA-Z_ ]+)")
        clientAuthRE = re.compile("^clientauth=(?P<clientauth>[a-z]+)")
        redirRE      = re.compile("^redir=(?P<redirhost>[0-9a-zA-Z_ .]+)")
        for option in loc.options:
          match = customCertRE.match(option)
          if match:
            customcert = match.group("nickname");
            sslTunnelConfig.write("listen:%s:%s:%s:%s\n" %
                      (loc.host, loc.port, self.sslPort, customcert))

          match = clientAuthRE.match(option)
          if match:
            clientauth = match.group("clientauth");
            sslTunnelConfig.write("clientauth:%s:%s:%s:%s\n" %
                      (loc.host, loc.port, self.sslPort, clientauth))

          match = redirRE.match(option)
          if match:
            redirhost = match.group("redirhost")
            sslTunnelConfig.write("redirhost:%s:%s:%s:%s\n" %
                      (loc.host, loc.port, self.sslPort, redirhost))

    sslTunnelConfig.close()

    # Pre-create the certification database for the profile
    env = self.environment(xrePath = xrePath)
    certutil = os.path.join(utilityPath, "certutil" + self.BIN_SUFFIX)
    pk12util = os.path.join(utilityPath, "pk12util" + self.BIN_SUFFIX)

    status = self.Process([certutil, "-N", "-d", profileDir, "-f", pwfilePath], env = env).wait()
    if status != 0:
      return status

    # Walk the cert directory and add custom CAs and client certs
    files = os.listdir(certPath)
    for item in files:
      root, ext = os.path.splitext(item)
      if ext == ".ca":
        trustBits = "CT,,"
        if root.endswith("-object"):
          trustBits = "CT,,CT"
        self.Process([certutil, "-A", "-i", os.path.join(certPath, item),
                    "-d", profileDir, "-f", pwfilePath, "-n", root, "-t", trustBits],
                    env = env).wait()
      if ext == ".client":
        self.Process([pk12util, "-i", os.path.join(certPath, item), "-w",
                    pwfilePath, "-d", profileDir],
                    env = env).wait()

    os.unlink(pwfilePath)
    return 0

  def environment(self, env=None, xrePath=None, crashreporter=True, debugger=False, dmdPath=None):
    if xrePath == None:
      xrePath = self.DIST_BIN
    if env == None:
      env = dict(os.environ)

    ldLibraryPath = os.path.abspath(os.path.join(SCRIPT_DIR, xrePath))
    dmdLibrary = None
    preloadEnvVar = None
    if self.UNIXISH or self.IS_MAC:
      envVar = "LD_LIBRARY_PATH"
      preloadEnvVar = "LD_PRELOAD"
      if self.IS_MAC:
        envVar = "DYLD_LIBRARY_PATH"
        dmdLibrary = "libdmd.dylib"
      else: # unixish
        env['MOZILLA_FIVE_HOME'] = xrePath
        dmdLibrary = "libdmd.so"
      if envVar in env:
        ldLibraryPath = ldLibraryPath + ":" + env[envVar]
      env[envVar] = ldLibraryPath
    elif self.IS_WIN32:
      env["PATH"] = env["PATH"] + ";" + str(ldLibraryPath)
      dmdLibrary = "dmd.dll"
      preloadEnvVar = "MOZ_REPLACE_MALLOC_LIB"

    if dmdPath and dmdLibrary and preloadEnvVar:
      env['DMD'] = '1'
      env[preloadEnvVar] = os.path.join(dmdPath, dmdLibrary)

    if crashreporter and not debugger:
      env['MOZ_CRASHREPORTER_NO_REPORT'] = '1'
      env['MOZ_CRASHREPORTER'] = '1'
    else:
      env['MOZ_CRASHREPORTER_DISABLE'] = '1'

    env['GNOME_DISABLE_CRASH_DIALOG'] = '1'
    env['XRE_NO_WINDOWS_CRASH_DIALOG'] = '1'
    env['NS_TRACE_MALLOC_DISABLE_STACKS'] = '1'

    # Set WebRTC logging in case it is not set yet
    env.setdefault('NSPR_LOG_MODULES', 'signaling:5,mtransport:3')
    env.setdefault('R_LOG_LEVEL', '5')
    env.setdefault('R_LOG_DESTINATION', 'stderr')
    env.setdefault('R_LOG_VERBOSE', '1')

    # ASan specific environment stuff
    if self.IS_ASAN and (self.IS_LINUX or self.IS_MAC):
      # Symbolizer support
      llvmsym = os.path.join(xrePath, "llvm-symbolizer")
      if os.path.isfile(llvmsym):
        env["ASAN_SYMBOLIZER_PATH"] = llvmsym
        self.log.info("INFO | automation.py | ASan using symbolizer at %s", llvmsym)

      try:
        totalMemory = int(os.popen("free").readlines()[1].split()[1])

        # Only 4 GB RAM or less available? Use custom ASan options to reduce
        # the amount of resources required to do the tests. Standard options
        # will otherwise lead to OOM conditions on the current test slaves.
        if totalMemory <= 1024 * 1024 * 4:
          self.log.info("INFO | automation.py | ASan running in low-memory configuration")
          env["ASAN_OPTIONS"] = "quarantine_size=50331648"
        else:
          self.log.info("INFO | automation.py | ASan running in default memory configuration")
      except OSError,err:
        self.log.info("Failed determine available memory, disabling ASan low-memory configuration: %s", err.strerror)
      except:
        self.log.info("Failed determine available memory, disabling ASan low-memory configuration")

    return env

  def killPid(self, pid):
    try:
      os.kill(pid, getattr(signal, "SIGKILL", signal.SIGTERM))
    except WindowsError:
      self.log.info("Failed to kill process %d." % pid)

  if IS_WIN32:
    PeekNamedPipe = ctypes.windll.kernel32.PeekNamedPipe
    GetLastError = ctypes.windll.kernel32.GetLastError

    def readWithTimeout(self, f, timeout):
      """
      Try to read a line of output from the file object |f|. |f| must be a
      pipe, like the |stdout| member of a subprocess.Popen object created
      with stdout=PIPE. Returns a tuple (line, did_timeout), where |did_timeout|
      is True if the read timed out, and False otherwise. If no output is
      received within |timeout| seconds, returns a blank line.
      """

      if timeout is None:
        timeout = 0

      x = msvcrt.get_osfhandle(f.fileno())
      l = ctypes.c_long()
      done = time.time() + timeout

      buffer = ""
      while timeout == 0 or time.time() < done:
        if self.PeekNamedPipe(x, None, 0, None, ctypes.byref(l), None) == 0:
          err = self.GetLastError()
          if err == 38 or err == 109: # ERROR_HANDLE_EOF || ERROR_BROKEN_PIPE
            return ('', False)
          else:
            self.log.error("readWithTimeout got error: %d", err)
        # read a character at a time, checking for eol. Return once we get there.
        index = 0
        while index < l.value:
          char = f.read(1)
          buffer += char
          if char == '\n':
            return (buffer, False)
          index = index + 1
        time.sleep(0.01)
      return (buffer, True)

    def isPidAlive(self, pid):
      STILL_ACTIVE = 259
      PROCESS_QUERY_LIMITED_INFORMATION = 0x1000
      pHandle = ctypes.windll.kernel32.OpenProcess(PROCESS_QUERY_LIMITED_INFORMATION, 0, pid)
      if not pHandle:
        return False
      pExitCode = ctypes.wintypes.DWORD()
      ctypes.windll.kernel32.GetExitCodeProcess(pHandle, ctypes.byref(pExitCode))
      ctypes.windll.kernel32.CloseHandle(pHandle)
      return pExitCode.value == STILL_ACTIVE

  else:

    def readWithTimeout(self, f, timeout):
      """Try to read a line of output from the file object |f|. If no output
      is received within |timeout| seconds, return a blank line.
      Returns a tuple (line, did_timeout), where |did_timeout| is True
      if the read timed out, and False otherwise."""
      (r, w, e) = select.select([f], [], [], timeout)
      if len(r) == 0:
        return ('', True)
      return (f.readline(), False)

    def isPidAlive(self, pid):
      try:
        # kill(pid, 0) checks for a valid PID without actually sending a signal
        # The method throws OSError if the PID is invalid, which we catch below.
        os.kill(pid, 0)

        # Wait on it to see if it's a zombie. This can throw OSError.ECHILD if
        # the process terminates before we get to this point.
        wpid, wstatus = os.waitpid(pid, os.WNOHANG)
        return wpid == 0
      except OSError, err:
        # Catch the errors we might expect from os.kill/os.waitpid,
        # and re-raise any others
        if err.errno == errno.ESRCH or err.errno == errno.ECHILD:
          return False
        raise

  def dumpScreen(self, utilityPath):
    if self.haveDumpedScreen:
      self.log.info("Not taking screenshot here: see the one that was previously logged")
      return

    self.haveDumpedScreen = True;
    automationutils.dumpScreen(utilityPath)

<<<<<<< HEAD
    # Need to figure out which OS-dependant tool to use
    if self.UNIXISH:
      utility = [os.path.join(utilityPath, "screentopng")]
    elif self.IS_MAC:
      utility = ['/usr/sbin/screencapture', '-C', '-x', '-t', 'png']
    elif self.IS_WIN32:
      utility = [os.path.join(utilityPath, "screenshot.exe")]

    # Always write screenshots to a file - bug 749421 related
    imgoutput = 'file'

    # Get dir where to write the file
    env = self.environment()
    parent_dir = env.get('MOZ_UPLOAD_DIR', '')
    if not parent_dir:
      self.log.info('Failed to retrieve MOZ_UPLOAD_DIR env var')
      return

    # Run the capture tool to file the screenshot in the MOZ_UPLOAD_DIR
    try:
        tmpfd, imgfilename = tempfile.mkstemp(suffix='.png',
                                              prefix='mozilla-test-fail-screenshot_',
                                              dir=parent_dir)
        os.close(tmpfd)
        dumper = self.Process(utility + [imgfilename])
    except OSError, err:
      self.log.info("Failed to start %s for screenshot: %s",
                    utility[0], err.strerror)
      return

    # Check whether the capture utility ran successfully
    dumper_out, dumper_err = dumper.communicate()
    if dumper.returncode != 0:
      self.log.info("%s exited with code %d", utility, dumper.returncode)
      return
=======
>>>>>>> df0e1970

  def killAndGetStack(self, processPID, utilityPath, debuggerInfo):
    """Kill the process, preferrably in a way that gets us a stack trace.
       Also attempts to obtain a screenshot before killing the process."""
    if not debuggerInfo:
      self.dumpScreen(utilityPath)
    self.killAndGetStackNoScreenshot(processPID, utilityPath, debuggerInfo)

  def killAndGetStackNoScreenshot(self, processPID, utilityPath, debuggerInfo):
    """Kill the process, preferrably in a way that gets us a stack trace."""
    if self.CRASHREPORTER and not debuggerInfo:
      if not self.IS_WIN32:
        # ABRT will get picked up by Breakpad's signal handler
        os.kill(processPID, signal.SIGABRT)
        return
      else:
        # We should have a "crashinject" program in our utility path
        crashinject = os.path.normpath(os.path.join(utilityPath, "crashinject.exe"))
        if os.path.exists(crashinject) and subprocess.Popen([crashinject, str(processPID)]).wait() == 0:
          return
    self.log.info("Can't trigger Breakpad, just killing process")
    self.killPid(processPID)

  def waitForFinish(self, proc, utilityPath, timeout, maxTime, startTime, debuggerInfo, symbolsPath):
    """ Look for timeout or crashes and return the status after the process terminates """
    stackFixerProcess = None
    stackFixerFunction = None
    didTimeout = False
    hitMaxTime = False
    if proc.stdout is None:
      self.log.info("TEST-INFO: Not logging stdout or stderr due to debugger connection")
    else:
      logsource = proc.stdout

      if self.IS_DEBUG_BUILD and symbolsPath and os.path.exists(symbolsPath):
        # Run each line through a function in fix_stack_using_bpsyms.py (uses breakpad symbol files)
        # This method is preferred for Tinderbox builds, since native symbols may have been stripped.
        sys.path.insert(0, utilityPath)
        import fix_stack_using_bpsyms as stackFixerModule
        stackFixerFunction = lambda line: stackFixerModule.fixSymbols(line, symbolsPath)
        del sys.path[0]
      elif self.IS_DEBUG_BUILD and self.IS_MAC and False:
        # Run each line through a function in fix_macosx_stack.py (uses atos)
        sys.path.insert(0, utilityPath)
        import fix_macosx_stack as stackFixerModule
        stackFixerFunction = lambda line: stackFixerModule.fixSymbols(line)
        del sys.path[0]
      elif self.IS_DEBUG_BUILD and self.IS_LINUX:
        # Run logsource through fix-linux-stack.pl (uses addr2line)
        # This method is preferred for developer machines, so we don't have to run "make buildsymbols".
        stackFixerProcess = self.Process([self.PERL, os.path.join(utilityPath, "fix-linux-stack.pl")],
                                         stdin=logsource,
                                         stdout=subprocess.PIPE)
        logsource = stackFixerProcess.stdout

      # With metro browser runs this script launches the metro test harness which launches the browser.
      # The metro test harness hands back the real browser process id via log output which we need to
      # pick up on and parse out. This variable tracks the real browser process id if we find it.
      browserProcessId = -1

      (line, didTimeout) = self.readWithTimeout(logsource, timeout)
      while line != "" and not didTimeout:
        if stackFixerFunction:
          line = stackFixerFunction(line)
        self.log.info(line.rstrip().decode("UTF-8", "ignore"))
        if "TEST-START" in line and "|" in line:
          self.lastTestSeen = line.split("|")[1].strip()
        if not debuggerInfo and "TEST-UNEXPECTED-FAIL" in line and "Test timed out" in line:
          self.dumpScreen(utilityPath)

        (line, didTimeout) = self.readWithTimeout(logsource, timeout)

        if "METRO_BROWSER_PROCESS" in line:
          index = line.find("=")
          if index:
            browserProcessId = line[index+1:].rstrip()
            self.log.info("INFO | automation.py | metro browser sub process id detected: %s", browserProcessId)

        if not hitMaxTime and maxTime and datetime.now() - startTime > timedelta(seconds = maxTime):
          # Kill the application, but continue reading from stack fixer so as not to deadlock on stackFixerProcess.wait().
          hitMaxTime = True
          self.log.info("TEST-UNEXPECTED-FAIL | %s | application ran for longer than allowed maximum time of %d seconds", self.lastTestSeen, int(maxTime))
          self.killAndGetStack(proc.pid, utilityPath, debuggerInfo)
      if didTimeout:
        if line:
          self.log.info(line.rstrip().decode("UTF-8", "ignore"))
        self.log.info("TEST-UNEXPECTED-FAIL | %s | application timed out after %d seconds with no output", self.lastTestSeen, int(timeout))
        if browserProcessId == -1:
          browserProcessId = proc.pid
        self.killAndGetStack(browserProcessId, utilityPath, debuggerInfo)

    status = proc.wait()
    if status == 0:
      self.lastTestSeen = "Main app process exited normally"
    if status != 0 and not didTimeout and not hitMaxTime:
      self.log.info("TEST-UNEXPECTED-FAIL | %s | Exited with code %d during test run", self.lastTestSeen, status)
    if stackFixerProcess is not None:
      fixerStatus = stackFixerProcess.wait()
      if fixerStatus != 0 and not didTimeout and not hitMaxTime:
        self.log.info("TEST-UNEXPECTED-FAIL | automation.py | Stack fixer process exited with code %d during test run", fixerStatus)
    return status

  def buildCommandLine(self, app, debuggerInfo, profileDir, testURL, extraArgs):
    """ build the application command line """

    cmd = os.path.abspath(app)
    if self.IS_MAC and not self.IS_CAMINO and os.path.exists(cmd + "-bin"):
      # Prefer 'app-bin' in case 'app' is a shell script.
      # We can remove this hack once bug 673899 etc are fixed.
      cmd += "-bin"

    args = []

    if debuggerInfo:
      args.extend(debuggerInfo["args"])
      args.append(cmd)
      cmd = os.path.abspath(debuggerInfo["path"])

    if self.IS_MAC:
      args.append("-foreground")

    if self.IS_CYGWIN:
      profileDirectory = commands.getoutput("cygpath -w \"" + profileDir + "/\"")
    else:
      profileDirectory = profileDir + "/"

    args.extend(("-no-remote", "-profile", profileDirectory))
    if testURL is not None:
      if self.IS_CAMINO:
        args.extend(("-url", testURL))
      else:
        args.append((testURL))
    args.extend(extraArgs)
    return cmd, args

  def checkForZombies(self, processLog, utilityPath, debuggerInfo):
    """ Look for hung processes """
    if not os.path.exists(processLog):
      self.log.info('Automation Error: PID log not found: %s', processLog)
      # Whilst no hung process was found, the run should still display as a failure
      return True

    foundZombie = False
    self.log.info('INFO | zombiecheck | Reading PID log: %s', processLog)
    processList = []
    pidRE = re.compile(r'launched child process (\d+)$')
    processLogFD = open(processLog)
    for line in processLogFD:
      self.log.info(line.rstrip())
      m = pidRE.search(line)
      if m:
        processList.append(int(m.group(1)))
    processLogFD.close()

    for processPID in processList:
      self.log.info("INFO | zombiecheck | Checking for orphan process with PID: %d", processPID)
      if self.isPidAlive(processPID):
        foundZombie = True
        self.log.info("TEST-UNEXPECTED-FAIL | zombiecheck | child process %d still alive after shutdown", processPID)
        self.killAndGetStack(processPID, utilityPath, debuggerInfo)
    return foundZombie

  def checkForCrashes(self, minidumpDir, symbolsPath):
    return mozcrash.check_for_crashes(minidumpDir, symbolsPath, test_name=self.lastTestSeen)

  def runApp(self, testURL, env, app, profileDir, extraArgs,
             runSSLTunnel = False, utilityPath = None,
             xrePath = None, certPath = None,
             debuggerInfo = None, symbolsPath = None,
             timeout = -1, maxTime = None, onLaunch = None,
             webapprtChrome = False, hide_subtests=None):
    """
    Run the app, log the duration it took to execute, return the status code.
    Kills the app if it runs for longer than |maxTime| seconds, or outputs nothing for |timeout| seconds.
    """

    if utilityPath == None:
      utilityPath = self.DIST_BIN
    if xrePath == None:
      xrePath = self.DIST_BIN
    if certPath == None:
      certPath = self.CERTS_SRC_DIR
    if timeout == -1:
      timeout = self.DEFAULT_TIMEOUT

    # copy env so we don't munge the caller's environment
    env = dict(env);
    env["NO_EM_RESTART"] = "1"
    tmpfd, processLog = tempfile.mkstemp(suffix='pidlog')
    os.close(tmpfd)
    env["MOZ_PROCESS_LOG"] = processLog

    if self.IS_TEST_BUILD and runSSLTunnel:
      # create certificate database for the profile
      certificateStatus = self.fillCertificateDB(profileDir, certPath, utilityPath, xrePath)
      if certificateStatus != 0:
        self.log.info("TEST-UNEXPECTED-FAIL | automation.py | Certificate integration failed")
        return certificateStatus

      # start ssltunnel to provide https:// URLs capability
      ssltunnel = os.path.join(utilityPath, "ssltunnel" + self.BIN_SUFFIX)
      ssltunnelProcess = self.Process([ssltunnel,
                               os.path.join(profileDir, "ssltunnel.cfg")],
                               env = self.environment(xrePath = xrePath))
      self.log.info("INFO | automation.py | SSL tunnel pid: %d", ssltunnelProcess.pid)

    cmd, args = self.buildCommandLine(app, debuggerInfo, profileDir, testURL, extraArgs)
    startTime = datetime.now()

    if debuggerInfo and debuggerInfo["interactive"]:
      # If an interactive debugger is attached, don't redirect output,
      # don't use timeouts, and don't capture ctrl-c.
      timeout = None
      maxTime = None
      outputPipe = None
      signal.signal(signal.SIGINT, lambda sigid, frame: None)
    else:
      outputPipe = subprocess.PIPE

    self.lastTestSeen = "automation.py"
    proc = self.Process([cmd] + args,
                 env = self.environment(env, xrePath = xrePath,
                                   crashreporter = not debuggerInfo),
                 stdout = outputPipe,
                 stderr = subprocess.STDOUT)
    self.log.info("INFO | automation.py | Application pid: %d", proc.pid)

    if onLaunch is not None:
      # Allow callers to specify an onLaunch callback to be fired after the
      # app is launched.
      onLaunch()

    status = self.waitForFinish(proc, utilityPath, timeout, maxTime, startTime, debuggerInfo, symbolsPath)
    self.log.info("INFO | automation.py | Application ran for: %s", str(datetime.now() - startTime))

    # Do a final check for zombie child processes.
    zombieProcesses = self.checkForZombies(processLog, utilityPath, debuggerInfo)

    crashed = self.checkForCrashes(os.path.join(profileDir, "minidumps"), symbolsPath)

    if crashed or zombieProcesses:
      status = 1

    if os.path.exists(processLog):
      os.unlink(processLog)

    if self.IS_TEST_BUILD and runSSLTunnel:
      ssltunnelProcess.kill()

    return status

  def getExtensionIDFromRDF(self, rdfSource):
    """
    Retrieves the extension id from an install.rdf file (or string).
    """
    from xml.dom.minidom import parse, parseString, Node

    if isinstance(rdfSource, file):
      document = parse(rdfSource)
    else:
      document = parseString(rdfSource)

    # Find the <em:id> element. There can be multiple <em:id> tags
    # within <em:targetApplication> tags, so we have to check this way.
    for rdfChild in document.documentElement.childNodes:
      if rdfChild.nodeType == Node.ELEMENT_NODE and rdfChild.tagName == "Description":
        for descChild in rdfChild.childNodes:
          if descChild.nodeType == Node.ELEMENT_NODE and descChild.tagName == "em:id":
            return descChild.childNodes[0].data

    return None

  def installExtension(self, extensionSource, profileDir, extensionID = None):
    """
    Copies an extension into the extensions directory of the given profile.
    extensionSource - the source location of the extension files.  This can be either
                      a directory or a path to an xpi file.
    profileDir      - the profile directory we are copying into.  We will create the
                      "extensions" directory there if it doesn't exist.
    extensionID     - the id of the extension to be used as the containing directory for the
                      extension, if extensionSource is a directory, i.e.
                  this is the name of the folder in the <profileDir>/extensions/<extensionID>
    """
    if not os.path.isdir(profileDir):
      self.log.info("INFO | automation.py | Cannot install extension, invalid profileDir at: %s", profileDir)
      return

    installRDFFilename = "install.rdf"

    extensionsRootDir = os.path.join(profileDir, "extensions", "staged")
    if not os.path.isdir(extensionsRootDir):
      os.makedirs(extensionsRootDir)

    if os.path.isfile(extensionSource):
      reader = automationutils.ZipFileReader(extensionSource)

      for filename in reader.namelist():
        # Sanity check the zip file.
        if os.path.isabs(filename):
          self.log.info("INFO | automation.py | Cannot install extension, bad files in xpi")
          return

        # We may need to dig the extensionID out of the zip file...
        if extensionID is None and filename == installRDFFilename:
          extensionID = self.getExtensionIDFromRDF(reader.read(filename))

      # We must know the extensionID now.
      if extensionID is None:
        self.log.info("INFO | automation.py | Cannot install extension, missing extensionID")
        return

      # Make the extension directory.
      extensionDir = os.path.join(extensionsRootDir, extensionID)
      os.mkdir(extensionDir)

      # Extract all files.
      reader.extractall(extensionDir)

    elif os.path.isdir(extensionSource):
      if extensionID is None:
        filename = os.path.join(extensionSource, installRDFFilename)
        if os.path.isfile(filename):
          with open(filename, "r") as installRDF:
            extensionID = self.getExtensionIDFromRDF(installRDF)

        if extensionID is None:
          self.log.info("INFO | automation.py | Cannot install extension, missing extensionID")
          return

      # Copy extension tree into its own directory.
      # "destination directory must not already exist".
      shutil.copytree(extensionSource, os.path.join(extensionsRootDir, extensionID))

    else:
      self.log.info("INFO | automation.py | Cannot install extension, invalid extensionSource at: %s", extensionSource)

  def elf_arm(self, filename):
    data = open(filename, 'rb').read(20)
    return data[:4] == "\x7fELF" and ord(data[18]) == 40 # EM_ARM
<|MERGE_RESOLUTION|>--- conflicted
+++ resolved
@@ -636,44 +636,6 @@
     self.haveDumpedScreen = True;
     automationutils.dumpScreen(utilityPath)
 
-<<<<<<< HEAD
-    # Need to figure out which OS-dependant tool to use
-    if self.UNIXISH:
-      utility = [os.path.join(utilityPath, "screentopng")]
-    elif self.IS_MAC:
-      utility = ['/usr/sbin/screencapture', '-C', '-x', '-t', 'png']
-    elif self.IS_WIN32:
-      utility = [os.path.join(utilityPath, "screenshot.exe")]
-
-    # Always write screenshots to a file - bug 749421 related
-    imgoutput = 'file'
-
-    # Get dir where to write the file
-    env = self.environment()
-    parent_dir = env.get('MOZ_UPLOAD_DIR', '')
-    if not parent_dir:
-      self.log.info('Failed to retrieve MOZ_UPLOAD_DIR env var')
-      return
-
-    # Run the capture tool to file the screenshot in the MOZ_UPLOAD_DIR
-    try:
-        tmpfd, imgfilename = tempfile.mkstemp(suffix='.png',
-                                              prefix='mozilla-test-fail-screenshot_',
-                                              dir=parent_dir)
-        os.close(tmpfd)
-        dumper = self.Process(utility + [imgfilename])
-    except OSError, err:
-      self.log.info("Failed to start %s for screenshot: %s",
-                    utility[0], err.strerror)
-      return
-
-    # Check whether the capture utility ran successfully
-    dumper_out, dumper_err = dumper.communicate()
-    if dumper.returncode != 0:
-      self.log.info("%s exited with code %d", utility, dumper.returncode)
-      return
-=======
->>>>>>> df0e1970
 
   def killAndGetStack(self, processPID, utilityPath, debuggerInfo):
     """Kill the process, preferrably in a way that gets us a stack trace.
