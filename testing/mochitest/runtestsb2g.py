# This Source Code Form is subject to the terms of the Mozilla Public
# License, v. 2.0. If a copy of the MPL was not distributed with this file,
# You can obtain one at http://mozilla.org/MPL/2.0/.

import json
import os
import posixpath
import shutil
import sys
import tempfile
import threading
import traceback

here = os.path.abspath(os.path.dirname(__file__))
sys.path.insert(0, here)

from runtests import Mochitest
from runtests import MochitestUtilsMixin
from runtests import MochitestOptions
from runtests import MochitestServer
from mochitest_options import B2GOptions, MochitestOptions

from marionette import Marionette

from mozdevice import DeviceManagerADB
from mozprofile import Profile, Preferences
from mozrunner import B2GRunner
import mozlog
import mozinfo
import moznetwork

log = mozlog.getLogger('Mochitest')

class B2GMochitest(MochitestUtilsMixin):
    def __init__(self, marionette,
                       out_of_process=True,
                       profile_data_dir=None,
                       locations=os.path.join(here, 'server-locations.txt')):
        super(B2GMochitest, self).__init__()
        self.marionette = marionette
        self.out_of_process = out_of_process
        self.locations = locations
        self.preferences = []
        self.webapps = None
        self.test_script = os.path.join(here, 'b2g_start_script.js')
        self.test_script_args = [self.out_of_process]
        self.product = 'b2g'

        if profile_data_dir:
            self.preferences = [os.path.join(profile_data_dir, f)
                                 for f in os.listdir(profile_data_dir) if f.startswith('pref')]
            self.webapps = [os.path.join(profile_data_dir, f)
                             for f in os.listdir(profile_data_dir) if f.startswith('webapp')]

        # mozinfo is populated by the parent class
        if mozinfo.info['debug']:
            self.SERVER_STARTUP_TIMEOUT = 180
        else:
            self.SERVER_STARTUP_TIMEOUT = 90

    def setup_common_options(self, options):
        test_url = self.buildTestPath(options)
        if len(self.urlOpts) > 0:
            test_url += "?" + "&".join(self.urlOpts)
        self.test_script_args.append(test_url)

    def build_profile(self, options):
        # preferences
        prefs = {}
        for path in self.preferences:
            prefs.update(Preferences.read_prefs(path))

        for v in options.extraPrefs:
            thispref = v.split("=", 1)
            if len(thispref) < 2:
                print "Error: syntax error in --setpref=" + v
                sys.exit(1)
            prefs[thispref[0]] = thispref[1]

        # interpolate the preferences
        interpolation = { "server": "%s:%s" % (options.webServer, options.httpPort),
                          "OOP": "true" if self.out_of_process else "false" }
        prefs = json.loads(json.dumps(prefs) % interpolation)
        for pref in prefs:
            prefs[pref] = Preferences.cast(prefs[pref])

        kwargs = {
            'addons': self.getExtensionsToInstall(options),
            'apps': self.webapps,
            'locations': self.locations,
            'preferences': prefs,
            'proxy': {"remote": options.webServer}
        }

        if options.profile:
            self.profile = Profile.clone(options.profile, **kwargs)
        else:
            self.profile = Profile(**kwargs)

        options.profilePath = self.profile.profile
        # TODO bug 839108 - mozprofile should probably handle this
        manifest = self.addChromeToProfile(options)
        self.copyExtraFilesToProfile(options)
        return manifest

    def run_tests(self, options):
        """ Prepare, configure, run tests and cleanup """

        self.leak_report_file = os.path.join(options.profilePath, "runtests_leaks.log")
        manifest = self.build_profile(options)

        self.startWebServer(options)
        self.startWebSocketServer(options, None)
        self.buildURLOptions(options, {'MOZ_HIDE_RESULTS_TABLE': '1'})

        if options.timeout:
            timeout = options.timeout + 30
        elif options.debugger or not options.autorun:
            timeout = None
        else:
            timeout = 330.0 # default JS harness timeout is 300 seconds

        log.info("runtestsb2g.py | Running tests: start.")
        status = 0
        try:
            runner_args = { 'profile': self.profile,
                            'devicemanager': self._dm,
                            'marionette': self.marionette,
                            'remote_test_root': self.remote_test_root,
                            'test_script': self.test_script,
                            'test_script_args': self.test_script_args }
            self.runner = B2GRunner(**runner_args)
            self.runner.start(outputTimeout=timeout)
            status = self.runner.wait()
            if status is None:
                # the runner has timed out
                status = 124
        except KeyboardInterrupt:
            log.info("runtests.py | Received keyboard interrupt.\n");
            status = -1
        except:
            traceback.print_exc()
            log.error("Automation Error: Received unexpected exception while running application\n")
            status = 1

        self.stopWebServer(options)
        self.stopWebSocketServer(options)

        log.info("runtestsb2g.py | Running tests: end.")

        if manifest is not None:
            self.cleanup(manifest, options)
        return status


class B2GDeviceMochitest(B2GMochitest):

    _dm = None

    def __init__(self, marionette, devicemanager, profile_data_dir,
                 local_binary_dir, remote_test_root=None, remote_log_file=None):
        B2GMochitest.__init__(self, marionette, out_of_process=True, profile_data_dir=profile_data_dir)
        self._dm = devicemanager
        self.remote_test_root = remote_test_root or self._dm.getDeviceRoot()
        self.remote_profile = posixpath.join(self.remote_test_root, 'profile')
        self.remote_log = remote_log_file or posixpath.join(self.remote_test_root, 'log', 'mochitest.log')
        self.local_log = None
        self.local_binary_dir = local_binary_dir

        if not self._dm.dirExists(posixpath.dirname(self.remote_log)):
            self._dm.mkDirs(self.remote_log)

    def cleanup(self, manifest, options):
        if self.local_log:
            self._dm.getFile(self.remote_log, self.local_log)
            self._dm.removeFile(self.remote_log)

        if options.pidFile != "":
            try:
                os.remove(options.pidFile)
                os.remove(options.pidFile + ".xpcshell.pid")
            except:
                print "Warning: cleaning up pidfile '%s' was unsuccessful from the test harness" % options.pidFile

        # stop and clean up the runner
        if getattr(self, 'runner', False):
            self.runner.cleanup()
            self.runner = None

    def startWebServer(self, options):
        """ Create the webserver on the host and start it up """
        d = vars(options).copy()
        d['xrePath'] = self.local_binary_dir
        d['utilityPath'] = self.local_binary_dir
        d['profilePath'] = tempfile.mkdtemp()
        if d.get('httpdPath') is None:
            d['httpdPath'] = os.path.abspath(os.path.join(self.local_binary_dir, 'components'))
        self.server = MochitestServer(d)
        self.server.start()

        if (options.pidFile != ""):
            f = open(options.pidFile + ".xpcshell.pid", 'w')
            f.write("%s" % self.server._process.pid)
            f.close()
        self.server.ensureReady(90)

    def stopWebServer(self, options):
        if hasattr(self, 'server'):
            self.server.stop()

    def buildURLOptions(self, options, env):
        self.local_log = options.logFile
        options.logFile = self.remote_log
        options.profilePath = self.profile.profile
        retVal = super(B2GDeviceMochitest, self).buildURLOptions(options, env)

        self.setup_common_options(options)

        options.profilePath = self.remote_profile
        options.logFile = self.local_log
        return retVal


class B2GDesktopMochitest(B2GMochitest, Mochitest):

    def __init__(self, marionette, profile_data_dir):
        B2GMochitest.__init__(self, marionette, out_of_process=False, profile_data_dir=profile_data_dir)
        Mochitest.__init__(self)

    def runMarionetteScript(self, marionette, test_script, test_script_args):
        assert(marionette.wait_for_port())
        marionette.start_session()
        marionette.set_context(marionette.CONTEXT_CHROME)

        if os.path.isfile(test_script):
            f = open(test_script, 'r')
            test_script = f.read()
            f.close()
        self.marionette.execute_script(test_script,
                                       script_args=test_script_args)

    def startTests(self):
        # This is run in a separate thread because otherwise, the app's
        # stdout buffer gets filled (which gets drained only after this
        # function returns, by waitForFinish), which causes the app to hang.
        thread = threading.Thread(target=self.runMarionetteScript,
                                  args=(self.marionette,
                                        self.test_script,
                                        self.test_script_args))
        thread.start()

    def buildURLOptions(self, options, env):
        retVal = super(B2GDesktopMochitest, self).buildURLOptions(options, env)

        self.setup_common_options(options)

        # Copy the extensions to the B2G bundles dir.
        extensionDir = os.path.join(options.profilePath, 'extensions', 'staged')
        bundlesDir = os.path.join(os.path.dirname(options.app),
                                  'distribution', 'bundles')

        for filename in os.listdir(extensionDir):
            shutil.rmtree(os.path.join(bundlesDir, filename), True)
            shutil.copytree(os.path.join(extensionDir, filename),
                            os.path.join(bundlesDir, filename))

        return retVal

    def buildProfile(self, options):
        return self.build_profile(options)


def run_remote_mochitests(parser, options):
    # create our Marionette instance
    kwargs = {}
    if options.emulator:
        kwargs['emulator'] = options.emulator
        if options.noWindow:
            kwargs['noWindow'] = True
        if options.geckoPath:
            kwargs['gecko_path'] = options.geckoPath
        if options.logcat_dir:
            kwargs['logcat_dir'] = options.logcat_dir
        if options.busybox:
            kwargs['busybox'] = options.busybox
        if options.symbolsPath:
            kwargs['symbols_path'] = options.symbolsPath
    # needless to say sdcard is only valid if using an emulator
    if options.sdcard:
        kwargs['sdcard'] = options.sdcard
    if options.b2gPath:
        kwargs['homedir'] = options.b2gPath
    if options.marionette:
        host, port = options.marionette.split(':')
        kwargs['host'] = host
        kwargs['port'] = int(port)

    marionette = Marionette.getMarionetteOrExit(**kwargs)

    # create the DeviceManager
    kwargs = {'adbPath': options.adbPath,
              'deviceRoot': options.remoteTestRoot}
    if options.deviceIP:
        kwargs.update({'host': options.deviceIP,
                       'port': options.devicePort})
    dm = DeviceManagerADB(**kwargs)
    options = parser.verifyRemoteOptions(options)
    if (options == None):
        print "ERROR: Invalid options specified, use --help for a list of valid options"
        sys.exit(1)

    mochitest = B2GDeviceMochitest(marionette, dm, options.profile_data_dir, options.xrePath,
                                   remote_test_root=options.remoteTestRoot,
                                   remote_log_file=options.remoteLogFile)

    options = parser.verifyOptions(options, mochitest)
    if (options == None):
        sys.exit(1)

    retVal = 1
    try:
        mochitest.cleanup(None, options)
        retVal = mochitest.run_tests(options)
    except:
        print "Automation Error: Exception caught while running tests"
        traceback.print_exc()
        mochitest.stopWebServer(options)
        mochitest.stopWebSocketServer(options)
        try:
            mochitest.cleanup(None, options)
        except:
            pass
        retVal = 1

    sys.exit(retVal)

def run_desktop_mochitests(parser, options):
    # create our Marionette instance
    kwargs = {}
    if options.marionette:
        host, port = options.marionette.split(':')
        kwargs['host'] = host
        kwargs['port'] = int(port)
    marionette = Marionette.getMarionetteOrExit(**kwargs)
    mochitest = B2GDesktopMochitest(marionette, options.profile_data_dir)

<<<<<<< HEAD
    # b2g desktop builds don't always have a b2g-bin file
=======
    # add a -bin suffix if b2g-bin exists, but just b2g was specified
>>>>>>> 21ea4c71
    if options.app[-4:] != '-bin':
        if os.path.isfile("%s-bin" % options.app):
            options.app = "%s-bin" % options.app

    options = MochitestOptions.verifyOptions(parser, options, mochitest)
    if options == None:
        sys.exit(1)

    if options.desktop and not options.profile:
        raise Exception("must specify --profile when specifying --desktop")

    sys.exit(mochitest.runTests(options, onLaunch=mochitest.startTests))

def main():
    parser = B2GOptions()
    options, args = parser.parse_args()

    if options.desktop:
        run_desktop_mochitests(parser, options)
    else:
        run_remote_mochitests(parser, options)

if __name__ == "__main__":
    main()<|MERGE_RESOLUTION|>--- conflicted
+++ resolved
@@ -344,11 +344,7 @@
     marionette = Marionette.getMarionetteOrExit(**kwargs)
     mochitest = B2GDesktopMochitest(marionette, options.profile_data_dir)
 
-<<<<<<< HEAD
-    # b2g desktop builds don't always have a b2g-bin file
-=======
     # add a -bin suffix if b2g-bin exists, but just b2g was specified
->>>>>>> 21ea4c71
     if options.app[-4:] != '-bin':
         if os.path.isfile("%s-bin" % options.app):
             options.app = "%s-bin" % options.app
