--- conflicted
+++ resolved
@@ -398,15 +398,10 @@
             # We are ignoring desired_capabilities, at least for now.
             self.session = self._send_message('newSession', 'value')
         except:
-<<<<<<< HEAD
-            self.check_for_crash()
-            raise
-=======
             traceback.print_exc()
             self.check_for_crash()
             sys.exit()
 
->>>>>>> 722d156f
         self.b2g = 'b2g' in self.session
         return self.session
 
