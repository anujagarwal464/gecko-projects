--- conflicted
+++ resolved
@@ -162,7 +162,7 @@
         process has terminated).
         """
         return self._emulator_launched and self.proc is not None \
-                                    and self.proc.poll() is not None
+                                       and self.proc.poll() is not None
 
     def check_for_minidumps(self, test_name=None):
         return self.b2g.check_for_crashes(test_name=test_name)
@@ -362,11 +362,7 @@
     window.removeEventListener('mozbrowserloadend', loaded);
     marionetteScriptFinished();
   }
-<<<<<<< HEAD
-});""", script_timeout=500000)
-=======
 });""", script_timeout=120000)
->>>>>>> 825a645a
         print '...done'
         if created_session:
             marionette.delete_session()
