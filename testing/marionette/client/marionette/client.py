--- conflicted
+++ resolved
@@ -2,7 +2,6 @@
 # License, v. 2.0. If a copy of the MPL was not distributed with this
 # file, You can obtain one at http://mozilla.org/MPL/2.0/.
 
-import errno
 import json
 import socket
 
@@ -53,15 +52,9 @@
             response += self._recv_n_bytes(int(length) + 1 + len(length) - 10)
             return json.loads(response)
         else:
-<<<<<<< HEAD
-            print "response", response, self.sock._sock.__class__
             raise InvalidResponseException("Could not successfully complete "
                                            "transport of message to Gecko, "
                                            "socket closed?",
-=======
-            raise InvalidResponseException("Could not communicate with Marionette server. "
-                                           "Is the Gecko process still running?",
->>>>>>> d2ef1692
                                            status=ErrorCodes.INVALID_RESPONSE)
 
     def connect(self, timeout=360.0):
@@ -111,6 +104,5 @@
     def close(self):
         """ Close the socket.
         """
-        print "close called"
         self.sock.close()
         self.sock = None