--- conflicted
+++ resolved
@@ -1,10 +1,6 @@
 {
     "talos.zip": {
-<<<<<<< HEAD
-        "url": "http://build.mozilla.org/talos/zips/talos.dfe08f329e2c.zip",
-=======
         "url": "http://build.mozilla.org/talos/zips/talos.fcbb9d7d3c78.zip",
->>>>>>> a8fb8b73
         "path": ""
     },
     "global": {
