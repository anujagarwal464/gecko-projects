#!/usr/bin/env python
# This Source Code Form is subject to the terms of the Mozilla Public
# License, v. 2.0. If a copy of the MPL was not distributed with this file,
# You can obtain one at http://mozilla.org/MPL/2.0/.

import os
<<<<<<< HEAD
import signal
=======
>>>>>>> c574bba7
import subprocess
import traceback

from mozprocess.processhandler import ProcessHandler
import mozcrash
import mozlog

# we can replace this method with 'abc'
# (http://docs.python.org/library/abc.html) when we require Python 2.6+
def abstractmethod(method):
  line = method.func_code.co_firstlineno
  filename = method.func_code.co_filename
  def not_implemented(*args, **kwargs):
    raise NotImplementedError('Abstract method %s at File "%s", line %s '
                              'should be implemented by a concrete class' %
                              (repr(method), filename, line))
  return not_implemented

class RunnerNotStartedError(Exception):
    """Exception handler in case the runner is not started."""

class Runner(object):

    def __init__(self, profile, clean_profile=True, process_class=None,
                 kp_kwargs=None, env=None, symbols_path=None):
        self.clean_profile = clean_profile
        self.env = env or {}
        self.kp_kwargs = kp_kwargs or {}
        self.process_class = process_class or ProcessHandler
        self.process_handler = None
        self.returncode = None
        self.profile = profile
        self.log = mozlog.getLogger('MozRunner')
        self.symbols_path = symbols_path

    def start(self, *args, **kwargs):
        """
        Run the process
        """

        # ensure you are stopped
        self.stop()

        # ensure the profile exists
        if not self.profile.exists():
            self.profile.reset()
            assert self.profile.exists(), "%s : failure to reset profile" % self.__class__.__name__

        cmd = self._wrap_command(self.command)

        # attach a debugger, if specified
        if debug_args:
            cmd = list(debug_args) + cmd

        if interactive:
            self.process_handler = subprocess.Popen(cmd, env=self.env)
            # TODO: other arguments
        else:
            # this run uses the managed processhandler
            self.process_handler = self.process_class(cmd, env=self.env, **self.kp_kwargs)
            self.process_handler.run(timeout, outputTimeout)

    def wait(self, timeout=None):
        """
        Wait for the process to exit.
        Returns the process return code if the process exited,
        returns -<signal> if the process was killed (Unix only)
        returns None if the process is still running.

        :param timeout: if not None, will return after timeout seconds.
                        Use is_running() to determine whether or not a
                        timeout occured. Timeout is ignored if
                        interactive was set to True.
        """
        if self.process_handler is not None:
            if isinstance(self.process_handler, subprocess.Popen):
                self.returncode = self.process_handler.wait()
            else:
                self.process_handler.wait(timeout)

                if not self.process_handler:
                    # the process was killed by another thread
                    return self.returncode

                # the process terminated, retrieve the return code
                self.returncode = self.process_handler.proc.poll()
                if self.returncode is not None:
                    self.process_handler = None
        elif self.returncode is None:
            raise RunnerNotStartedError("Wait called before runner started")

        return self.returncode

    def is_running(self):
        """
        Returns True if the process is still running, False otherwise
        """
        return self.process_handler is not None


    def stop(self, sig=None):
        """
        Kill the process

        :param sig: Signal used to kill the process, defaults to SIGKILL
                    (has no effect on Windows).
        """
        if self.process_handler is None:
            return
        self.returncode = self.process_handler.kill(sig=sig)
        self.process_handler = None

    def reset(self):
        """
        Reset the runner to its default state
        """
        if getattr(self, 'profile', False):
            self.profile.reset()

    def check_for_crashes(self, dump_directory=None, test_name=None):
        if not dump_directory:
            dump_directory = os.path.join(self.profile.profile, 'minidumps')

        crashed = False
        try:
            crashed = mozcrash.check_for_crashes(dump_directory,
                                                 self.symbols_path,
                                                 test_name=test_name)
        except:
            traceback.print_exc()
        return crashed

    def cleanup(self):
        """
        Cleanup all runner state
        """
        if self.is_running():
            self.stop()
        if getattr(self, 'profile', False) and self.clean_profile:
            self.profile.cleanup()

    __del__ = cleanup<|MERGE_RESOLUTION|>--- conflicted
+++ resolved
@@ -4,10 +4,6 @@
 # You can obtain one at http://mozilla.org/MPL/2.0/.
 
 import os
-<<<<<<< HEAD
-import signal
-=======
->>>>>>> c574bba7
 import subprocess
 import traceback
 
