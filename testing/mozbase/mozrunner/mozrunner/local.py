#!/usr/bin/env python

# This Source Code Form is subject to the terms of the Mozilla Public
# License, v. 2.0. If a copy of the MPL was not distributed with this file,
# You can obtain one at http://mozilla.org/MPL/2.0/.

__all__ = ['CLI',
           'cli',
           'package_metadata',
           'LocalRunner',
           'local_runners',
           'FirefoxRunner',
           'MetroFirefoxRunner',
           'ThunderbirdRunner']

import mozinfo
import optparse
import os
import platform
import subprocess
import sys
import ConfigParser

from utils import get_metadata_from_egg
from utils import findInPath
from mozprofile import Profile, FirefoxProfile, MetroFirefoxProfile, ThunderbirdProfile, MozProfileCLI
from runner import Runner

if mozinfo.isMac:
    from plistlib import readPlist

package_metadata = get_metadata_from_egg('mozrunner')

# Map of debugging programs to information about them
# from http://mxr.mozilla.org/mozilla-central/source/build/automationutils.py#59
debuggers = {'gdb': {'interactive': True,
                     'args': ['-q', '--args'],},
             'valgrind': {'interactive': False,
                          'args': ['--leak-check=full']}
             }

def debugger_arguments(debugger, arguments=None, interactive=None):
    """
    finds debugger arguments from debugger given and defaults
    * debugger : debugger name or path to debugger
    * arguments : arguments to the debugger, or None to use defaults
    * interactive : whether the debugger should be run in interactive mode, or None to use default
    """

    # find debugger executable if not a file
    executable = debugger
    if not os.path.exists(executable):
        executable = findInPath(debugger)
    if executable is None:
        raise Exception("Path to '%s' not found" % debugger)

    # if debugger not in dictionary of knowns return defaults
    dirname, debugger = os.path.split(debugger)
    if debugger not in debuggers:
        return ([executable] + (arguments or []), bool(interactive))

    # otherwise use the dictionary values for arguments unless specified
    if arguments is None:
        arguments = debuggers[debugger].get('args', [])
    if interactive is None:
        interactive = debuggers[debugger].get('interactive', False)
    return ([executable] + arguments, interactive)

class LocalRunner(Runner):
    """Handles all running operations. Finds bins, runs and kills the process."""

    profile_class = Profile # profile class to use by default

    @classmethod
    def create(cls, binary=None, cmdargs=None, env=None, kp_kwargs=None, profile_args=None,
               clean_profile=True, process_class=None, **kwargs):
        profile = cls.profile_class(**(profile_args or {}))
        return cls(profile, binary=binary, cmdargs=cmdargs, env=env, kp_kwargs=kp_kwargs,
                                           clean_profile=clean_profile, process_class=process_class, **kwargs)

    def __init__(self, profile, binary, cmdargs=None, env=None,
                 kp_kwargs=None, clean_profile=None, process_class=None, **kwargs):

        super(LocalRunner, self).__init__(profile, clean_profile=clean_profile, kp_kwargs=kp_kwargs,
<<<<<<< HEAD
                                               process_class=process_class, env=env, **kwargs)
=======
                                          process_class=process_class, env=env, **kwargs)
>>>>>>> c574bba7

        # find the binary
        self.binary = binary
        if not self.binary:
            raise Exception("Binary not specified")
        if not os.path.exists(self.binary):
            raise OSError("Binary path does not exist: %s" % self.binary)

        # To be safe the absolute path of the binary should be used
        self.binary = os.path.abspath(self.binary)

        # allow Mac binaries to be specified as an app bundle
        plist = '%s/Contents/Info.plist' % self.binary
        if mozinfo.isMac and os.path.exists(plist):
            info = readPlist(plist)
            self.binary = os.path.join(self.binary, "Contents/MacOS/",
                                       info['CFBundleExecutable'])

        self.cmdargs = cmdargs or []
        _cmdargs = [i for i in self.cmdargs
                    if i != '-foreground']
        if len(_cmdargs) != len(self.cmdargs):
            # foreground should be last; see
            # https://bugzilla.mozilla.org/show_bug.cgi?id=625614
            self.cmdargs = _cmdargs
            self.cmdargs.append('-foreground')
        if mozinfo.isMac and '-foreground' not in self.cmdargs:
            # runner should specify '-foreground' on Mac; see
            # https://bugzilla.mozilla.org/show_bug.cgi?id=916512
            self.cmdargs.append('-foreground')

        # process environment
        if env is None:
            self.env = os.environ.copy()
        else:
            self.env = env.copy()
        # allows you to run an instance of Firefox separately from any other instances
        self.env['MOZ_NO_REMOTE'] = '1'
        # keeps Firefox attached to the terminal window after it starts
        self.env['NO_EM_RESTART'] = '1'

        # set the library path if needed on linux
        if sys.platform == 'linux2' and self.binary.endswith('-bin'):
            dirname = os.path.dirname(self.binary)
            if os.environ.get('LD_LIBRARY_PATH', None):
                self.env['LD_LIBRARY_PATH'] = '%s:%s' % (os.environ['LD_LIBRARY_PATH'], dirname)
            else:
                self.env['LD_LIBRARY_PATH'] = dirname

    @property
    def command(self):
        """Returns the command list to run."""
        commands = [self.binary, '-profile', self.profile.profile]
        # Bug 775416 - Ensure that binary options are passed in first
        commands[1:1] = self.cmdargs
        return commands

    def get_repositoryInfo(self):
        """Read repository information from application.ini and platform.ini."""

        config = ConfigParser.RawConfigParser()
        dirname = os.path.dirname(self.binary)
        repository = { }

        for file, section in [('application', 'App'), ('platform', 'Build')]:
            config.read(os.path.join(dirname, '%s.ini' % file))

            for key, id in [('SourceRepository', 'repository'),
                            ('SourceStamp', 'changeset')]:
                try:
                    repository['%s_%s' % (file, id)] = config.get(section, key);
                except:
                    repository['%s_%s' % (file, id)] = None

        return repository


    def start(self, debug_args=None, interactive=False, timeout=None, outputTimeout=None):
        """
        Run self.command in the proper environment.
        - debug_args: arguments for the debugger
        - interactive: uses subprocess.Popen directly
        - read_output: sends program output to stdout [default=False]
        - timeout: see process_handler.waitForFinish
        - outputTimeout: see process_handler.waitForFinish
        """

        # ensure you are stopped
        self.stop()

        # ensure the profile exists
        if not self.profile.exists():
            self.profile.reset()
            assert self.profile.exists(), "%s : failure to reset profile" % self.__class__.__name__

        cmd = self._wrap_command(self.command)

        # attach a debugger, if specified
        if debug_args:
            cmd = list(debug_args) + cmd

        if interactive:
            self.process_handler = subprocess.Popen(cmd, env=self.env)
            # TODO: other arguments
        else:
            # this run uses the managed processhandler
            self.process_handler = self.process_class(cmd, env=self.env, **self.kp_kwargs)
            self.process_handler.run(timeout, outputTimeout)
    

    def _wrap_command(self, cmd):
        """
        If running on OS X 10.5 or older, wrap |cmd| so that it will
        be executed as an i386 binary, in case it's a 32-bit/64-bit universal
        binary.
        """
        if mozinfo.isMac and hasattr(platform, 'mac_ver') and \
                               platform.mac_ver()[0][:4] < '10.6':
            return ["arch", "-arch", "i386"] + cmd
        return cmd


class FirefoxRunner(LocalRunner):
    """Specialized LocalRunner subclass for running Firefox."""

    profile_class = FirefoxProfile

    def __init__(self, profile, binary=None, **kwargs):

        # take the binary from BROWSER_PATH environment variable
        binary = binary or os.environ.get('BROWSER_PATH')
        LocalRunner.__init__(self, profile, binary, **kwargs)


class MetroFirefoxRunner(LocalRunner):
    """Specialized LocalRunner subclass for running Firefox.Metro"""

    profile_class = MetroFirefoxProfile

    # helper application to launch Firefox in Metro mode
    here = os.path.dirname(os.path.abspath(__file__))
    immersiveHelperPath = os.path.sep.join([here,
                                            'resources',
                                            'metrotestharness.exe'])

    def __init__(self, profile, binary=None, **kwargs):

        # take the binary from BROWSER_PATH environment variable
        binary = binary or os.environ.get('BROWSER_PATH')
        LocalRunner.__init__(self, profile, binary, **kwargs)

        if not os.path.exists(self.immersiveHelperPath):
            raise OSError('Can not find Metro launcher: %s' % self.immersiveHelperPath)

        if not mozinfo.isWin:
            raise Exception('Firefox Metro mode is only supported on Windows 8 and onwards')

    @property
    def command(self):
       command = LocalRunner.command.fget(self)
       command[:0] = [self.immersiveHelperPath, '-firefoxpath']

       return command


class ThunderbirdRunner(LocalRunner):
    """Specialized LocalRunner subclass for running Thunderbird"""
    profile_class = ThunderbirdProfile

local_runners = {'firefox': FirefoxRunner,
                 'metrofirefox' : MetroFirefoxRunner,
                 'thunderbird': ThunderbirdRunner}

class CLI(MozProfileCLI):
    """Command line interface."""

    module = "mozrunner"

    def __init__(self, args=sys.argv[1:]):
        """
        Setup command line parser and parse arguments
        - args : command line arguments
        """

        self.metadata = getattr(sys.modules[self.module],
                                'package_metadata',
                                {})
        version = self.metadata.get('Version')
        parser_args = {'description': self.metadata.get('Summary')}
        if version:
            parser_args['version'] = "%prog " + version
        self.parser = optparse.OptionParser(**parser_args)
        self.add_options(self.parser)
        (self.options, self.args) = self.parser.parse_args(args)

        if getattr(self.options, 'info', None):
            self.print_metadata()
            sys.exit(0)

        # choose appropriate runner and profile classes
        try:
            self.runner_class = local_runners[self.options.app]
        except KeyError:
            self.parser.error('Application "%s" unknown (should be one of "%s")' %
                              (self.options.app, ', '.join(local_runners.keys())))

    def add_options(self, parser):
        """add options to the parser"""

        # add profile options
        MozProfileCLI.add_options(self, parser)

        # add runner options
        parser.add_option('-b', "--binary",
                          dest="binary", help="Binary path.",
                          metavar=None, default=None)
        parser.add_option('--app', dest='app', default='firefox',
                          help="Application to use [DEFAULT: %default]")
        parser.add_option('--app-arg', dest='appArgs',
                          default=[], action='append',
                          help="provides an argument to the test application")
        parser.add_option('--debugger', dest='debugger',
                          help="run under a debugger, e.g. gdb or valgrind")
        parser.add_option('--debugger-args', dest='debugger_args',
                          action='store',
                          help="arguments to the debugger")
        parser.add_option('--interactive', dest='interactive',
                          action='store_true',
                          help="run the program interactively")
        if self.metadata:
            parser.add_option("--info", dest="info", default=False,
                              action="store_true",
                              help="Print module information")

    ### methods for introspecting data

    def get_metadata_from_egg(self):
        import pkg_resources
        ret = {}
        dist = pkg_resources.get_distribution(self.module)
        if dist.has_metadata("PKG-INFO"):
            for line in dist.get_metadata_lines("PKG-INFO"):
                key, value = line.split(':', 1)
                ret[key] = value
        if dist.has_metadata("requires.txt"):
            ret["Dependencies"] = "\n" + dist.get_metadata("requires.txt")
        return ret

    def print_metadata(self, data=("Name", "Version", "Summary", "Home-page",
                                   "Author", "Author-email", "License", "Platform", "Dependencies")):
        for key in data:
            if key in self.metadata:
                print key + ": " + self.metadata[key]

    ### methods for running

    def command_args(self):
        """additional arguments for the mozilla application"""
        return self.options.appArgs

    def runner_args(self):
        """arguments to instantiate the runner class"""
        return dict(cmdargs=self.command_args(),
                    binary=self.options.binary,
                    profile_args=self.profile_args())

    def create_runner(self):
        return self.runner_class.create(**self.runner_args())

    def run(self):
        runner = self.create_runner()
        self.start(runner)
        runner.cleanup()

    def debugger_arguments(self):
        """
        returns a 2-tuple of debugger arguments:
        (debugger_arguments, interactive)
        """
        debug_args = self.options.debugger_args
        if debug_args is not None:
            debug_args = debug_args.split()
        interactive = self.options.interactive
        if self.options.debugger:
            debug_args, interactive = debugger_arguments(self.options.debugger, debug_args, interactive)
        return debug_args, interactive

    def start(self, runner):
        """Starts the runner and waits for Firefox to exit or Keyboard Interrupt.
        Shoule be overwritten to provide custom running of the runner instance."""

        # attach a debugger if specified
        debug_args, interactive = self.debugger_arguments()
        runner.start(debug_args=debug_args, interactive=interactive)
        print 'Starting:', ' '.join(runner.command)
        try:
            runner.wait()
        except KeyboardInterrupt:
            runner.stop()


def cli(args=sys.argv[1:]):
    CLI(args).run()

if __name__ == '__main__':
    cli()<|MERGE_RESOLUTION|>--- conflicted
+++ resolved
@@ -82,11 +82,7 @@
                  kp_kwargs=None, clean_profile=None, process_class=None, **kwargs):
 
         super(LocalRunner, self).__init__(profile, clean_profile=clean_profile, kp_kwargs=kp_kwargs,
-<<<<<<< HEAD
-                                               process_class=process_class, env=env, **kwargs)
-=======
                                           process_class=process_class, env=env, **kwargs)
->>>>>>> c574bba7
 
         # find the binary
         self.binary = binary
@@ -195,7 +191,7 @@
             # this run uses the managed processhandler
             self.process_handler = self.process_class(cmd, env=self.env, **self.kp_kwargs)
             self.process_handler.run(timeout, outputTimeout)
-    
+
 
     def _wrap_command(self, cmd):
         """
