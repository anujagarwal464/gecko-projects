--- conflicted
+++ resolved
@@ -197,19 +197,12 @@
   nsRefPtr<dom::CameraErrorCallback>            mSetConfigurationOnErrorCb;
 
   // unsolicited event handlers
-<<<<<<< HEAD
-  nsCOMPtr<dom::CameraShutterCallback>          mOnShutterCb;
-  nsCOMPtr<dom::CameraClosedCallback>           mOnClosedCb;
-  nsCOMPtr<dom::CameraRecorderStateChange>      mOnRecorderStateChangeCb;
-  nsCOMPtr<dom::CameraPreviewStateChange>       mOnPreviewStateChangeCb;
-  nsCOMPtr<dom::CameraAutoFocusMovingCallback>  mOnAutoFocusMovingCb;
-  nsCOMPtr<dom::CameraFaceDetectionCallback>    mOnFacesDetectedCb;
-=======
   nsRefPtr<dom::CameraShutterCallback>          mOnShutterCb;
   nsRefPtr<dom::CameraClosedCallback>           mOnClosedCb;
   nsRefPtr<dom::CameraRecorderStateChange>      mOnRecorderStateChangeCb;
   nsRefPtr<dom::CameraPreviewStateChange>       mOnPreviewStateChangeCb;
->>>>>>> a742504b
+  nsCOMPtr<dom::CameraAutoFocusMovingCallback>  mOnAutoFocusMovingCb;
+  nsCOMPtr<dom::CameraFaceDetectionCallback>    mOnFacesDetectedCb;
 
   // Camera event listener; we only need this weak reference so that
   //  we can remove the listener from the camera when we're done
