--- conflicted
+++ resolved
@@ -37,13 +37,6 @@
  *
  * ***** END LICENSE BLOCK ***** */
 
-// JavaScript includes
-#include "jsapi.h"
-#include "jsprvtd.h"    // we are using private JS typedefs...
-#include "jscntxt.h"
-#include "jsdbgapi.h"
-#include "jsnum.h"
-
 #include "nscore.h"
 #include "nsDOMClassInfo.h"
 #include "nsCRT.h"
@@ -69,7 +62,6 @@
 #include "nsIRunnable.h"
 #include "nsThreadUtils.h"
 
-<<<<<<< HEAD
 // JavaScript includes
 #include "jsapi.h"
 #include "jsprvtd.h"    // we are using private JS typedefs...
@@ -77,8 +69,6 @@
 #include "jsobj.h"
 #include "jsdbgapi.h"
 
-=======
->>>>>>> c656fa2d
 // General helper includes
 #include "nsGlobalWindow.h"
 #include "nsIContent.h"
