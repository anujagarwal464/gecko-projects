# -*- Mode: python; c-basic-offset: 4; indent-tabs-mode: nil; tab-width: 40 -*-
# vim: set filetype=python:
# This Source Code Form is subject to the terms of the Mozilla Public
# License, v. 2.0. If a copy of the MPL was not distributed with this
# file, You can obtain one at http://mozilla.org/MPL/2.0/.

EXPORTS += [
    'nsXPCOM.h',
    'nsXPCOMCID.h',
    'nsXPCOMCIDInternal.h',
    'nsXREAppData.h',
    'nsXULAppAPI.h',
    'xrecore.h',
]

EXPORTS.mozilla += [
    'FileLocation.h',
    'LateWriteChecks.h',
    'Omnijar.h',
    'PoisonIOInterposer.h',
    'ServiceList.h',
    'Services.h',
    'XPCOM.h',
]

if CONFIG['OS_ARCH'] == 'WINNT':
    EXPORTS.mozilla += ['perfprobe.h']
    SOURCES += ['perfprobe.cpp']
    if CONFIG['MOZ_ENABLE_PROFILER_SPS']:
        SOURCES += [
            'PoisonIOInterposerBase.cpp',
            'PoisonIOInterposerWin.cpp',
        ]
    else:
        SOURCES += ['PoisonIOInterposerStub.cpp']
elif CONFIG['OS_ARCH'] == 'Darwin' and CONFIG['MOZ_ENABLE_PROFILER_SPS']:
    SOURCES += [
        'mach_override.c',
        'PoisonIOInterposerBase.cpp',
        'PoisonIOInterposerMac.cpp',
    ]
else:
    SOURCES += ['PoisonIOInterposerStub.cpp']

include('../glue/objs.mozbuild')

UNIFIED_SOURCES += xpcom_gluens_src_cppsrcs
UNIFIED_SOURCES += xpcom_glue_src_cppsrcs

UNIFIED_SOURCES += [
    'FrozenFunctions.cpp',
    'LateWriteChecks.cpp',
    'nsXPComInit.cpp',
    'nsXPCOMStrings.cpp',
    'Services.cpp',
]

<<<<<<< HEAD
=======
# FileLocation.cpp and Omnijar.cpp cannot be built in unified mode because they
# use plarena.h.
SOURCES += [
    'FileLocation.cpp',
    'Omnijar.cpp',
]

>>>>>>> 93c960da
MSVC_ENABLE_PGO = True

LIBRARY_NAME = 'xpcom_core'

include('/ipc/chromium/chromium-config.mozbuild')

FINAL_LIBRARY = 'xul'<|MERGE_RESOLUTION|>--- conflicted
+++ resolved
@@ -55,8 +55,6 @@
     'Services.cpp',
 ]
 
-<<<<<<< HEAD
-=======
 # FileLocation.cpp and Omnijar.cpp cannot be built in unified mode because they
 # use plarena.h.
 SOURCES += [
@@ -64,7 +62,6 @@
     'Omnijar.cpp',
 ]
 
->>>>>>> 93c960da
 MSVC_ENABLE_PGO = True
 
 LIBRARY_NAME = 'xpcom_core'
