--- conflicted
+++ resolved
@@ -1,14 +1,12 @@
 # [test_bug720538] # disabled on fig - bug 897072
 [testAboutPage]
+# disabled on Android 2.3; bug 975187
 skip-if = android_version == "10"
 [testAddonManager]
 # disabled on x86 only; bug 936216
 skip-if = processor == "x86"
 [testAddSearchEngine]
-<<<<<<< HEAD
-=======
 # disabled on Android 2.3; bug 979552
->>>>>>> 46a7d980
 skip-if = android_version == "10"
 [testAdobeFlash]
 skip-if = processor == "x86"
@@ -18,56 +16,38 @@
 skip-if = processor == "x86"
 # [testBookmark] # see bug 915350
 [testBookmarksPanel]
-<<<<<<< HEAD
-skip-if = android_version == "10"
-[testBookmarkFolders]
-=======
 # disabled on 2.3; bug 979615
 skip-if = android_version == "10"
 [testBookmarkFolders]
 # disabled on Android 2.3; bug 979552
->>>>>>> 46a7d980
 skip-if = android_version == "10"
 # [testBookmarklets] # see bug 915350
 # [testBookmarkKeyword] # see bug 915350
 [testBrowserProvider]
-<<<<<<< HEAD
-skip-if = android_version == "10"
-[testBrowserSearchVisibility]
-[testClearPrivateData]
-# disabled on x86 only; bug 948591
-=======
 # disabled on 2.3; bug 979603
 skip-if = android_version == "10"
 [testBrowserSearchVisibility]
 [testClearPrivateData]
 # disabled on x86 and 2.3; bug 948591
->>>>>>> 46a7d980
 skip-if = android_version == "10" || processor == "x86"
 [testDistribution]
 [testDoorHanger]
 [testFindInPage]
+# disabled on Android 2.3; bug 975155
 skip-if = android_version == "10"
 [testFlingCorrectness]
 # disabled on x86 only; bug 927476
 skip-if = processor == "x86"
 [testFormHistory]
 [testGetUserMedia]
-<<<<<<< HEAD
-=======
 # disabled on 2.3; bug 979620
->>>>>>> 46a7d980
 skip-if = android_version == "10"
 # [testHistory] # see bug 915350
 [testHomeBanner]
 # disabled on x86 only; bug 957185
 skip-if = processor == "x86"
 [testImportFromAndroid]
-<<<<<<< HEAD
-# disabled on x86 only; bug 900664
-=======
 # disabled on x86 and 2.3; bug 900664, 979552
->>>>>>> 46a7d980
 skip-if = android_version == "10" || processor == "x86"
 [testInputUrlBar]
 [testJarReader]
@@ -77,15 +57,10 @@
 [testLoad]
 [testMailToContextMenu]
 [testMasterPassword]
-<<<<<<< HEAD
-skip-if = android_version == "10"
-[testNewTab]
-=======
 # disabled on 2.3; bug 979603
 skip-if = android_version == "10"
 [testNewTab]
 # disabled on 2.3; bug 979621
->>>>>>> 46a7d980
 skip-if = android_version == "10"
 [testOverscroll]
 [testPanCorrectness]
@@ -95,10 +70,7 @@
 [testPasswordProvider]
 # [testPermissions] # see bug 757475
 [testPictureLinkContextMenu]
-<<<<<<< HEAD
-=======
 # disabled on Android 2.3; bug 979612
->>>>>>> 46a7d980
 skip-if = android_version == "10"
 [testPrefsObserver]
 [testPrivateBrowsing]
@@ -110,26 +82,12 @@
 # skip-if = processor == "x86"
 [testReadingListProvider]
 [testSearchSuggestions]
-<<<<<<< HEAD
-skip-if = processor == "x86"
-=======
 # disabled on x86 and 2.3; bug 907768, 979548
 skip-if = android_version == "10" || processor == "x86"
->>>>>>> 46a7d980
 [testSessionOOMSave]
 # disabled on x86 only; bug 945395
 skip-if = processor == "x86"
 [testSessionOOMRestore]
-<<<<<<< HEAD
-skip-if = android_version == "10"
-[testSettingsMenuItems]
-# skip-if = android_version == "10"
-# [testShareLink] # see bug 915897
-[testSystemPages]
-skip-if = android_version == "10" || processor == "x86"
-# [testThumbnails] # see bug 813107
-[testTitleBar]
-=======
 # disabled on Android 2.3; bug 979600
 skip-if = android_version == "10"
 [testSettingsMenuItems]
@@ -142,7 +100,6 @@
 # [testThumbnails] # see bug 813107
 [testTitleBar]
 # disabled on Android 2.3; bug 979552
->>>>>>> 46a7d980
 skip-if = android_version == "10"
 # [testVkbOverlap] # see bug 907274
 
@@ -167,10 +124,7 @@
 # Using UITest
 #[testAboutHomePageNavigation] # see bug 947550, bug 979038 and bug 977952
 [testAboutHomeVisibility]
-<<<<<<< HEAD
-=======
 # disabled on Android 2.3; bug 979597
->>>>>>> 46a7d980
 skip-if = android_version == "10"
 [testInputConnection]
 [testSessionHistory]