# [test_bug720538] # disabled on fig - bug 897072
[testAboutPage]
# disabled on Android 2.3; bug 975187
skip-if = android_version == "10"
[testAddonManager]
# disabled on x86 only; bug 936216
skip-if = processor == "x86"
[testAddSearchEngine]
# disabled on Android 2.3; bug 979552
skip-if = android_version == "10"
[testAdobeFlash]
skip-if = processor == "x86"
[testAwesomebar]
[testAxisLocking]
# disabled on x86 only; bug 927476
skip-if = processor == "x86"
# [testBookmark] # see bug 915350
[testBookmarksPanel]
# disabled on 2.3; bug 979615
skip-if = android_version == "10"
[testBookmarkFolders]
# disabled on Android 2.3; bug 979552
skip-if = android_version == "10"
# [testBookmarklets] # see bug 915350
# [testBookmarkKeyword] # see bug 915350
[testBrowserProvider]
# disabled on 2.3; bug 979603
skip-if = android_version == "10"
[testBrowserSearchVisibility]
[testClearPrivateData]
# disabled on x86 and 2.3; bug 948591
skip-if = android_version == "10" || processor == "x86"
[testDistribution]
[testDoorHanger]
[testFindInPage]
# disabled on Android 2.3; bug 975155
skip-if = android_version == "10"
[testFlingCorrectness]
# disabled on x86 only; bug 927476
skip-if = processor == "x86"
[testFormHistory]
[testGetUserMedia]
# disabled on 2.3; bug 979620
skip-if = android_version == "10"
# [testHistory] # see bug 915350
[testHomeBanner]
# disabled on x86 only; bug 957185
skip-if = processor == "x86"
[testImportFromAndroid]
# disabled on x86 and 2.3; bug 900664, 979552
skip-if = android_version == "10" || processor == "x86"
[testInputUrlBar]
[testJarReader]
[testLinkContextMenu]
# [testHomeListsProvider] # see bug 952310
[testHomeProvider]
[testLoad]
[testMailToContextMenu]
[testMasterPassword]
# disabled on 2.3; bug 979603
skip-if = android_version == "10"
[testNewTab]
# disabled on 2.3; bug 979621
skip-if = android_version == "10"
[testOverscroll]
[testPanCorrectness]
# disabled on x86 only; bug 927476
skip-if = processor == "x86"
# [testPasswordEncrypt] # see bug 824067
[testPasswordProvider]
# [testPermissions] # see bug 757475
[testPictureLinkContextMenu]
<<<<<<< HEAD
# disabled on Android 2.3; bug 979612
# skip-if = android_version == "10"
=======
>>>>>>> 7312341e
[testPrefsObserver]
[testPrivateBrowsing]
[testPromptGridInput]
# disabled on x86 only; bug 957185
skip-if = processor == "x86"
# [testReaderMode] # see bug 913254, 936224
[testReadingListProvider]
[testSearchSuggestions]
# disabled on x86 and 2.3; bug 907768, 979548
skip-if = android_version == "10" || processor == "x86"
[testSessionOOMSave]
# disabled on x86 and 2.3; bug 945395
skip-if = android_version == "10" || processor == "x86"
[testSessionOOMRestore]
# disabled on Android 2.3; bug 979600
skip-if = android_version == "10"
[testSettingsMenuItems]
# disabled on Android 2.3; bug 979552
skip-if = android_version == "10"
# [testShareLink] # see bug 915897
[testSystemPages]
# disabled on x86 and 2.3; bug 907383, 979603
skip-if = android_version == "10" || processor == "x86"
# [testThumbnails] # see bug 813107
[testTitleBar]
# disabled on Android 2.3; bug 979552
skip-if = android_version == "10"
# [testVkbOverlap] # see bug 907274

# Using JavascriptTest
[testAccounts]
[testBrowserDiscovery]
[testDeviceSearchEngine]
[testJNI]
# [testMozPay] # see bug 945675
[testOrderedBroadcast]
[testSharedPreferences]
[testSimpleDiscovery]
[testUITelemetry]
[testVideoDiscovery]

# Used for Talos, please don't use in mochitest
#[testPan]
#[testCheck]
#[testCheck2]
#[testBrowserProviderPerf]

# Using UITest
#[testAboutHomePageNavigation] # see bug 947550, bug 979038 and bug 977952
[testAboutHomeVisibility]
# disabled on Android 2.3; bug 979597
skip-if = android_version == "10"
[testInputConnection]
[testNativeCrypto]
[testSessionHistory]<|MERGE_RESOLUTION|>--- conflicted
+++ resolved
@@ -70,11 +70,6 @@
 [testPasswordProvider]
 # [testPermissions] # see bug 757475
 [testPictureLinkContextMenu]
-<<<<<<< HEAD
-# disabled on Android 2.3; bug 979612
-# skip-if = android_version == "10"
-=======
->>>>>>> 7312341e
 [testPrefsObserver]
 [testPrivateBrowsing]
 [testPromptGridInput]
