package org.mozilla.gecko.tests;

import java.util.HashSet;
import java.util.Random;
import java.util.concurrent.Callable;

import org.mozilla.gecko.db.BrowserContract;
import org.mozilla.gecko.db.BrowserContract.ReadingListItems;
import org.mozilla.gecko.db.ReadingListProvider;
import org.mozilla.gecko.db.TransactionalProvider;

import android.content.ContentProvider;
import android.content.ContentUris;
import android.content.ContentValues;
import android.database.Cursor;
import android.database.sqlite.SQLiteDatabase;
import android.net.Uri;

public class testReadingListProvider extends ContentProviderTest {

    private static final String DB_NAME = "browser.db";

    // List of tests to be run sorted by dependency.
    private final TestCase[] TESTS_TO_RUN = { new TestInsertItems(),
                                              new TestDeleteItems(),
                                              new TestUpdateItems(),
                                              new TestBatchOperations(),
                                              new TestBrowserProviderNotifications() };

    // Columns used to test for item equivalence.
    final String[] TEST_COLUMNS = { ReadingListItems.TITLE,
                                    ReadingListItems.URL,
                                    ReadingListItems.EXCERPT,
                                    ReadingListItems.LENGTH,
                                    ReadingListItems.DATE_CREATED };

    // Indicates that insertions have been tested. ContentProvider.insert
    // has been proven to work.
    private boolean mContentProviderInsertTested = false;

    // Indicates that updates have been tested. ContentProvider.update
    // has been proven to work.
    private boolean mContentProviderUpdateTested = false;

    /**
     * Factory function that makes new ReadingListProvider instances.
     * <p>
     * We want a fresh provider each test, so this should be invoked in
     * <code>setUp</code> before each individual test.
     */
    private static Callable<ContentProvider> sProviderFactory = new Callable<ContentProvider>() {
        @Override
        public ContentProvider call() {
            return new ReadingListProvider();
        }
    };

    @Override
    protected int getTestType() {
        return TEST_MOCHITEST;
    }

    @Override
    public void setUp() throws Exception {
        super.setUp(sProviderFactory, BrowserContract.READING_LIST_AUTHORITY, DB_NAME);
        for (TestCase test: TESTS_TO_RUN) {
            mTests.add(test);
        }
    }

    public void testReadingListProvider() throws Exception {
        for (Runnable test : mTests) {
            setTestName(test.getClass().getSimpleName());
            ensureEmptyDatabase();
            test.run();
        }
<<<<<<< HEAD
=======
        // Ensure browser initialization is complete before completing test,
        // so that the minidumps directory is consistently created.
>>>>>>> a8dae518
        blockForGeckoReady();
    }

    /**
     * Verify that we can insert a reading list item into the DB.
     */
    private class TestInsertItems extends TestCase {
        @Override
        public void test() throws Exception {
            ContentValues b = createFillerReadingListItem();
            long id = ContentUris.parseId(mProvider.insert(ReadingListItems.CONTENT_URI, b));
            Cursor c = getItemById(id);

            try {
                mAsserter.ok(c.moveToFirst(), "Inserted item found", "");
                assertRowEqualsContentValues(c, b);
            } finally {
                c.close();
            }

            testInsertWithNullCol(ReadingListItems.GUID);
            mContentProviderInsertTested = true;
        }

        /**
         * Test that insertion fails when a required column
         * is null.
         */
        private void testInsertWithNullCol(String colName) {
            ContentValues b = createFillerReadingListItem();
            b.putNull(colName);

            try {
                ContentUris.parseId(mProvider.insert(ReadingListItems.CONTENT_URI, b));
                // If we get to here, the flawed insertion succeeded. Fail the test.
                mAsserter.ok(false, "Insertion did not succeed with " + colName + " == null", "");
            } catch (NullPointerException e) {
                // Indicates test was successful.
            }
        }
    }

    /**
     * Verify that we can remove a reading list item from the DB.
     */
    private class TestDeleteItems extends TestCase {

        @Override
        public void test() throws Exception {
            long id = insertAnItemWithAssertion();
            // Test that the item is only marked as deleted and
            // not removed from the database.
            testNonFirefoxSyncDelete(id);

            // Test that the item is removed from the database.
            testFirefoxSyncDelete(id);

            id = insertAnItemWithAssertion();
            // Test that deleting works with only a URI.
            testDeleteWithItemURI(id);
        }

        /**
         * Delete an item with PARAM_IS_SYNC unset and verify that item was only marked
         * as deleted and not actually removed from the database. Also verify that the item
         * marked as deleted doesn't show up in a query.
         *
         * @param id of the item to be deleted
         */
        private void testNonFirefoxSyncDelete(long id) {
            final int deleted = mProvider.delete(ReadingListItems.CONTENT_URI,
                    ReadingListItems._ID + " = ?",
                    new String[] { String.valueOf(id) });

            mAsserter.is(deleted, 1, "Inserted item was deleted");

            // PARAM_SHOW_DELETED in the URI allows items marked as deleted to be
            // included in the query.
            Uri uri = appendUriParam(ReadingListItems.CONTENT_URI, BrowserContract.PARAM_SHOW_DELETED, "1");
            assertItemExistsByID(uri, id, "Deleted item was only marked as deleted");

            // Test that the 'deleted' item does not show up in a query when PARAM_SHOW_DELETED
            // is not specified in the URI.
            assertItemDoesNotExistByID(id, "Inserted item can't be found after deletion");
        }

        /**
         * Delete an item with PARAM_IS_SYNC=1 and verify that item
         * was actually removed from the database.
         *
         * @param id of the item to be deleted
         */
        private void testFirefoxSyncDelete(long id) {
            final int deleted = mProvider.delete(appendUriParam(ReadingListItems.CONTENT_URI, BrowserContract.PARAM_IS_SYNC, "1"),
                    ReadingListItems._ID + " = ?",
                    new String[] { String.valueOf(id) });

            mAsserter.is(deleted, 1, "Inserted item was deleted");

            Uri uri = appendUriParam(ReadingListItems.CONTENT_URI, BrowserContract.PARAM_SHOW_DELETED, "1");
            assertItemDoesNotExistByID(uri, id, "Inserted item is now actually deleted");
        }

        /**
         * Delete an item with its URI and verify that the item
         * was actually removed from the database.
         *
         * @param id of the item to be deleted
         */
        private void testDeleteWithItemURI(long id) {
            final int deleted = mProvider.delete(ContentUris.withAppendedId(ReadingListItems.CONTENT_URI, id), null, null);
            mAsserter.is(deleted, 1, "Inserted item was deleted using URI with id");
        }
    }

    /**
     * Verify that we can update reading list items.
     */
    private class TestUpdateItems extends TestCase {

        @Override
        public void test() throws Exception {
            // We should be able to insert into the DB.
            ensureCanInsert();

            ContentValues original = createFillerReadingListItem();
            long id = ContentUris.parseId(mProvider.insert(ReadingListItems.CONTENT_URI, original));
            int updated = 0;
            Long originalDateCreated = null;
            Long originalDateModified = null;
            ContentValues updates = new ContentValues();
            Cursor c = getItemById(id);
            try {
                mAsserter.ok(c.moveToFirst(), "Inserted item found", "");

                originalDateCreated = c.getLong(c.getColumnIndex(ReadingListItems.DATE_CREATED));
                originalDateModified = c.getLong(c.getColumnIndex(ReadingListItems.DATE_MODIFIED));

                updates.put(ReadingListItems.TITLE, original.getAsString(ReadingListItems.TITLE) + "CHANGED");
                updates.put(ReadingListItems.URL, original.getAsString(ReadingListItems.URL) + "/more/stuff");
                updates.put(ReadingListItems.EXCERPT, original.getAsString(ReadingListItems.EXCERPT) + "CHANGED");

                updated = mProvider.update(ReadingListItems.CONTENT_URI, updates,
                                               ReadingListItems._ID + " = ?",
                                               new String[] { String.valueOf(id) });

                mAsserter.is(updated, 1, "Inserted item was updated");
            } finally {
                c.close();
            }

            // Name change for clarity. These values will be compared with the
            // current cursor row.
            ContentValues expectedValues = updates;
            c = getItemById(id);
            try {
                mAsserter.ok(c.moveToFirst(), "Updated item found", "");
                mAsserter.isnot(c.getLong(c.getColumnIndex(ReadingListItems.DATE_MODIFIED)),
                originalDateModified,
                "Date modified should have changed");

                // DATE_CREATED and LENGTH should equal old values since they weren't updated.
                expectedValues.put(ReadingListItems.DATE_CREATED, originalDateCreated);
                expectedValues.put(ReadingListItems.LENGTH, original.getAsString(ReadingListItems.LENGTH));
                assertRowEqualsContentValues(c, expectedValues, /* compareDateModified */ false);
            } finally {
                c.close();
            }

            // Test that updates on an item that doesn't exist does not modify any rows.
            testUpdateWithInvalidID();

            // Test that update fails when a GUID is null.
            testUpdateWithNullCol(id, ReadingListItems.GUID);

            mContentProviderUpdateTested = true;
        }

        /**
         * Test that updates on an item that doesn't exist does
         * not modify any rows.
         *
         * @param id of the item to be deleted
         */
        private void testUpdateWithInvalidID() {
            ensureEmptyDatabase();
            final ContentValues b = createFillerReadingListItem();
            final long id = ContentUris.parseId(mProvider.insert(ReadingListItems.CONTENT_URI, b));
            final long INVALID_ID = id + 1;
            final ContentValues updates = new ContentValues();
            updates.put(ReadingListItems.TITLE, b.getAsString(ReadingListItems.TITLE) + "CHANGED");
            final int updated = mProvider.update(ReadingListItems.CONTENT_URI, updates,
                                               ReadingListItems._ID + " = ?",
                                               new String[] { String.valueOf(INVALID_ID) });
            mAsserter.is(updated, 0, "Should not be able to update item with an invalid GUID");
        }

        /**
         * Test that update fails when a required column is null.
         */
        private int testUpdateWithNullCol(long id, String colName) {
            ContentValues updates = new ContentValues();
            updates.putNull(colName);

            int updated = mProvider.update(ReadingListItems.CONTENT_URI, updates,
                                           ReadingListItems._ID + " = ?",
                                           new String[] { String.valueOf(id) });

            mAsserter.is(updated, 0, "Should not be able to update item with " + colName + " == null ");
            return updated;
        }
    }

    private class TestBatchOperations extends TestCase {
        private static final int ITEM_COUNT = 10;

        /**
         * Insert a bunch of items into the DB with the bulkInsert
         * method and verify that they are there.
         */
        private void testBulkInsert() {
            ensureEmptyDatabase();
            final ContentValues allVals[] = new ContentValues[ITEM_COUNT];
            final HashSet<String> urls = new HashSet<String>();
            for (int i = 0; i < ITEM_COUNT; i++) {
                final String url =  "http://www.test.org/" + i;
                allVals[i] = new ContentValues();
                allVals[i].put(ReadingListItems.TITLE, "Test" + i);
                allVals[i].put(ReadingListItems.URL, url);
                allVals[i].put(ReadingListItems.EXCERPT, "EXCERPT" + i);
                allVals[i].put(ReadingListItems.LENGTH, i);
                urls.add(url);
            }

            int inserts = mProvider.bulkInsert(ReadingListItems.CONTENT_URI, allVals);
            mAsserter.is(inserts, ITEM_COUNT, "Excepted number of inserts matches");

            Cursor c = mProvider.query(ReadingListItems.CONTENT_URI, null,
                               null,
                               null,
                               null);
            try {
                while (c.moveToNext()) {
                    final String url = c.getString(c.getColumnIndex(ReadingListItems.URL));
                    mAsserter.ok(urls.contains(url), "Bulk inserted item with url == " + url + " was found in the DB", "");
                    // We should only be seeing each item once. Remove from set to prevent dups.
                    urls.remove(url);
                }
            } finally {
                c.close();
            }
        }

        @Override
        public void test() {
            testBulkInsert();
        }
    }

    /*
     * Verify that insert, update, delete, and bulkInsert operations
     * notify the ambient content resolver. Each operation calls the
     * content resolver notifyChange method synchronously, so it is
     * okay to test sequentially.
     */
    private class TestBrowserProviderNotifications extends TestCase {

        @Override
        public void test() {
            // We should be able to insert into the DB.
            ensureCanInsert();
            // We should be able to update the DB.
            ensureCanUpdate();

            final String CONTENT_URI = ReadingListItems.CONTENT_URI.toString();

            mResolver.notifyChangeList.clear();

            // Insert
            final ContentValues h = createFillerReadingListItem();
            long id = ContentUris.parseId(mProvider.insert(ReadingListItems.CONTENT_URI, h));

            mAsserter.isnot(id,
                            -1L,
                            "Inserted item has valid id");

            ensureOnlyChangeNotifiedStartsWith(CONTENT_URI, "insert");

            // Update
            mResolver.notifyChangeList.clear();
            h.put(ReadingListItems.TITLE, "http://newexample.com");

            long numUpdated = mProvider.update(ReadingListItems.CONTENT_URI, h,
                                               ReadingListItems._ID + " = ?",
                                               new String[] { String.valueOf(id) });

            mAsserter.is(numUpdated,
                         1L,
                         "Correct number of items are updated");

            ensureOnlyChangeNotifiedStartsWith(CONTENT_URI, "update");

            // Delete
            mResolver.notifyChangeList.clear();
            long numDeleted = mProvider.delete(ReadingListItems.CONTENT_URI, null, null);

            mAsserter.is(numDeleted,
                         1L,
                         "Correct number of items are deleted");

            ensureOnlyChangeNotifiedStartsWith(CONTENT_URI, "delete");

            // Bulk insert
            mResolver.notifyChangeList.clear();
            final ContentValues[] hs = { createFillerReadingListItem(),
                                         createFillerReadingListItem(),
                                         createFillerReadingListItem() };

            long numBulkInserted = mProvider.bulkInsert(ReadingListItems.CONTENT_URI, hs);

            mAsserter.is(numBulkInserted,
                         3L,
                         "Correct number of items are bulkInserted");

            ensureOnlyChangeNotifiedStartsWith(CONTENT_URI, "bulkInsert");
        }

        protected void ensureOnlyChangeNotifiedStartsWith(String expectedUri, String operation) {
            mAsserter.is(Long.valueOf(mResolver.notifyChangeList.size()),
                         1L,
                         "Content observer was notified exactly once by " + operation);

            final Uri uri = mResolver.notifyChangeList.poll();

            mAsserter.isnot(uri,
                            null,
                            "Notification from " + operation + " was valid");

            mAsserter.ok(uri.toString().startsWith(expectedUri),
                         "Content observer was notified exactly once by " + operation,
                         "");
        }
    }

    /**
     * Removes all items from the DB.
     */
    private void ensureEmptyDatabase() {
        Uri uri = appendUriParam(ReadingListItems.CONTENT_URI, BrowserContract.PARAM_IS_SYNC, "1");
        getWritableDatabase(uri).delete(ReadingListItems.TABLE_NAME, null, null);
    }


    private SQLiteDatabase getWritableDatabase(Uri uri) {
        Uri testUri = appendUriParam(uri, BrowserContract.PARAM_IS_TEST, "1");
        DelegatingTestContentProvider delegateProvider = (DelegatingTestContentProvider) mProvider;
        ReadingListProvider readingListProvider = (ReadingListProvider) delegateProvider.getTargetProvider();
        return readingListProvider.getWritableDatabaseForTesting(testUri);
    }

    /**
     * Checks that the values in the cursor's current row match those
     * in the ContentValues object.
     *
     * @param cursor over the row to be checked
     * @param values to be checked
     */
    private void assertRowEqualsContentValues(Cursor cursorWithActual, ContentValues expectedValues, boolean compareDateModified) {
        for (String column: TEST_COLUMNS) {
            String expected = expectedValues.getAsString(column);
            String actual = cursorWithActual.getString(cursorWithActual.getColumnIndex(column));
            mAsserter.is(actual, expected, "Item has correct " + column);
        }

        if (compareDateModified) {
            String expected = expectedValues.getAsString(ReadingListItems.DATE_MODIFIED);
            String actual = cursorWithActual.getString(cursorWithActual.getColumnIndex(ReadingListItems.DATE_MODIFIED));
            mAsserter.is(actual, expected, "Item has correct " + ReadingListItems.DATE_MODIFIED);
        }
    }

    private void assertRowEqualsContentValues(Cursor cursorWithActual, ContentValues expectedValues) {
        assertRowEqualsContentValues(cursorWithActual, expectedValues, true);
    }

    private ContentValues fillContentValues(String title, String url, String excerpt) {
        ContentValues values = new ContentValues();

        values.put(ReadingListItems.TITLE, title);
        values.put(ReadingListItems.URL, url);
        values.put(ReadingListItems.EXCERPT, excerpt);
        values.put(ReadingListItems.LENGTH, excerpt.length());

        return values;
    }

    private ContentValues createFillerReadingListItem() {
        Random rand = new Random();
        return fillContentValues("Example", "http://example.com/?num=" + rand.nextInt(), "foo bar");
    }

    private Cursor getItemById(Uri uri, long id, String[] projection) {
        return mProvider.query(uri, projection,
                               ReadingListItems._ID + " = ?",
                               new String[] { String.valueOf(id) },
                               null);
    }

    private Cursor getItemById(long id) {
        return getItemById(ReadingListItems.CONTENT_URI, id, null);
    }

    private Cursor getItemById(Uri uri, long id) {
        return getItemById(uri, id, null);
    }

    /**
     * Verifies that ContentProvider insertions have been tested.
     */
    private void ensureCanInsert() {
        if (!mContentProviderInsertTested) {
            mAsserter.ok(false, "ContentProvider insertions have not been tested yet.", "");
        }
    }

    /**
     * Verifies that ContentProvider updates have been tested.
     */
    private void ensureCanUpdate() {
        if (!mContentProviderUpdateTested) {
            mAsserter.ok(false, "ContentProvider updates have not been tested yet.", "");
        }
    }

    private long insertAnItemWithAssertion() {
        // We should be able to insert into the DB.
        ensureCanInsert();

        ContentValues v = createFillerReadingListItem();
        long id = ContentUris.parseId(mProvider.insert(ReadingListItems.CONTENT_URI, v));

        assertItemExistsByID(id, "Inserted item found");
        return id;
    }

    private void assertItemExistsByID(Uri uri, long id, String msg) {
        Cursor c = getItemById(uri, id);
        try {
            mAsserter.ok(c.moveToFirst(), msg, "");
        } finally {
            c.close();
        }
    }

    private void assertItemExistsByID(long id, String msg) {
        Cursor c = getItemById(id);
        try {
            mAsserter.ok(c.moveToFirst(), msg, "");
        } finally {
            c.close();
        }
    }

    private void assertItemDoesNotExistByID(long id, String msg) {
        Cursor c = getItemById(id);
        try {
            mAsserter.ok(!c.moveToFirst(), msg, "");
        } finally {
            c.close();
        }
    }

    private void assertItemDoesNotExistByID(Uri uri, long id, String msg) {
        Cursor c = getItemById(uri, id);
        try {
            mAsserter.ok(!c.moveToFirst(), msg, "");
        } finally {
            c.close();
        }
    }
}<|MERGE_RESOLUTION|>--- conflicted
+++ resolved
@@ -74,11 +74,8 @@
             ensureEmptyDatabase();
             test.run();
         }
-<<<<<<< HEAD
-=======
         // Ensure browser initialization is complete before completing test,
         // so that the minidumps directory is consistently created.
->>>>>>> a8dae518
         blockForGeckoReady();
     }
 
