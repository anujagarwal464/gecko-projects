/* -*- Mode: C++; tab-width: 2; indent-tabs-mode: nil; c-basic-offset: 2 -*- */
/* ***** BEGIN LICENSE BLOCK *****
 * Version: MPL 1.1/GPL 2.0/LGPL 2.1
 *
 * The contents of this file are subject to the Mozilla Public License Version
 * 1.1 (the "License"); you may not use this file except in compliance with
 * the License. You may obtain a copy of the License at
 * http://www.mozilla.org/MPL/
 *
 * Software distributed under the License is distributed on an "AS IS" basis,
 * WITHOUT WARRANTY OF ANY KIND, either express or implied. See the License
 * for the specific language governing rights and limitations under the
 * License.
 *
 * The Original Code is mozilla.org code.
 *
 * The Initial Developer of the Original Code is
 * Netscape Communications Corporation.
 * Portions created by the Initial Developer are Copyright (C) 1999
 * the Initial Developer. All Rights Reserved.
 *
 * Contributor(s):
 *   Pierre Phaneuf <pp@ludusdesign.com>
 *   Prasad Sunkari <prasad@medhas.org>
 *
 * Alternatively, the contents of this file may be used under the terms of
 * either of the GNU General Public License Version 2 or later (the "GPL"),
 * or the GNU Lesser General Public License Version 2.1 or later (the "LGPL"),
 * in which case the provisions of the GPL or the LGPL are applicable instead
 * of those above. If you wish to allow use of your version of this file only
 * under the terms of either the GPL or the LGPL, and not to allow others to
 * use your version of this file under the terms of the MPL, indicate your
 * decision by deleting the provisions above and replace them with the notice
 * and other provisions required by the GPL or the LGPL. If you do not delete
 * the provisions above, a recipient may use your version of this file under
 * the terms of any one of the MPL, the GPL or the LGPL.
 *
 * ***** END LICENSE BLOCK ***** */

#include "msgCore.h"
#include "nsIMsgHdr.h"
#include "nsMsgUtils.h"
#include "nsMsgFolderFlags.h"
#include "nsStringGlue.h"
#include "nsIServiceManager.h"
#include "nsCOMPtr.h"
#include "nsIImapUrl.h"
#include "nsIMailboxUrl.h"
#include "nsINntpUrl.h"
#include "nsMsgNewsCID.h"
#include "nsMsgLocalCID.h"
#include "nsMsgBaseCID.h"
#include "nsMsgImapCID.h"
#include "nsMsgI18N.h"
#include "nsNativeCharsetUtils.h"
#include "nsCharTraits.h"
#include "prprf.h"
#include "prmem.h"
#include "nsNetCID.h"
#include "nsIIOService.h"
#include "nsIRDFService.h"
#include "nsIMimeConverter.h"
#include "nsMsgMimeCID.h"
#include "nsIPrefService.h"
#include "nsIPrefBranch.h"
#include "nsISupportsPrimitives.h"
#include "nsIPrefLocalizedString.h"
#include "nsIRelativeFilePref.h"
#include "nsAppDirectoryServiceDefs.h"
#include "nsISpamSettings.h"
#include "nsISignatureVerifier.h"
#include "nsICryptoHash.h"
#include "nsNativeCharsetUtils.h"
#include "nsDirectoryServiceUtils.h"
#include "nsIRssIncomingServer.h"
#include "nsIMsgFolder.h"
#include "nsIMsgMessageService.h"
#include "nsIMsgAccountManager.h"
#include "nsIOutputStream.h"
#include "nsMsgFileStream.h"
#include "nsIFileURL.h"
#include "nsNetUtil.h"
#include "nsIMsgDatabase.h"
#include "nsIMutableArray.h"
#include "nsIMsgMailNewsUrl.h"
#include "nsArrayUtils.h"
#include "nsIStringBundle.h"
#include "nsIMsgWindow.h"
#include "nsIWindowWatcher.h"
#include "nsIPrompt.h"
#include "nsISupportsArray.h"
#include "nsIMsgSearchTerm.h"
#include "nsTextFormatter.h"
#include "nsIAtomService.h"

static NS_DEFINE_CID(kImapUrlCID, NS_IMAPURL_CID);
static NS_DEFINE_CID(kCMailboxUrl, NS_MAILBOXURL_CID);
static NS_DEFINE_CID(kCNntpUrlCID, NS_NNTPURL_CID);

#define ILLEGAL_FOLDER_CHARS ";#"
#define ILLEGAL_FOLDER_CHARS_AS_FIRST_LETTER "."
#define ILLEGAL_FOLDER_CHARS_AS_LAST_LETTER  ".~ "

#define FOUR_K 4096

nsresult GetMessageServiceContractIDForURI(const char *uri, nsCString &contractID)
{
  nsresult rv = NS_OK;
  //Find protocol
  nsCAutoString uriStr(uri);
  PRInt32 pos = uriStr.FindChar(':');
  if (pos == -1)
    return NS_ERROR_FAILURE;

  nsCAutoString protocol(StringHead(uriStr, pos));

  if (protocol.Equals("file") && uriStr.Find("application/x-message-display") != -1)
    protocol.Assign("mailbox");
  //Build message service contractid
  contractID = "@mozilla.org/messenger/messageservice;1?type=";
  contractID += protocol.get();

  return rv;
}

nsresult GetMessageServiceFromURI(const nsACString& uri, nsIMsgMessageService **aMessageService)
{
  nsresult rv;

  nsCAutoString contractID;
  rv = GetMessageServiceContractIDForURI(PromiseFlatCString(uri).get(), contractID);
  NS_ENSURE_SUCCESS(rv,rv);

  nsCOMPtr <nsIMsgMessageService> msgService = do_GetService(contractID.get(), &rv);
  NS_ENSURE_SUCCESS(rv,rv);

  NS_IF_ADDREF(*aMessageService = msgService);
  return rv;
}

nsresult GetMsgDBHdrFromURI(const char *uri, nsIMsgDBHdr **msgHdr)
{
  nsCOMPtr <nsIMsgMessageService> msgMessageService;
  nsresult rv = GetMessageServiceFromURI(nsDependentCString(uri), getter_AddRefs(msgMessageService));
  NS_ENSURE_SUCCESS(rv,rv);
  if (!msgMessageService) return NS_ERROR_FAILURE;

  return msgMessageService->MessageURIToMsgHdr(uri, msgHdr);
}

nsresult CreateStartupUrl(const char *uri, nsIURI** aUrl)
{
  nsresult rv = NS_ERROR_NULL_POINTER;
  if (!uri || !*uri || !aUrl) return rv;
  *aUrl = nsnull;

  // XXX fix this, so that base doesn't depend on imap, local or news.
  // we can't do NS_NewURI(uri, aUrl), because these are imap-message://, mailbox-message://, news-message:// uris.
  // I think we should do something like GetMessageServiceFromURI() to get the service, and then have the service create the
  // appropriate nsI*Url, and then QI to nsIURI, and return it.
  // see bug #110689
  if (PL_strncasecmp(uri, "imap", 4) == 0)
  {
    nsCOMPtr<nsIImapUrl> imapUrl = do_CreateInstance(kImapUrlCID, &rv);

    if (NS_SUCCEEDED(rv) && imapUrl)
      rv = imapUrl->QueryInterface(NS_GET_IID(nsIURI),
      (void**) aUrl);
  }
  else if (PL_strncasecmp(uri, "mailbox", 7) == 0)
  {
    nsCOMPtr<nsIMailboxUrl> mailboxUrl = do_CreateInstance(kCMailboxUrl, &rv);
    if (NS_SUCCEEDED(rv) && mailboxUrl)
      rv = mailboxUrl->QueryInterface(NS_GET_IID(nsIURI),
      (void**) aUrl);
  }
  else if (PL_strncasecmp(uri, "news", 4) == 0)
  {
    nsCOMPtr<nsINntpUrl> nntpUrl = do_CreateInstance(kCNntpUrlCID, &rv);
    if (NS_SUCCEEDED(rv) && nntpUrl)
      rv = nntpUrl->QueryInterface(NS_GET_IID(nsIURI),
      (void**) aUrl);
  }
  if (*aUrl)
    (*aUrl)->SetSpec(nsDependentCString(uri));
  return rv;
}


// Where should this live? It's a utility used to convert a string priority,
//  e.g., "High, Low, Normal" to an enum.
// Perhaps we should have an interface that groups together all these
//  utilities...
nsresult NS_MsgGetPriorityFromString(
           const char * const priority,
           nsMsgPriorityValue & outPriority)
{
  if (!priority)
    return NS_ERROR_NULL_POINTER;

  // Note: Checking the values separately and _before_ the names,
  //        hoping for a much faster match;
  //       Only _drawback_, as "priority" handling is not truly specified:
  //        some softwares may have the number meanings reversed (1=Lowest) !?
  if (PL_strchr(priority, '1'))
    outPriority = nsMsgPriority::highest;
  else if (PL_strchr(priority, '2'))
    outPriority = nsMsgPriority::high;
  else if (PL_strchr(priority, '3'))
    outPriority = nsMsgPriority::normal;
  else if (PL_strchr(priority, '4'))
    outPriority = nsMsgPriority::low;
  else if (PL_strchr(priority, '5'))
    outPriority = nsMsgPriority::lowest;
  else if (PL_strcasestr(priority, "Highest"))
    outPriority = nsMsgPriority::highest;
       // Important: "High" must be tested after "Highest" !
  else if (PL_strcasestr(priority, "High") ||
           PL_strcasestr(priority, "Urgent"))
    outPriority = nsMsgPriority::high;
  else if (PL_strcasestr(priority, "Normal"))
    outPriority = nsMsgPriority::normal;
  else if (PL_strcasestr(priority, "Lowest"))
    outPriority = nsMsgPriority::lowest;
       // Important: "Low" must be tested after "Lowest" !
  else if (PL_strcasestr(priority, "Low") ||
           PL_strcasestr(priority, "Non-urgent"))
    outPriority = nsMsgPriority::low;
  else
    // "Default" case gets default value.
    outPriority = nsMsgPriority::Default;

  return NS_OK;
}

nsresult NS_MsgGetPriorityValueString(
           const nsMsgPriorityValue p,
           nsACString & outValueString)
{
  switch (p)
  {
    case nsMsgPriority::highest:
      outValueString.AssignLiteral("1");
      break;
    case nsMsgPriority::high:
      outValueString.AssignLiteral("2");
      break;
    case nsMsgPriority::normal:
      outValueString.AssignLiteral("3");
      break;
    case nsMsgPriority::low:
      outValueString.AssignLiteral("4");
      break;
    case nsMsgPriority::lowest:
      outValueString.AssignLiteral("5");
      break;
    case nsMsgPriority::none:
    case nsMsgPriority::notSet:
      // Note: '0' is a "fake" value; we expect to never be in this case.
      outValueString.AssignLiteral("0");
      break;
    default:
      NS_ASSERTION(PR_FALSE, "invalid priority value");
  }

  return NS_OK;
}

nsresult NS_MsgGetUntranslatedPriorityName(
           const nsMsgPriorityValue p,
           nsACString & outName)
{
  switch (p)
  {
    case nsMsgPriority::highest:
      outName.AssignLiteral("Highest");
      break;
    case nsMsgPriority::high:
      outName.AssignLiteral("High");
      break;
    case nsMsgPriority::normal:
      outName.AssignLiteral("Normal");
      break;
    case nsMsgPriority::low:
      outName.AssignLiteral("Low");
      break;
    case nsMsgPriority::lowest:
      outName.AssignLiteral("Lowest");
      break;
    case nsMsgPriority::none:
    case nsMsgPriority::notSet:
      // Note: 'None' is a "fake" value; we expect to never be in this case.
      outName.AssignLiteral("None");
      break;
    default:
      NS_ASSERTION(PR_FALSE, "invalid priority value");
  }

  return NS_OK;
}


/* this used to be XP_StringHash2 from xp_hash.c */
/* phong's linear congruential hash  */
static PRUint32 StringHash(const char *ubuf, PRInt32 len = -1)
{
  unsigned char * buf = (unsigned char*) ubuf;
  PRUint32 h=1;
  unsigned char *end = buf + (len == -1 ? strlen(ubuf) : len);
  while(buf < end) {
    h = 0x63c63cd9*h + 0x9c39c33d + (int32)*buf;
    buf++;
  }
  return h;
}

inline PRUint32 StringHash(const nsAutoString& str)
{
    return StringHash(reinterpret_cast<const char*>(str.get()),
                      str.Length() * 2);
}

#ifndef MOZILLA_INTERNAL_API
static int GetFindInSetFilter(const char* aChars)
{
  PRUint8 filter = 0;
  while (*aChars)
    filter |= *aChars++;
  return ~filter;
}
#endif

/* Utility functions used in a few places in mailnews */
PRInt32
MsgFindCharInSet(const nsCString &aString,
                 const char* aChars, PRUint32 aOffset)
{
#ifdef MOZILLA_INTERNAL_API
  return aString.FindCharInSet(aChars, aOffset);
#else
  const char *str;
  PRUint32 len = aString.BeginReading(&str);
  int filter = GetFindInSetFilter(aChars);
  for (PRUint32 index = aOffset; index < len; index++) {
    if (!(str[index] & filter) && strchr(aChars, str[index]))
      return index;
  }
  return -1;
#endif
}

PRInt32
MsgFindCharInSet(const nsString &aString,
                 const char* aChars, PRUint32 aOffset)
{
#ifdef MOZILLA_INTERNAL_API
  return aString.FindCharInSet(aChars, aOffset);
#else
  const PRUnichar *str;
  PRUint32 len = aString.BeginReading(&str);
  int filter = GetFindInSetFilter(aChars);
  for (PRUint32 index = aOffset; index < len; index++) {
    if (!(str[index] & filter) && strchr(aChars, str[index]))
      return index;
  }
  return -1;
#endif
}

<<<<<<< HEAD
=======
static PRBool ConvertibleToNative(const nsAutoString& str)
{
    nsCAutoString native;
    nsAutoString roundTripped;
#ifdef MOZILLA_INTERNAL_API
    NS_CopyUnicodeToNative(str, native);
    NS_CopyNativeToUnicode(native, roundTripped);
#else
    nsMsgI18NConvertFromUnicode(nsMsgI18NFileSystemCharset(), str, native);
    nsMsgI18NConvertToUnicode(nsMsgI18NFileSystemCharset(), native, roundTripped);
#endif
    return str.Equals(roundTripped);
}

>>>>>>> aee3d375
#if defined(XP_UNIX) || defined(XP_BEOS)
  const static PRUint32 MAX_LEN = 55;
#elif defined(XP_WIN32)
  const static PRUint32 MAX_LEN = 55;
#elif defined(XP_OS2)
  const static PRUint32 MAX_LEN = 55;
#else
  #error need_to_define_your_max_filename_length
#endif

nsresult NS_MsgHashIfNecessary(nsCAutoString &name)
{
  nsCAutoString str(name);

  // Given a filename, make it safe for filesystem
  // certain filenames require hashing because they
  // are too long or contain illegal characters
  PRInt32 illegalCharacterIndex = MsgFindCharInSet(str,
                                                   FILE_PATH_SEPARATOR
                                                   FILE_ILLEGAL_CHARACTERS
                                                   ILLEGAL_FOLDER_CHARS, 0);

  // Need to check the first ('.') and last ('.', '~' and ' ') char
  if (illegalCharacterIndex == -1)
  {
    PRInt32 lastIndex = str.Length() - 1;
    if (NS_LITERAL_CSTRING(ILLEGAL_FOLDER_CHARS_AS_FIRST_LETTER).FindChar(str[0]) != -1)
      illegalCharacterIndex = 0;
    else if (NS_LITERAL_CSTRING(ILLEGAL_FOLDER_CHARS_AS_LAST_LETTER).FindChar(str[lastIndex]) != -1)
      illegalCharacterIndex = lastIndex;
    else
      illegalCharacterIndex = -1;
  }

  char hashedname[MAX_LEN + 1];
  if (illegalCharacterIndex == -1)
  {
    // no illegal chars, it's just too long
    // keep the initial part of the string, but hash to make it fit
    if (str.Length() > MAX_LEN)
    {
      PL_strncpy(hashedname, str.get(), MAX_LEN + 1);
      PR_snprintf(hashedname + MAX_LEN - 8, 9, "%08lx",
                (unsigned long) StringHash(str.get()));
      name = hashedname;
    }
  }
  else
  {
      // found illegal chars, hash the whole thing
      // if we do substitution, then hash, two strings
      // could hash to the same value.
      // for example, on mac:  "foo__bar", "foo:_bar", "foo::bar"
      // would map to "foo_bar".  this way, all three will map to
      // different values
      PR_snprintf(hashedname, 9, "%08lx",
                (unsigned long) StringHash(str.get()));
      name = hashedname;
  }

  return NS_OK;
}

// XXX : The number of UTF-16 2byte code units are half the number of
// bytes in legacy encodings for CJK strings and non-Latin1 in UTF-8.
// The ratio can be 1/3 for CJK strings in UTF-8. However, we can
// get away with using the same MAX_LEN for nsCString and nsString
// because MAX_LEN is defined rather conservatively in the first place.
nsresult NS_MsgHashIfNecessary(nsAutoString &name)
{
  PRInt32 illegalCharacterIndex = MsgFindCharInSet(name,
                                                   FILE_PATH_SEPARATOR
                                                   FILE_ILLEGAL_CHARACTERS
                                                   ILLEGAL_FOLDER_CHARS, 0);

  // Need to check the first ('.') and last ('.', '~' and ' ') char
  if (illegalCharacterIndex == -1)
  {
    PRInt32 lastIndex = name.Length() - 1;
    if (NS_LITERAL_STRING(ILLEGAL_FOLDER_CHARS_AS_FIRST_LETTER).FindChar(name[0]) != -1)
      illegalCharacterIndex = 0;
    else if (NS_LITERAL_STRING(ILLEGAL_FOLDER_CHARS_AS_LAST_LETTER).FindChar(name[lastIndex]) != -1)
      illegalCharacterIndex = lastIndex;
    else
      illegalCharacterIndex = -1;
  }

  char hashedname[9];
  PRInt32 keptLength = -1;
  if (illegalCharacterIndex != -1)
    keptLength = illegalCharacterIndex;
  /* Can be converted from utf8 to utf16 and back to utf8 (convertibleToNative): */
  else if (!name.Equals(NS_ConvertUTF8toUTF16(NS_ConvertUTF16toUTF8(name))))
    keptLength = 0;
  else if (name.Length() > MAX_LEN) {
    keptLength = MAX_LEN-8;
    // To avoid keeping only the high surrogate of a surrogate pair
    if (NS_IS_HIGH_SURROGATE(name.CharAt(keptLength-1)))
        --keptLength;
  }

  if (keptLength >= 0) {
    PR_snprintf(hashedname, 9, "%08lx", (unsigned long) StringHash(name));
    name.SetLength(keptLength);
    name.Append(NS_ConvertASCIItoUTF16(hashedname));
  }

  return NS_OK;
}

nsresult FormatFileSize(PRUint64 size, PRBool useKB, nsAString &formattedSize)
{
  NS_NAMED_LITERAL_STRING(byteAbbr, "byteAbbreviation2");
  NS_NAMED_LITERAL_STRING(kbAbbr,   "kiloByteAbbreviation2");
  NS_NAMED_LITERAL_STRING(mbAbbr,   "megaByteAbbreviation2");
  NS_NAMED_LITERAL_STRING(gbAbbr,   "gigaByteAbbreviation2");

  const PRUnichar *sizeAbbrNames[] = {
    byteAbbr.get(), kbAbbr.get(), mbAbbr.get(), gbAbbr.get()
  };

  nsresult rv;

  nsCOMPtr<nsIStringBundleService> bundleSvc =
    do_GetService(NS_STRINGBUNDLE_CONTRACTID, &rv);
  NS_ENSURE_SUCCESS(rv, rv);

  nsCOMPtr<nsIStringBundle> bundle;
  rv = bundleSvc->CreateBundle("chrome://messenger/locale/messenger.properties",
                               getter_AddRefs(bundle));
  NS_ENSURE_SUCCESS(rv, rv);

  float unitSize = size;
  PRUint32 unitIndex = 0;

  if (useKB) {
    // Start by formatting in kilobytes
    unitSize /= 1024;
    if (unitSize < 0.1)
      unitSize = 0.1;
    unitIndex++;
  }

  // Convert to next unit if it needs 4 digits (after rounding), but only if
  // we know the name of the next unit
  while ((unitSize >= 999.5) && (unitIndex < NS_ARRAY_LENGTH(sizeAbbrNames)))
  {
      unitSize /= 1024;
      unitIndex++;
  }

  // Grab the string for the appropriate unit
  nsString sizeAbbr;
  rv = bundle->GetStringFromName(sizeAbbrNames[unitIndex],
                                 getter_Copies(sizeAbbr));
  NS_ENSURE_SUCCESS(rv, rv);

  // Get rid of insignificant bits by truncating to 1 or 0 decimal points
  // 0.1 -> 0.1; 1.2 -> 1.2; 12.3 -> 12.3; 123.4 -> 123; 234.5 -> 235
  nsTextFormatter::ssprintf(formattedSize,
                            sizeAbbr.get(),
                            (unitIndex != 0) && (unitSize < 99.95) ? 1 : 0,
                            unitSize);
  return NS_OK;
}


nsresult NS_MsgCreatePathStringFromFolderURI(const char *aFolderURI,
                                             nsCString& aPathCString,
                                             const nsCString &aScheme,
                                             PRBool aIsNewsFolder)
{
  // A file name has to be in native charset. Here we convert
  // to UTF-16 and check for 'unsafe' characters before converting
  // to native charset.
  NS_ENSURE_TRUE(MsgIsUTF8(nsDependentCString(aFolderURI)), NS_ERROR_UNEXPECTED);
  NS_ConvertUTF8toUTF16 oldPath(aFolderURI);

  nsAutoString pathPiece, path;

  PRInt32 startSlashPos = oldPath.FindChar('/');
  PRInt32 endSlashPos = (startSlashPos >= 0)
    ? oldPath.FindChar('/', startSlashPos + 1) - 1 : oldPath.Length() - 1;
  if (endSlashPos < 0)
    endSlashPos = oldPath.Length();
#ifdef XP_MACOSX
  PRBool isMailboxUri = aScheme.EqualsLiteral("none") ||
                        aScheme.EqualsLiteral("pop3");
#endif
  // trick to make sure we only add the path to the first n-1 folders
  PRBool haveFirst=PR_FALSE;
  while (startSlashPos != -1) {
    pathPiece.Assign(Substring(oldPath, startSlashPos + 1, endSlashPos - startSlashPos));
    // skip leading '/' (and other // style things)
    if (!pathPiece.IsEmpty())
    {

      // add .sbd onto the previous path
      if (haveFirst)
      {
        path.AppendLiteral(".sbd/");
      }

      if (aIsNewsFolder)
      {
          nsCAutoString tmp;
          CopyUTF16toMUTF7(pathPiece, tmp);
          CopyASCIItoUTF16(tmp, pathPiece);
      }
#ifdef XP_MACOSX
      // Don't hash path pieces because local mail folder uri's have already
      // been hashed. We're only doing this on the mac to limit potential
      // regressions.
      if (!isMailboxUri)
#endif
      NS_MsgHashIfNecessary(pathPiece);
      path += pathPiece;
      haveFirst=PR_TRUE;
    }
    // look for the next slash
    startSlashPos = endSlashPos + 1;

    endSlashPos = (startSlashPos >= 0)
      ? oldPath.FindChar('/', startSlashPos + 1)  - 1: oldPath.Length() - 1;
    if (endSlashPos < 0)
      endSlashPos = oldPath.Length();

    if (startSlashPos >= endSlashPos)
      break;
  }
#ifdef MOZILLA_INTERNAL_API
  return NS_CopyUnicodeToNative(path, aPathCString);
#else
  return nsMsgI18NConvertFromUnicode(nsMsgI18NFileSystemCharset(), path, aPathCString);
#endif
}

PRBool NS_MsgStripRE(const char **stringP, PRUint32 *lengthP, char **modifiedSubject)
{
  const char *s, *s_end;
  const char *last;
  PRUint32 L;
  PRBool result = PR_FALSE;
  NS_ASSERTION(stringP, "bad null param");
  if (!stringP) return PR_FALSE;

  // get localizedRe pref
  nsresult rv;
  nsString utf16LocalizedRe;
  NS_GetLocalizedUnicharPreferenceWithDefault(nsnull,
                                              "mailnews.localizedRe",
                                              EmptyString(),
                                              utf16LocalizedRe);
  NS_ConvertUTF16toUTF8 localizedRe(utf16LocalizedRe);

  // hardcoded "Re" so that noone can configure Mozilla standards incompatible
  nsCAutoString checkString("Re,RE,re,rE");
  if (!localizedRe.IsEmpty()) {
    checkString.Append(',');
    checkString.Append(localizedRe);
  }

  // decode the string
  nsCString decodedString;
  nsCOMPtr<nsIMimeConverter> mimeConverter;
  // we cannot strip "Re:" for MIME encoded subject without modifying the original
  if (modifiedSubject && strstr(*stringP, "=?"))
  {
    mimeConverter = do_GetService(NS_MIME_CONVERTER_CONTRACTID, &rv);
    if (NS_SUCCEEDED(rv))
      rv = mimeConverter->DecodeMimeHeaderToCharPtr(
        *stringP, nsnull, PR_FALSE, PR_TRUE, getter_Copies(decodedString));
  }

  s = !decodedString.IsEmpty() ? decodedString.get() : *stringP;
  L = lengthP ? *lengthP : strlen(s);

  s_end = s + L;
  last = s;

 AGAIN:

  while (s < s_end && IS_SPACE(*s))
  s++;

  const char *tokPtr = checkString.get();
  while (*tokPtr)
  {
    //tokenize the comma separated list
    PRSize tokenLength = 0;
    while (*tokPtr && *tokPtr != ',') {
      tokenLength++;
      tokPtr++;
    }
    //check if the beginning of s is the actual token
    if (tokenLength && !strncmp(s, tokPtr - tokenLength, tokenLength))
    {
      if (s[tokenLength] == ':')
      {
        s = s + tokenLength + 1; /* Skip over "Re:" */
        result = PR_TRUE;        /* Yes, we stripped it. */
        goto AGAIN;              /* Skip whitespace and try again. */
      }
      else if (s[tokenLength] == '[' || s[tokenLength] == '(')
      {
        const char *s2 = s + tokenLength + 1; /* Skip over "Re[" */

        /* Skip forward over digits after the "[". */
        while (s2 < (s_end - 2) && isdigit((unsigned char)*s2))
          s2++;

        /* Now ensure that the following thing is "]:"
           Only if it is do we alter `s'. */
        if ((s2[0] == ']' || s2[0] == ')') && s2[1] == ':')
        {
          s = s2 + 2;       /* Skip over "]:" */
          result = PR_TRUE; /* Yes, we stripped it. */
          goto AGAIN;       /* Skip whitespace and try again. */
        }
      }
    }
    if (*tokPtr)
      tokPtr++;
  }

  if (!decodedString.IsEmpty())
  {
    // encode the string back if any modification is made
    if (s != decodedString.get())
    {
      // extract between "=?" and "?"
      // e.g. =?ISO-2022-JP?
      const char *p1 = strstr(*stringP, "=?");
      if (p1)
      {
        p1 += sizeof("=?")-1;         // skip "=?"
        const char *p2 = strchr(p1, '?');   // then search for '?'
        if (p2)
        {
          char charset[nsIMimeConverter::MAX_CHARSET_NAME_LENGTH] = "";
          if (nsIMimeConverter::MAX_CHARSET_NAME_LENGTH >= (p2 - p1))
            strncpy(charset, p1, p2 - p1);
          rv = mimeConverter->EncodeMimePartIIStr_UTF8(nsDependentCString(s), PR_FALSE, charset,
            sizeof("Subject:"), nsIMimeConverter::MIME_ENCODED_WORD_SIZE,
            modifiedSubject);
          if (NS_SUCCEEDED(rv))
            return result;
        }
      }
    }
    else
      s = *stringP;   // no modification, set the original encoded string
  }


  /* Decrease length by difference between current ptr and original ptr.
   Then store the current ptr back into the caller. */
  if (lengthP)
    *lengthP -= (s - (*stringP));
  *stringP = s;

  return result;
}

/*  Very similar to strdup except it free's too
 */
char * NS_MsgSACopy (char **destination, const char *source)
{
  if(*destination)
  {
    PR_Free(*destination);
    *destination = 0;
  }
  if (! source)
    *destination = nsnull;
  else
  {
    *destination = (char *) PR_Malloc (PL_strlen(source) + 1);
    if (*destination == nsnull)
      return(nsnull);

    PL_strcpy (*destination, source);
  }
  return *destination;
}

/*  Again like strdup but it concatinates and free's and uses Realloc
*/
char * NS_MsgSACat (char **destination, const char *source)
{
  if (source && *source)
    if (*destination)
    {
      int length = PL_strlen (*destination);
      *destination = (char *) PR_Realloc (*destination, length + PL_strlen(source) + 1);
      if (*destination == nsnull)
        return(nsnull);

      PL_strcpy (*destination + length, source);
    }
    else
    {
      *destination = (char *) PR_Malloc (PL_strlen(source) + 1);
      if (*destination == nsnull)
        return(nsnull);

      PL_strcpy (*destination, source);
    }
  return *destination;
}

nsresult NS_MsgEscapeEncodeURLPath(const nsAString& aStr, nsCString& aResult)
{
  return MsgEscapeString(NS_ConvertUTF16toUTF8(aStr), nsINetUtil::ESCAPE_URL_PATH, aResult);
}

nsresult NS_MsgDecodeUnescapeURLPath(const nsACString& aPath,
                                     nsAString& aResult)
{
  nsCAutoString unescapedName;
  MsgUnescapeString(aPath, nsINetUtil::ESCAPE_URL_FILE_BASENAME |
                 nsINetUtil::ESCAPE_URL_FORCED, unescapedName);
  CopyUTF8toUTF16(unescapedName, aResult);
  return NS_OK;
}

PRBool WeAreOffline()
{
  nsresult rv = NS_OK;
  PRBool offline = PR_FALSE;

  nsCOMPtr <nsIIOService> ioService = do_GetService(NS_IOSERVICE_CONTRACTID, &rv);
  if (NS_SUCCEEDED(rv) && ioService)
    ioService->GetOffline(&offline);

  return offline;
}

nsresult GetExistingFolder(const nsCString& aFolderURI, nsIMsgFolder **aFolder)
{
  NS_ENSURE_ARG_POINTER(aFolder);

  *aFolder = nsnull;

  nsresult rv;
  nsCOMPtr<nsIRDFService> rdf(do_GetService("@mozilla.org/rdf/rdf-service;1", &rv));
  NS_ENSURE_SUCCESS(rv, rv);

  nsCOMPtr<nsIRDFResource> resource;
  rv = rdf->GetResource(aFolderURI, getter_AddRefs(resource));
  NS_ENSURE_SUCCESS(rv, rv);

  nsCOMPtr <nsIMsgFolder> thisFolder;
  thisFolder = do_QueryInterface(resource, &rv);
  NS_ENSURE_SUCCESS(rv, rv);

  // Parent doesn't exist means that this folder doesn't exist.
  nsCOMPtr<nsIMsgFolder> parentFolder;
  rv = thisFolder->GetParent(getter_AddRefs(parentFolder));
  if (NS_SUCCEEDED(rv)) {
    // When parentFolder is null with NS_OK, we should return error.
    NS_ENSURE_TRUE(parentFolder, NS_ERROR_FAILURE);

    NS_ADDREF(*aFolder = thisFolder);
  }
  return rv;
}

PRBool IsAFromSpaceLine(char *start, const char *end)
{
  nsresult rv = PR_FALSE;
  while ((start < end) && (*start == '>'))
    start++;
  // If the leading '>'s are followed by an 'F' then we have a possible case here.
  if ( (*start == 'F') && (end-start > 4) && !strncmp(start, "From ", 5) )
    rv = PR_TRUE;
  return rv;
}

//
// This function finds all lines starting with "From " or "From " preceeding
// with one or more '>' (ie, ">From", ">>From", etc) in the input buffer
// (between 'start' and 'end') and prefix them with a ">" .
//
nsresult EscapeFromSpaceLine(nsIOutputStream *outputStream, char *start, const char *end)
{
  nsresult rv;
  char *pChar;
  PRUint32 written;

  pChar = start;
  while (start < end)
  {
    while ((pChar < end) && (*pChar != '\r') && ((pChar + 1) < end) &&
           (*(pChar + 1) != '\n'))
      pChar++;
    if ((pChar + 1) == end)
      pChar++;

    if (pChar < end)
    {
      // Found a line so check if it's a qualified "From " line.
      if (IsAFromSpaceLine(start, pChar))
        rv = outputStream->Write(">", 1, &written);
      PRInt32 lineTerminatorCount = (*(pChar + 1) == '\n') ? 2 : 1;
      rv = outputStream->Write(start, pChar - start + lineTerminatorCount, &written);
      NS_ENSURE_SUCCESS(rv,rv);
      pChar += lineTerminatorCount;
      start = pChar;
    }
    else if (start < end)
    {
      // Check and flush out the remaining data and we're done.
      if (IsAFromSpaceLine(start, end))
        rv = outputStream->Write(">", 1, &written);
      rv = outputStream->Write(start, end-start, &written);
      NS_ENSURE_SUCCESS(rv,rv);
      break;
    }
  }
  return NS_OK;
}

nsresult IsRFC822HeaderFieldName(const char *aHdr, PRBool *aResult)
{
  NS_ENSURE_ARG_POINTER(aHdr);
  NS_ENSURE_ARG_POINTER(aResult);
  PRUint32 length = strlen(aHdr);
  for(PRUint32 i=0; i<length; i++)
  {
    char c = aHdr[i];
    if ( c < '!' || c == ':' || c > '~')
    {
      *aResult = PR_FALSE;
      return NS_OK;
    }
  }
  *aResult = PR_TRUE;
  return NS_OK;
}

// Warning, currently this routine only works for the Junk Folder
nsresult
GetOrCreateFolder(const nsACString &aURI, nsIUrlListener *aListener)
{
  nsresult rv;
  nsCOMPtr <nsIRDFService> rdf = do_GetService("@mozilla.org/rdf/rdf-service;1", &rv);
  NS_ENSURE_SUCCESS(rv, rv);

  // get the corresponding RDF resource
  // RDF will create the folder resource if it doesn't already exist
  nsCOMPtr<nsIRDFResource> resource;
  rv = rdf->GetResource(aURI, getter_AddRefs(resource));
  NS_ENSURE_SUCCESS(rv, rv);

  nsCOMPtr <nsIMsgFolder> folderResource;
  folderResource = do_QueryInterface(resource, &rv);
  NS_ENSURE_SUCCESS(rv, rv);

  // don't check validity of folder - caller will handle creating it
  nsCOMPtr<nsIMsgIncomingServer> server;
  // make sure that folder hierarchy is built so that legitimate parent-child relationship is established
  rv = folderResource->GetServer(getter_AddRefs(server));
  NS_ENSURE_SUCCESS(rv, rv);
  if (!server)
    return NS_ERROR_UNEXPECTED;

  nsCOMPtr <nsIMsgFolder> msgFolder;
  rv = server->GetMsgFolderFromURI(folderResource, aURI, getter_AddRefs(msgFolder));
  NS_ENSURE_SUCCESS(rv,rv);

  nsCOMPtr <nsIMsgFolder> parent;
  rv = msgFolder->GetParent(getter_AddRefs(parent));
  if (NS_FAILED(rv) || !parent)
  {
    nsCOMPtr <nsILocalFile> folderPath;
    // for local folders, path is to the berkeley mailbox.
    // for imap folders, path needs to have .msf appended to the name
    msgFolder->GetFilePath(getter_AddRefs(folderPath));

    nsCString type;
    rv = server->GetType(type);
    NS_ENSURE_SUCCESS(rv,rv);

    PRBool isImapFolder = type.Equals("imap");
    // if we can't get the path from the folder, then try to create the storage.
    // for imap, it doesn't matter if the .msf file exists - it still might not
    // exist on the server, so we should try to create it
    PRBool exists = PR_FALSE;
    if (!isImapFolder && folderPath)
      folderPath->Exists(&exists);
    if (!exists)
    {
      // Hack to work around a localization bug with the Junk Folder.
      // Please see Bug #270261 for more information...
      nsString localizedJunkName;
      msgFolder->GetName(localizedJunkName);

      // force the junk folder name to be Junk so it gets created on disk correctly...
      msgFolder->SetName(NS_LITERAL_STRING("Junk"));
      msgFolder->SetFlag(nsMsgFolderFlags::Junk);
      rv = msgFolder->CreateStorageIfMissing(aListener);
      NS_ENSURE_SUCCESS(rv,rv);

      // now restore the localized folder name...
      msgFolder->SetName(localizedJunkName);

      // XXX TODO
      // JUNK MAIL RELATED
      // ugh, I hate this hack
      // we have to do this (for now)
      // because imap and local are different (one creates folder asynch, the other synch)
      // one will notify the listener, one will not.
      // I blame nsMsgCopy.
      // we should look into making it so no matter what the folder type
      // we always call the listener
      // this code should move into local folder's version of CreateStorageIfMissing()
      if (!isImapFolder && aListener) {
        rv = aListener->OnStartRunningUrl(nsnull);
        NS_ENSURE_SUCCESS(rv,rv);

        rv = aListener->OnStopRunningUrl(nsnull, NS_OK);
        NS_ENSURE_SUCCESS(rv,rv);
      }
    }
  }
  else {
    // if the folder exists, we should set the junk flag on it
    // which is what the listener will do
    if (aListener) {
      rv = aListener->OnStartRunningUrl(nsnull);
      NS_ENSURE_SUCCESS(rv,rv);

      rv = aListener->OnStopRunningUrl(nsnull, NS_OK);
      NS_ENSURE_SUCCESS(rv,rv);
    }
  }

  return NS_OK;
}

nsresult IsRSSArticle(nsIURI * aMsgURI, PRBool *aIsRSSArticle)
{
  nsresult rv;
  *aIsRSSArticle = PR_FALSE;

  nsCOMPtr<nsIMsgMessageUrl> msgUrl = do_QueryInterface(aMsgURI, &rv);
  if (NS_FAILED(rv)) return rv;

  nsCString resourceURI;
  msgUrl->GetUri(getter_Copies(resourceURI));

  // get the msg service for this URI
  nsCOMPtr<nsIMsgMessageService> msgService;
  rv = GetMessageServiceFromURI(resourceURI, getter_AddRefs(msgService));
  NS_ENSURE_SUCCESS(rv, rv);

  nsCOMPtr<nsIMsgDBHdr> msgHdr;
  rv = msgService->MessageURIToMsgHdr(resourceURI.get(), getter_AddRefs(msgHdr));
  NS_ENSURE_SUCCESS(rv, rv);

  nsCOMPtr<nsIMsgMailNewsUrl> mailnewsUrl = do_QueryInterface(aMsgURI, &rv);
  NS_ENSURE_SUCCESS(rv, rv);

  // get the folder and the server from the msghdr
  nsCOMPtr<nsIRssIncomingServer> rssServer;
  nsCOMPtr<nsIMsgFolder> folder;
  rv = msgHdr->GetFolder(getter_AddRefs(folder));
  if (NS_SUCCEEDED(rv) && folder)
  {
    nsCOMPtr<nsIMsgIncomingServer> server;
    folder->GetServer(getter_AddRefs(server));
    rssServer = do_QueryInterface(server);

    if (rssServer)
      *aIsRSSArticle = PR_TRUE;
  }

  return rv;
}


// digest needs to be a pointer to a DIGEST_LENGTH (16) byte buffer
nsresult MSGCramMD5(const char *text, PRInt32 text_len, const char *key, PRInt32 key_len, unsigned char *digest)
{
  nsresult rv;

  nsCAutoString hash;
  nsCOMPtr<nsICryptoHash> hasher = do_CreateInstance("@mozilla.org/security/hash;1", &rv);
  NS_ENSURE_SUCCESS(rv, rv);


  // this code adapted from http://www.cis.ohio-state.edu/cgi-bin/rfc/rfc2104.html

  char innerPad[65];    /* inner padding - key XORd with innerPad */
  char outerPad[65];    /* outer padding - key XORd with outerPad */
  int i;
  /* if key is longer than 64 bytes reset it to key=MD5(key) */
  if (key_len > 64)
  {

    rv = hasher->Init(nsICryptoHash::MD5);
    NS_ENSURE_SUCCESS(rv, rv);

    rv = hasher->Update((const PRUint8*) key, key_len);
    NS_ENSURE_SUCCESS(rv, rv);

    rv = hasher->Finish(PR_FALSE, hash);
    NS_ENSURE_SUCCESS(rv, rv);

    key = hash.get();
    key_len = DIGEST_LENGTH;
  }

  /*
   * the HMAC_MD5 transform looks like:
   *
   * MD5(K XOR outerPad, MD5(K XOR innerPad, text))
   *
   * where K is an n byte key
   * innerPad is the byte 0x36 repeated 64 times
   * outerPad is the byte 0x5c repeated 64 times
   * and text is the data being protected
   */

  /* start out by storing key in pads */
  memset(innerPad, 0, sizeof innerPad);
  memset(outerPad, 0, sizeof outerPad);
  memcpy(innerPad, key,  key_len);
  memcpy(outerPad, key, key_len);

  /* XOR key with innerPad and outerPad values */
  for (i=0; i<64; i++)
  {
    innerPad[i] ^= 0x36;
    outerPad[i] ^= 0x5c;
  }
  /*
   * perform inner MD5
   */
  nsCAutoString result;
  rv = hasher->Init(nsICryptoHash::MD5); /* init context for 1st pass */
  rv = hasher->Update((const PRUint8*)innerPad, 64);       /* start with inner pad */
  rv = hasher->Update((const PRUint8*)text, text_len);     /* then text of datagram */
  rv = hasher->Finish(PR_FALSE, result);   /* finish up 1st pass */

  /*
   * perform outer MD5
   */
  hasher->Init(nsICryptoHash::MD5);       /* init context for 2nd pass */
  rv = hasher->Update((const PRUint8*)outerPad, 64);    /* start with outer pad */
  rv = hasher->Update((const PRUint8*)result.get(), 16);/* then results of 1st hash */
  rv = hasher->Finish(PR_FALSE, result);    /* finish up 2nd pass */

  if (result.Length() != DIGEST_LENGTH)
    return NS_ERROR_UNEXPECTED;

  memcpy(digest, result.get(), DIGEST_LENGTH);

  return rv;

}


// digest needs to be a pointer to a DIGEST_LENGTH (16) byte buffer
nsresult MSGApopMD5(const char *text, PRInt32 text_len, const char *password, PRInt32 password_len, unsigned char *digest)
{
  nsresult rv;
  nsCAutoString result;

  nsCOMPtr<nsICryptoHash> hasher = do_CreateInstance("@mozilla.org/security/hash;1", &rv);
  NS_ENSURE_SUCCESS(rv, rv);

  rv = hasher->Init(nsICryptoHash::MD5);
  NS_ENSURE_SUCCESS(rv, rv);

  rv = hasher->Update((const PRUint8*) text, text_len);
  NS_ENSURE_SUCCESS(rv, rv);

  rv = hasher->Update((const PRUint8*) password, password_len);
  NS_ENSURE_SUCCESS(rv, rv);

  rv = hasher->Finish(PR_FALSE, result);
  NS_ENSURE_SUCCESS(rv, rv);

  if (result.Length() != DIGEST_LENGTH)
    return NS_ERROR_UNEXPECTED;

  memcpy(digest, result.get(), DIGEST_LENGTH);
  return rv;
}

NS_MSG_BASE nsresult NS_GetPersistentFile(const char *relPrefName,
                                          const char *absPrefName,
                                          const char *dirServiceProp,
                                          PRBool& gotRelPref,
                                          nsILocalFile **aFile,
                                          nsIPrefBranch *prefBranch)
{
    NS_ENSURE_ARG_POINTER(aFile);
    *aFile = nsnull;
    NS_ENSURE_ARG(relPrefName);
    NS_ENSURE_ARG(absPrefName);
    gotRelPref = PR_FALSE;

    nsCOMPtr<nsIPrefBranch> mainBranch;
    if (!prefBranch) {
        nsCOMPtr<nsIPrefService> prefService(do_GetService(NS_PREFSERVICE_CONTRACTID));
        if (!prefService) return NS_ERROR_FAILURE;
        prefService->GetBranch(nsnull, getter_AddRefs(mainBranch));
        if (!mainBranch) return NS_ERROR_FAILURE;
        prefBranch = mainBranch;
    }

    nsCOMPtr<nsILocalFile> localFile;

    // Get the relative first
    nsCOMPtr<nsIRelativeFilePref> relFilePref;
    prefBranch->GetComplexValue(relPrefName,
                                NS_GET_IID(nsIRelativeFilePref), getter_AddRefs(relFilePref));
    if (relFilePref) {
        relFilePref->GetFile(getter_AddRefs(localFile));
        NS_ASSERTION(localFile, "An nsIRelativeFilePref has no file.");
        if (localFile)
          gotRelPref = PR_TRUE;
    }

    // If not, get the old absolute
    if (!localFile) {
        prefBranch->GetComplexValue(absPrefName,
                                    NS_GET_IID(nsILocalFile), getter_AddRefs(localFile));

        // If not, and given a dirServiceProp, use directory service.
        if (!localFile && dirServiceProp) {
            nsCOMPtr<nsIProperties> dirService(do_GetService("@mozilla.org/file/directory_service;1"));
            if (!dirService) return NS_ERROR_FAILURE;
            dirService->Get(dirServiceProp, NS_GET_IID(nsILocalFile), getter_AddRefs(localFile));
            if (!localFile) return NS_ERROR_FAILURE;
        }
    }

    if (localFile) {
        localFile->Normalize();
        *aFile = localFile;
        NS_ADDREF(*aFile);
        return NS_OK;
    }

    return NS_ERROR_FAILURE;
}

NS_MSG_BASE nsresult NS_SetPersistentFile(const char *relPrefName,
                                          const char *absPrefName,
                                          nsILocalFile *aFile,
                                          nsIPrefBranch *prefBranch)
{
    NS_ENSURE_ARG(relPrefName);
    NS_ENSURE_ARG(absPrefName);
    NS_ENSURE_ARG(aFile);

    nsCOMPtr<nsIPrefBranch> mainBranch;
    if (!prefBranch) {
        nsCOMPtr<nsIPrefService> prefService(do_GetService(NS_PREFSERVICE_CONTRACTID));
        if (!prefService) return NS_ERROR_FAILURE;
        prefService->GetBranch(nsnull, getter_AddRefs(mainBranch));
        if (!mainBranch) return NS_ERROR_FAILURE;
        prefBranch = mainBranch;
    }

    // Write the absolute for backwards compatibilty's sake.
    // Or, if aPath is on a different drive than the profile dir.
    nsresult rv = prefBranch->SetComplexValue(absPrefName, NS_GET_IID(nsILocalFile), aFile);

    // Write the relative path.
    nsCOMPtr<nsIRelativeFilePref> relFilePref;
    NS_NewRelativeFilePref(aFile, nsDependentCString(NS_APP_USER_PROFILE_50_DIR), getter_AddRefs(relFilePref));
    if (relFilePref) {
        nsresult rv2 = prefBranch->SetComplexValue(relPrefName, NS_GET_IID(nsIRelativeFilePref), relFilePref);
        if (NS_FAILED(rv2) && NS_SUCCEEDED(rv))
            prefBranch->ClearUserPref(relPrefName);
    }

    return rv;
}

NS_MSG_BASE nsresult NS_GetUnicharPreferenceWithDefault(nsIPrefBranch *prefBranch,  //can be null, if so uses the root branch
                                                        const char *prefName,
                                                        const nsAString& defValue,
                                                        nsAString& prefValue)
{
    NS_ENSURE_ARG(prefName);

    nsCOMPtr<nsIPrefBranch> pbr;
    if(!prefBranch) {
        pbr = do_GetService(NS_PREFSERVICE_CONTRACTID);
        prefBranch = pbr;
    }

  nsCOMPtr<nsISupportsString> str;
    nsresult rv = prefBranch->GetComplexValue(prefName, NS_GET_IID(nsISupportsString), getter_AddRefs(str));
    if (NS_SUCCEEDED(rv))
    str->GetData(prefValue);
  else
    prefValue = defValue;
    return NS_OK;
}

NS_MSG_BASE nsresult NS_GetLocalizedUnicharPreferenceWithDefault(nsIPrefBranch *prefBranch,  //can be null, if so uses the root branch
                                                                 const char *prefName,
                                                                 const nsAString& defValue,
                                                                 nsAString& prefValue)
{
    NS_ENSURE_ARG(prefName);

    nsCOMPtr<nsIPrefBranch> pbr;
    if(!prefBranch) {
        pbr = do_GetService(NS_PREFSERVICE_CONTRACTID);
        prefBranch = pbr;
    }

    nsCOMPtr<nsIPrefLocalizedString> str;
    nsresult rv = prefBranch->GetComplexValue(prefName, NS_GET_IID(nsIPrefLocalizedString), getter_AddRefs(str));
    if (NS_SUCCEEDED(rv))
  {
    nsString tmpValue;
    str->ToString(getter_Copies(tmpValue));
    prefValue.Assign(tmpValue);
  }
    else
        prefValue = defValue;
    return NS_OK;
}

void PRTime2Seconds(PRTime prTime, PRUint32 *seconds)
{
  PRInt64 microSecondsPerSecond, intermediateResult;

  LL_I2L(microSecondsPerSecond, PR_USEC_PER_SEC);
  LL_DIV(intermediateResult, prTime, microSecondsPerSecond);
  LL_L2UI((*seconds), intermediateResult);
}

void PRTime2Seconds(PRTime prTime, PRInt32 *seconds)
{
  PRInt64 microSecondsPerSecond, intermediateResult;

  LL_I2L(microSecondsPerSecond, PR_USEC_PER_SEC);
  LL_DIV(intermediateResult, prTime, microSecondsPerSecond);
  LL_L2I((*seconds), intermediateResult);
}

void Seconds2PRTime(PRUint32 seconds, PRTime *prTime)
{
  PRInt64 microSecondsPerSecond, intermediateResult;

  LL_I2L(microSecondsPerSecond, PR_USEC_PER_SEC);
  LL_UI2L(intermediateResult, seconds);
  LL_MUL((*prTime), intermediateResult, microSecondsPerSecond);
}

nsresult GetSummaryFileLocation(nsILocalFile* fileLocation, nsILocalFile** summaryLocation)
{
  nsresult rv;
  nsCOMPtr <nsILocalFile> newSummaryLocation = do_CreateInstance(NS_LOCAL_FILE_CONTRACTID, &rv);
  NS_ENSURE_SUCCESS(rv, rv);

  newSummaryLocation->InitWithFile(fileLocation);
  nsString fileName;

  rv = newSummaryLocation->GetLeafName(fileName);
  if (NS_FAILED(rv))
    return rv;

  fileName.Append(NS_LITERAL_STRING(SUMMARY_SUFFIX));
  rv = newSummaryLocation->SetLeafName(fileName);
  NS_ENSURE_SUCCESS(rv, rv);

  NS_IF_ADDREF(*summaryLocation = newSummaryLocation);
  return NS_OK;
}

void MsgGenerateNowStr(nsACString &nowStr)
{
  char dateBuf[100];
  dateBuf[0] = '\0';
  PRExplodedTime exploded;
  PR_ExplodeTime(PR_Now(), PR_LocalTimeParameters, &exploded);
  PR_FormatTimeUSEnglish(dateBuf, sizeof(dateBuf), "%a %b %d %H:%M:%S %Y", &exploded);
  nowStr.Assign(dateBuf);
}


// Gets a special directory and appends the supplied file name onto it.
nsresult GetSpecialDirectoryWithFileName(const char* specialDirName,
                                         const char* fileName,
                                         nsIFile** result)
{
  nsresult rv = NS_GetSpecialDirectory(specialDirName, result);
  NS_ENSURE_SUCCESS(rv, rv);

  return (*result)->AppendNative(nsDependentCString(fileName));
}


nsresult MsgGetFileStream(nsILocalFile *file, nsIOutputStream **fileStream)
{
  nsMsgFileStream *newFileStream = new nsMsgFileStream;
  NS_ENSURE_TRUE(newFileStream, NS_ERROR_OUT_OF_MEMORY);
  nsresult rv = newFileStream->InitWithFile(file);
  if (NS_SUCCEEDED(rv))
    rv = newFileStream->QueryInterface(NS_GET_IID(nsIOutputStream), (void **) fileStream);
  return rv;
}

nsresult MsgReopenFileStream(nsILocalFile *file, nsIInputStream *fileStream)
{
  nsMsgFileStream *msgFileStream = static_cast<nsMsgFileStream *>(fileStream);
  if (msgFileStream)
    return msgFileStream->InitWithFile(file);
  else
    return NS_ERROR_FAILURE;
}

nsresult MsgNewBufferedFileOutputStream(nsIOutputStream **aResult,
                                        nsIFile* aFile,
                                        PRInt32 aIOFlags,
                                        PRInt32 aPerm)
{
  nsCOMPtr<nsIOutputStream> stream;
  nsresult rv = NS_NewLocalFileOutputStream(getter_AddRefs(stream), aFile, aIOFlags, aPerm);
  if (NS_SUCCEEDED(rv))
    rv = NS_NewBufferedOutputStream(aResult, stream, FOUR_K);
  return rv;
}

PRBool MsgFindKeyword(const nsCString &keyword, nsCString &keywords, PRInt32 *aStartOfKeyword, PRInt32 *aLength)
{
#ifdef MOZILLA_INTERNAL_API
// nsTString_CharT::Find(const nsCString& aString,
//                       PRBool aIgnoreCase=PR_FALSE,
//                       PRInt32 aOffset=0,
//                       PRInt32 aCount=-1 ) const;
#define FIND_KEYWORD(keywords,keyword,offset) ((keywords).Find((keyword), PR_FALSE, (offset)))
#else
// nsAString::Find(const self_type& aStr,
//                 PRUint32 aOffset,
//                 ComparatorFunc c = DefaultComparator) const;
#define FIND_KEYWORD(keywords,keyword,offset) ((keywords).Find((keyword), static_cast<PRUint32>(offset)))
#endif
  // 'keyword' is the single keyword we're looking for
  // 'keywords' is a space delimited list of keywords to be searched,
  // which may be just a single keyword or even be empty
  const PRInt32 kKeywordLen = keyword.Length();
  const char* start = keywords.BeginReading();
  const char* end = keywords.EndReading();
  *aStartOfKeyword = FIND_KEYWORD(keywords, keyword, 0);
  while (*aStartOfKeyword >= 0)
  {
    const char* matchStart = start + *aStartOfKeyword;
    const char* matchEnd = matchStart + kKeywordLen;
    // For a real match, matchStart must be the start of keywords or preceded
    // by a space and matchEnd must be the end of keywords or point to a space.
    if ((matchStart == start || *(matchStart - 1) == ' ') &&
        (matchEnd == end || *matchEnd == ' '))
    {
      *aLength = kKeywordLen;
      return PR_TRUE;
    }
    *aStartOfKeyword = FIND_KEYWORD(keywords, keyword, *aStartOfKeyword + kKeywordLen);
  }

  *aLength = 0;
  return PR_FALSE;
#undef FIND_KEYWORD
}

PRBool MsgHostDomainIsTrusted(nsCString &host, nsCString &trustedMailDomains)
{
  const char *end;
  PRUint32 hostLen, domainLen;
  PRBool domainIsTrusted = PR_FALSE;

  const char *domain = trustedMailDomains.BeginReading();
  const char *domainEnd = trustedMailDomains.EndReading();
  const char *hostStart = host.BeginReading();
  hostLen = host.Length();

  do {
    // skip any whitespace
    while (*domain == ' ' || *domain == '\t')
      ++domain;

    // find end of this domain in the string
    end = strchr(domain, ',');
    if (!end)
      end = domainEnd;

    // to see if the hostname is in the domain, check if the domain
    // matches the end of the hostname.
    domainLen = end - domain;
    if (domainLen && hostLen >= domainLen) {
      const char *hostTail = hostStart + hostLen - domainLen;
      if (PL_strncasecmp(domain, hostTail, domainLen) == 0)
      {
        // now, make sure either that the hostname is a direct match or
        // that the hostname begins with a dot.
        if (hostLen == domainLen || *hostTail == '.' || *(hostTail - 1) == '.')
        {
          domainIsTrusted = PR_TRUE;
          break;
        }
      }
    }

    domain = end + 1;
  } while (*end);
  return domainIsTrusted;
}

nsresult MsgGetLocalFileFromURI(const nsACString &aUTF8Path, nsILocalFile **aFile)
{
  nsresult rv;
  nsCOMPtr<nsIURI> argURI;
  rv = NS_NewURI(getter_AddRefs(argURI), aUTF8Path);
  NS_ENSURE_SUCCESS(rv, rv);
  nsCOMPtr<nsIFileURL> argFileURL(do_QueryInterface(argURI, &rv));
  NS_ENSURE_SUCCESS(rv, rv);

  nsCOMPtr<nsIFile> argFile;
  rv = argFileURL->GetFile(getter_AddRefs(argFile));
  NS_ENSURE_SUCCESS(rv, rv);
  return CallQueryInterface(argFile, aFile);
}

#ifndef MOZILLA_INTERNAL_API
/*
 * Function copied from nsReadableUtils.
 * Migrating to frozen linkage is the only change done
 */
NS_MSG_BASE PRBool MsgIsUTF8(const nsACString& aString)
{
  const char *done_reading = aString.EndReading();

  PRInt32 state = 0;
  PRBool overlong = PR_FALSE;
  PRBool surrogate = PR_FALSE;
  PRBool nonchar = PR_FALSE;
  PRUint16 olupper = 0; // overlong byte upper bound.
  PRUint16 slower = 0;  // surrogate byte lower bound.

  const char *ptr = aString.BeginReading();

  while (ptr < done_reading) {
    PRUint8 c;
    
    if (0 == state) {

      c = *ptr++;

      if ((c & 0x80) == 0x00) 
        continue;

      if ( c <= 0xC1 ) // [80-BF] where not expected, [C0-C1] for overlong.
        return PR_FALSE;
      else if ((c & 0xE0) == 0xC0) 
        state = 1;
      else if ((c & 0xF0) == 0xE0) {
        state = 2;
        if ( c == 0xE0 ) { // to exclude E0[80-9F][80-BF] 
          overlong = PR_TRUE;
          olupper = 0x9F;
        } else if ( c == 0xED ) { // ED[A0-BF][80-BF] : surrogate codepoint
          surrogate = PR_TRUE;
          slower = 0xA0;
        } else if ( c == 0xEF ) // EF BF [BE-BF] : non-character
          nonchar = PR_TRUE;
      } else if ( c <= 0xF4 ) { // XXX replace /w UTF8traits::is4byte when it's updated to exclude [F5-F7].(bug 199090)
        state = 3;
        nonchar = PR_TRUE;
        if ( c == 0xF0 ) { // to exclude F0[80-8F][80-BF]{2}
          overlong = PR_TRUE;
          olupper = 0x8F;
        }
        else if ( c == 0xF4 ) { // to exclude F4[90-BF][80-BF] 
          // actually not surrogates but codepoints beyond 0x10FFFF
          surrogate = PR_TRUE;
          slower = 0x90;
        }
      } else
        return PR_FALSE; // Not UTF-8 string
    }
    
    while (ptr < done_reading && state) {
      c = *ptr++;
      --state;

      // non-character : EF BF [BE-BF] or F[0-7] [89AB]F BF [BE-BF]
      if ( nonchar &&  ( !state &&  c < 0xBE ||
           state == 1 && c != 0xBF  ||
           state == 2 && 0x0F != (0x0F & c) ))
        nonchar = PR_FALSE;

      if ((c & 0xC0) != 0x80 || overlong && c <= olupper ||
           surrogate && slower <= c || nonchar && !state )
        return PR_FALSE; // Not UTF-8 string
      overlong = surrogate = PR_FALSE;
    }
  }
  return !state; // state != 0 at the end indicates an invalid UTF-8 seq. 
}

#endif

NS_MSG_BASE void MsgStripQuotedPrintable (unsigned char *src)
{
  // decode quoted printable text in place

  if (!*src)
    return;
  unsigned char *dest = src;
  int srcIdx = 0, destIdx = 0;

  while (src[srcIdx] != 0)
  {
    if (src[srcIdx] == '=')
    {
      unsigned char *token = &src[srcIdx];
      unsigned char c = 0;

      // decode the first quoted char
      if (token[1] >= '0' && token[1] <= '9')
        c = token[1] - '0';
      else if (token[1] >= 'A' && token[1] <= 'F')
        c = token[1] - ('A' - 10);
      else if (token[1] >= 'a' && token[1] <= 'f')
        c = token[1] - ('a' - 10);
      else
      {
        // first char after '=' isn't hex. check if it's a normal char
        // or a soft line break. If it's a soft line break, eat the
        // CR/LF/CRLF.
        if (src[srcIdx + 1] == '\r' || src[srcIdx + 1] == '\n')
        {
          srcIdx++; // soft line break, ignore the '=';
          if (src[srcIdx] == '\r' || src[srcIdx] == '\n')
          {
            srcIdx++;
            if (src[srcIdx] == '\n')
              srcIdx++;
          }
        }
        else // normal char, copy it.
        {
          dest[destIdx++] = src[srcIdx++]; // aka token[0]
        }
        continue;
      }

      // decode the second quoted char
      c = (c << 4);
      if (token[2] >= '0' && token[2] <= '9')
        c += token[2] - '0';
      else if (token[2] >= 'A' && token[2] <= 'F')
        c += token[2] - ('A' - 10);
      else if (token[2] >= 'a' && token[2] <= 'f')
        c += token[2] - ('a' - 10);
      else
      {
        // second char after '=' isn't hex. copy the '=' as a normal char and keep going
        dest[destIdx++] = src[srcIdx++]; // aka token[0]
        continue;
      }

      // if we got here, we successfully decoded a quoted printable sequence,
      // so bump each pointer past it and move on to the next char;
      dest[destIdx++] = c;
      srcIdx += 3;

    }
    else
      dest[destIdx++] = src[srcIdx++];
  }

  dest[destIdx] = src[srcIdx]; // null terminate
}

NS_MSG_BASE nsresult MsgEscapeString(const nsACString &aStr,
                                     PRUint32 aType, nsACString &aResult)
{
  nsresult rv;
  nsCOMPtr<nsINetUtil> nu = do_GetService(NS_NETUTIL_CONTRACTID, &rv);
  NS_ENSURE_SUCCESS(rv, rv);

  return nu->EscapeString(aStr, aType, aResult);
}

NS_MSG_BASE nsresult MsgUnescapeString(const nsACString &aStr, PRUint32 aFlags, 
                                       nsACString &aResult)
{
  nsresult rv;
  nsCOMPtr<nsINetUtil> nu = do_GetService(NS_NETUTIL_CONTRACTID, &rv);
  NS_ENSURE_SUCCESS(rv, rv);

  return nu->UnescapeString(aStr, aFlags, aResult);
}

NS_MSG_BASE nsresult MsgEscapeURL(const nsACString &aStr, PRUint32 aFlags,
                                  nsACString &aResult)
{
  nsresult rv;
  nsCOMPtr<nsINetUtil> nu = do_GetService(NS_NETUTIL_CONTRACTID, &rv);
  NS_ENSURE_SUCCESS(rv, rv);

  return nu->EscapeURL(aStr, aFlags, aResult);
}

#ifndef MOZILLA_INTERNAL_API

NS_MSG_BASE char *MsgEscapeHTML(const char *string)
{
  char *rv = nsnull;
  /* XXX Hardcoded max entity len. The +1 is for the trailing null. */
  PRUint32 len = PL_strlen(string);
  if (len >= (PR_UINT32_MAX / 6))
    return nsnull;

  rv = (char *)NS_Alloc( (6 * len) + 1 );
  char *ptr = rv;

  if (rv)
  {
    for(; *string != '\0'; string++)
    {
      if (*string == '<')
      {
        *ptr++ = '&';
        *ptr++ = 'l';
        *ptr++ = 't';
        *ptr++ = ';';
      }
      else if (*string == '>')
      {
        *ptr++ = '&';
        *ptr++ = 'g';
        *ptr++ = 't';
        *ptr++ = ';';
      }
      else if (*string == '&')
      {
        *ptr++ = '&';
        *ptr++ = 'a';
        *ptr++ = 'm';
        *ptr++ = 'p';
        *ptr++ = ';';
      }
      else if (*string == '"')
      {
        *ptr++ = '&';
        *ptr++ = 'q';
        *ptr++ = 'u';
        *ptr++ = 'o';
        *ptr++ = 't';
        *ptr++ = ';';
      }
      else if (*string == '\'')
      {
        *ptr++ = '&';
        *ptr++ = '#';
        *ptr++ = '3';
        *ptr++ = '9';
        *ptr++ = ';';
      }
      else
      {
        *ptr++ = *string;
      }
    }
    *ptr = '\0';
  }
  return(rv);
}

NS_MSG_BASE PRUnichar *MsgEscapeHTML2(const PRUnichar *aSourceBuffer,
                                      PRInt32 aSourceBufferLen)
{
  // if the caller didn't calculate the length
  if (aSourceBufferLen == -1) {
    aSourceBufferLen = NS_strlen(aSourceBuffer); // ...then I will
  }

  /* XXX Hardcoded max entity len. */
  if (aSourceBufferLen >=
    ((PR_UINT32_MAX - sizeof(PRUnichar)) / (6 * sizeof(PRUnichar))) )
      return nsnull;

  PRUnichar *resultBuffer = (PRUnichar *)nsMemory::Alloc(aSourceBufferLen *
                            6 * sizeof(PRUnichar) + sizeof(PRUnichar('\0')));
                                                        
  PRUnichar *ptr = resultBuffer;

  if (resultBuffer) {
    PRInt32 i;

    for(i = 0; i < aSourceBufferLen; i++) {
      if(aSourceBuffer[i] == '<') {
        *ptr++ = '&';
        *ptr++ = 'l';
        *ptr++ = 't';
        *ptr++ = ';';
      } else if(aSourceBuffer[i] == '>') {
        *ptr++ = '&';
        *ptr++ = 'g';
        *ptr++ = 't';
        *ptr++ = ';';
      } else if(aSourceBuffer[i] == '&') {
        *ptr++ = '&';
        *ptr++ = 'a';
        *ptr++ = 'm';
        *ptr++ = 'p';
        *ptr++ = ';';
      } else if (aSourceBuffer[i] == '"') {
        *ptr++ = '&';
        *ptr++ = 'q';
        *ptr++ = 'u';
        *ptr++ = 'o';
        *ptr++ = 't';
        *ptr++ = ';';
      } else if (aSourceBuffer[i] == '\'') {
        *ptr++ = '&';
        *ptr++ = '#';
        *ptr++ = '3';
        *ptr++ = '9';
        *ptr++ = ';';
      } else {
        *ptr++ = aSourceBuffer[i];
      }
    }
    *ptr = 0;
  }

  return resultBuffer;
}

NS_MSG_BASE void MsgCompressWhitespace(nsCString& aString)
{
  // This code is frozen linkage specific
  aString.Trim(" \f\n\r\t\v");

  char *start, *end;
  aString.BeginWriting(&start, &end);

  for (char *cur = start; cur < end; ++cur) {
    if (!IS_SPACE(*cur))
      continue;

    *cur = ' ';

    if (!IS_SPACE(*(cur + 1)))
      continue;

    // Loop through the white space
    char *wend = cur + 2;
    while (IS_SPACE(*wend)) 
      ++wend;

    PRUint32 wlen = wend - cur - 1;

    // fix "end"
    end -= wlen;

    // move everything forwards a bit
    for (char *m = cur + 1; m < end; ++m) {
      *m = *(m + wlen);
    }
  }

  // Set the new length.
  aString.SetLength(end - start);
}

NS_MSG_BASE void MsgReplaceChar(nsString& str, const char *set, const PRUnichar replacement)
{
  PRUnichar *c_str = str.BeginWriting();
  while (*set) {
    PRInt32 pos = 0;
    while ((pos = str.FindChar(*set, pos)) != -1) {
      c_str[pos++] = replacement;
    }
    set++;
  }
}

NS_MSG_BASE void MsgReplaceChar(nsCString& str, const char needle, const char replacement)
{
  char *c_str = str.BeginWriting();
  while ((c_str = strchr(c_str, needle))) {
    *c_str = replacement;
    c_str++;
  }
}

NS_MSG_BASE nsIAtom* MsgNewAtom(const char* aString)
{
  nsCOMPtr<nsIAtomService> atomService(do_GetService("@mozilla.org/atom-service;1"));
  nsIAtom* atom = nsnull;

  if (atomService)
    atomService->GetAtomUTF8(aString, &atom);
  return atom;
}

NS_MSG_BASE void MsgReplaceSubstring(nsAString &str, const nsAString &what, const nsAString &replacement)
{
  const PRUnichar* replacement_str;
  PRUint32 replacementLength = replacement.BeginReading(&replacement_str);
  PRUint32 whatLength = what.Length();
  PRInt32 i = 0;

  while ((i = str.Find(what, i)) != kNotFound)
  {
    str.Replace(i, whatLength, replacement_str, replacementLength);
    i += replacementLength;
  }
}

NS_MSG_BASE void MsgReplaceSubstring(nsACString &str, const char *what, const char *replacement)
{
  PRUint32 replacementLength = strlen(replacement);
  PRUint32 whatLength = strlen(what);
  PRInt32 i = 0;

  while ((i = str.Find(what, i)) != kNotFound)
  {
    str.Replace(i, whatLength, replacement, replacementLength);
    i += replacementLength;
  }
}

/* This class is based on nsInterfaceRequestorAgg from nsInterfaceRequestorAgg.h */
class MsgInterfaceRequestorAgg : public nsIInterfaceRequestor
{
public:
  NS_DECL_ISUPPORTS
  NS_DECL_NSIINTERFACEREQUESTOR

  MsgInterfaceRequestorAgg(nsIInterfaceRequestor *aFirst,
                           nsIInterfaceRequestor *aSecond)
    : mFirst(aFirst)
    , mSecond(aSecond) {}

  nsCOMPtr<nsIInterfaceRequestor> mFirst, mSecond;
};

// XXX This needs to support threadsafe refcounting until we fix bug 243591.
NS_IMPL_THREADSAFE_ISUPPORTS1(MsgInterfaceRequestorAgg, nsIInterfaceRequestor)

NS_IMETHODIMP
MsgInterfaceRequestorAgg::GetInterface(const nsIID &aIID, void **aResult)
{
  nsresult rv = NS_ERROR_NO_INTERFACE;
  if (mFirst)
    rv = mFirst->GetInterface(aIID, aResult);
  if (mSecond && NS_FAILED(rv))
    rv = mSecond->GetInterface(aIID, aResult);
  return rv;
}

/* This function is based on NS_NewInterfaceRequestorAggregation from
 * nsInterfaceRequestorAgg.h */
NS_MSG_BASE nsresult
MsgNewInterfaceRequestorAggregation(nsIInterfaceRequestor *aFirst,
                                    nsIInterfaceRequestor *aSecond,
                                    nsIInterfaceRequestor **aResult)
{
  *aResult = new MsgInterfaceRequestorAgg(aFirst, aSecond);
  if (!*aResult)
    return NS_ERROR_OUT_OF_MEMORY;
  NS_ADDREF(*aResult);
  return NS_OK;
}

nsresult NS_FASTCALL MsgQueryElementAt::operator()( const nsIID& aIID, void** aResult ) const
  {
    nsresult status = mArray
                        ? mArray->QueryElementAt(mIndex, aIID, aResult)
                        : NS_ERROR_NULL_POINTER;

    if ( mErrorPtr )
      *mErrorPtr = status;

    return status;
  }

#endif

NS_MSG_BASE nsresult MsgGetHeadersFromKeys(nsIMsgDatabase *aDB, const nsTArray<nsMsgKey> &aMsgKeys,
                                           nsIMutableArray *aHeaders)
{
  PRUint32 count = aMsgKeys.Length();
  nsresult rv = NS_OK;

  for (PRUint32 kindex = 0; kindex < count; kindex++)
  {
    nsMsgKey key = aMsgKeys.ElementAt(kindex);
    nsCOMPtr<nsIMsgDBHdr> msgHdr;
    PRBool hasKey;
    rv = aDB->ContainsKey(key, &hasKey);
    NS_ENSURE_SUCCESS(rv, rv);

    // This function silently skips when the key is not found. This is an expected case.
    if (hasKey)
    {
      rv = aDB->GetMsgHdrForKey(key, getter_AddRefs(msgHdr));
      NS_ENSURE_SUCCESS(rv, rv);

      aHeaders->AppendElement(msgHdr, PR_FALSE);
    }
  }

  return rv;
}

PRBool MsgAdvanceToNextLine(const char *buffer, PRUint32 &bufferOffset, PRUint32 maxBufferOffset)
{
  PRBool result = PR_FALSE;
  for (; bufferOffset < maxBufferOffset; bufferOffset++)
  {
    if (buffer[bufferOffset] == '\r' || buffer[bufferOffset] == '\n')
    {
      bufferOffset++;
      if (buffer[bufferOffset- 1] == '\r' && buffer[bufferOffset] == '\n')
        bufferOffset++;
      result = PR_TRUE;
      break;
    }
  }
  return result;
}

NS_MSG_BASE nsresult
MsgExamineForProxy(const char *scheme, const char *host,
                   PRInt32 port, nsIProxyInfo **proxyInfo)
{
  nsresult rv;
  nsCOMPtr<nsIProtocolProxyService> pps =
          do_GetService(NS_PROTOCOLPROXYSERVICE_CONTRACTID, &rv);
  if (NS_SUCCEEDED(rv)) {
    nsCAutoString spec(scheme);
    spec.Append("://");
    spec.Append(host);
    spec.Append(':');
    spec.AppendInt(port);
    // XXXXX - Under no circumstances whatsoever should any code which
    // wants a uri do this. I do this here because I do not, in fact,
    // actually want a uri (the dummy uris created here may not be 
    // syntactically valid for the specific protocol), and all we need
    // is something which has a valid scheme, hostname, and a string
    // to pass to PAC if needed - bbaetz
    nsCOMPtr<nsIURI> uri = do_CreateInstance(NS_STANDARDURL_CONTRACTID, &rv);
    if (NS_SUCCEEDED(rv)) {
      rv = uri->SetSpec(spec);
      if (NS_SUCCEEDED(rv))
        rv = pps->Resolve(uri, 0, proxyInfo);
    }
  }
  return rv;
}

NS_MSG_BASE nsresult MsgPromptLoginFailed(nsIMsgWindow *aMsgWindow,
                                          const nsCString &aHostname,
                                          PRInt32 *aResult)
{

  nsCOMPtr<nsIPrompt> dialog;
  if (aMsgWindow)
    aMsgWindow->GetPromptDialog(getter_AddRefs(dialog));

  nsresult rv;

  // If we haven't got one, use a default dialog.
  if (!dialog)
  {
    nsCOMPtr<nsIWindowWatcher> wwatch =
      do_GetService(NS_WINDOWWATCHER_CONTRACTID, &rv);
    NS_ENSURE_SUCCESS(rv, rv);

    rv = wwatch->GetNewPrompter(0, getter_AddRefs(dialog));
    NS_ENSURE_SUCCESS(rv, rv);
  }

  nsCOMPtr<nsIStringBundleService> bundleSvc =
    do_GetService(NS_STRINGBUNDLE_CONTRACTID, &rv);
  NS_ENSURE_SUCCESS(rv, rv);

  nsCOMPtr<nsIStringBundle> bundle;
  rv = bundleSvc->CreateBundle("chrome://messenger/locale/messenger.properties",
                               getter_AddRefs(bundle));
  NS_ENSURE_SUCCESS(rv, rv);

  nsString message;
  NS_ConvertUTF8toUTF16 hostNameUTF16(aHostname);
  const PRUnichar *formatStrings[] = { hostNameUTF16.get() };

  rv = bundle->FormatStringFromName(NS_LITERAL_STRING("mailServerLoginFailed").get(),
                                    formatStrings, 1,
                                    getter_Copies(message));
  NS_ENSURE_SUCCESS(rv, rv);

  nsString title;
  rv = bundle->GetStringFromName(
    NS_LITERAL_STRING("mailServerLoginFailedTitle").get(), getter_Copies(title));
  NS_ENSURE_SUCCESS(rv, rv);

  nsString button0;
  rv = bundle->GetStringFromName(
    NS_LITERAL_STRING("mailServerLoginFailedRetryButton").get(),
    getter_Copies(button0));
  NS_ENSURE_SUCCESS(rv, rv);

  nsString button2;
  rv = bundle->GetStringFromName(
    NS_LITERAL_STRING("mailServerLoginFailedEnterNewPasswordButton").get(),
    getter_Copies(button2));
  NS_ENSURE_SUCCESS(rv, rv);

  PRBool dummyValue = PR_FALSE;
  return dialog->ConfirmEx(
    title.get(), message.get(),
    (nsIPrompt::BUTTON_TITLE_IS_STRING * nsIPrompt::BUTTON_POS_0) +
    (nsIPrompt::BUTTON_TITLE_CANCEL * nsIPrompt::BUTTON_POS_1) +
    (nsIPrompt::BUTTON_TITLE_IS_STRING * nsIPrompt::BUTTON_POS_2),
    button0.get(), nsnull, button2.get(), nsnull, &dummyValue, aResult);
}

NS_MSG_BASE PRTime MsgConvertAgeInDaysToCutoffDate(PRInt32 ageInDays)
{
  PRInt64 secondsInDays, microSecondsInDay;
  PRTime now = PR_Now();

  secondsInDays = 60 * 60 * 24 * ageInDays;
  microSecondsInDay = secondsInDays * PR_USEC_PER_SEC;
  return now - microSecondsInDay;
}

NS_MSG_BASE nsresult MsgTermListToString(nsISupportsArray *aTermList, nsCString &aOutString)
{
  PRUint32 count;
  aTermList->Count(&count);
  nsresult rv = NS_OK;

  for (PRUint32 searchIndex = 0; searchIndex < count;
       searchIndex++)
  {
    nsCAutoString stream;

    nsCOMPtr<nsIMsgSearchTerm> term;
    aTermList->QueryElementAt(searchIndex, NS_GET_IID(nsIMsgSearchTerm),
                               (void **)getter_AddRefs(term));
    if (!term)
      continue;

    if (aOutString.Length() > 1)
      aOutString += ' ';

    PRBool booleanAnd;
    PRBool matchAll;
    term->GetBooleanAnd(&booleanAnd);
    term->GetMatchAll(&matchAll);
    if (matchAll)
    {
      aOutString += "ALL";
      continue;
    }
    else if (booleanAnd)
      aOutString += "AND (";
    else
      aOutString += "OR (";

    rv = term->GetTermAsString(stream);
    NS_ENSURE_SUCCESS(rv, rv);
    
    aOutString += stream;
    aOutString += ')';
  }
  return rv;
}

NS_MSG_BASE PRUint64 ParseUint64Str(const char *str)
{
#ifdef XP_WIN
  {
    char *endPtr;
    return _strtoui64(str, &endPtr, 10);
  }
#else
  return strtoull(str, nsnull, 10);
#endif
}<|MERGE_RESOLUTION|>--- conflicted
+++ resolved
@@ -367,8 +367,6 @@
 #endif
 }
 
-<<<<<<< HEAD
-=======
 static PRBool ConvertibleToNative(const nsAutoString& str)
 {
     nsCAutoString native;
@@ -383,7 +381,6 @@
     return str.Equals(roundTripped);
 }
 
->>>>>>> aee3d375
 #if defined(XP_UNIX) || defined(XP_BEOS)
   const static PRUint32 MAX_LEN = 55;
 #elif defined(XP_WIN32)
@@ -475,8 +472,7 @@
   PRInt32 keptLength = -1;
   if (illegalCharacterIndex != -1)
     keptLength = illegalCharacterIndex;
-  /* Can be converted from utf8 to utf16 and back to utf8 (convertibleToNative): */
-  else if (!name.Equals(NS_ConvertUTF8toUTF16(NS_ConvertUTF16toUTF8(name))))
+  else if (!ConvertibleToNative(name))
     keptLength = 0;
   else if (name.Length() > MAX_LEN) {
     keptLength = MAX_LEN-8;
