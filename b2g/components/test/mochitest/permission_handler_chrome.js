/* This Source Code Form is subject to the terms of the Mozilla Public
 * License, v. 2.0. If a copy of the MPL was not distributed with this file,
 * You can obtain one at http://mozilla.org/MPL/2.0/. */

"use strict";

function debug(str) {
  dump("CHROME PERMISSON HANDLER -- " + str + "\n");
}

const Cc = Components.classes;
const Ci = Components.interfaces;
const Cu = Components.utils;

const { Services } = Cu.import("resource://gre/modules/Services.jsm");
const { SystemApp } = Cu.import("resource://gre/modules/SystemApp.jsm");

let eventHandler = function(evt) {
  if (!evt.detail || evt.detail.type !== "permission-prompt") {
    return;
  }

<<<<<<< HEAD
  sendAsyncMessage("permission-request", evt.detail.permissions);
};
=======
    sendAsyncMessage("permission-request", evt.detail);
  };
>>>>>>> 404c5660

SystemApp.addEventListener("mozChromeEvent", eventHandler);

<<<<<<< HEAD
// need to remove ChromeEvent listener after test finished.
addMessageListener("teardown", function() {
  SystemApp.removeEventListener("mozChromeEvent", eventHandler);
});
=======
  // need to remove ChromeEvent listener after test finished.
  addMessageListener("teardown", function() {
    content.removeEventListener("mozChromeEvent", eventHandler);
  });

  addMessageListener("permission-response", function(detail) {
    let event = content.document.createEvent('CustomEvent');
    event.initCustomEvent('mozContentEvent', true, true, detail);
    content.dispatchEvent(event);
  });
}
>>>>>>> 404c5660
<|MERGE_RESOLUTION|>--- conflicted
+++ resolved
@@ -20,31 +20,16 @@
     return;
   }
 
-<<<<<<< HEAD
-  sendAsyncMessage("permission-request", evt.detail.permissions);
+  sendAsyncMessage("permission-request", evt.detail);
 };
-=======
-    sendAsyncMessage("permission-request", evt.detail);
-  };
->>>>>>> 404c5660
 
 SystemApp.addEventListener("mozChromeEvent", eventHandler);
 
-<<<<<<< HEAD
 // need to remove ChromeEvent listener after test finished.
 addMessageListener("teardown", function() {
   SystemApp.removeEventListener("mozChromeEvent", eventHandler);
 });
-=======
-  // need to remove ChromeEvent listener after test finished.
-  addMessageListener("teardown", function() {
-    content.removeEventListener("mozChromeEvent", eventHandler);
-  });
 
-  addMessageListener("permission-response", function(detail) {
-    let event = content.document.createEvent('CustomEvent');
-    event.initCustomEvent('mozContentEvent', true, true, detail);
-    content.dispatchEvent(event);
-  });
-}
->>>>>>> 404c5660
+addMessageListener("permission-response", function(detail) {
+  SystemApp.sendCustomEvent('mozContentEvent', detail);
+});