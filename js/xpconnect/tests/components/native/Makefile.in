--- conflicted
+++ resolved
@@ -3,11 +3,6 @@
 # License, v. 2.0. If a copy of the MPL was not distributed with this
 # file, You can obtain one at http://mozilla.org/MPL/2.0/.
 
-<<<<<<< HEAD
-MODULE_NAME = xpconnect_test
-
-=======
->>>>>>> 93c960da
 componentdir = js/xpconnect/tests/components/native
 
 MANIFEST = xpctest.manifest
