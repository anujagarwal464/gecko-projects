--- conflicted
+++ resolved
@@ -1452,7 +1452,6 @@
     JSObject *module = NewNonFunction<WithProto::Class>(cx, &js_ProxyClass, NULL, obj);
     if (!module)
         return NULL;
-<<<<<<< HEAD
 
     TypeObject *type = cx->newTypeObject(js_ProxyClass.name, module->getProto());
     if (!type)
@@ -1460,11 +1459,7 @@
     module->setType(type);
 
     if (!JS_DefinePropertyWithType(cx, obj, "Proxy", OBJECT_TO_JSVAL(module),
-                                   JS_PropertyStub, JS_PropertyStub, 0)) {
-=======
-    if (!JS_DefineProperty(cx, obj, "Proxy", OBJECT_TO_JSVAL(module),
-                           JS_PropertyStub, JS_StrictPropertyStub, 0)) {
->>>>>>> 5178abf4
+                                   JS_PropertyStub, JS_StrictPropertyStub, 0)) {
         return NULL;
     }
     if (!JS_DefineFunctionsWithPrefix(cx, module, static_methods, "Proxy"))
