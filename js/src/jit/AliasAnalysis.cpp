/* -*- Mode: C++; tab-width: 8; indent-tabs-mode: nil; c-basic-offset: 4 -*-
 * vim: set ts=8 sts=4 et sw=4 tw=99:
 * This Source Code Form is subject to the terms of the Mozilla Public
 * License, v. 2.0. If a copy of the MPL was not distributed with this
 * file, You can obtain one at http://mozilla.org/MPL/2.0/. */

#include "jit/AliasAnalysis.h"

#include <stdio.h>

#include "jit/Ion.h"
#include "jit/IonBuilder.h"
#include "jit/IonSpewer.h"
#include "jit/MIR.h"
#include "jit/MIRGraph.h"

using namespace js;
using namespace js::jit;

using mozilla::Array;

namespace js {
namespace jit {

class LoopAliasInfo : public TempObject
{
  private:
    LoopAliasInfo *outer_;
    MBasicBlock *loopHeader_;
    MDefinitionVector invariantLoads_;

  public:
    LoopAliasInfo(TempAllocator &alloc, LoopAliasInfo *outer, MBasicBlock *loopHeader)
      : outer_(outer), loopHeader_(loopHeader), invariantLoads_(alloc)
    { }

    MBasicBlock *loopHeader() const {
        return loopHeader_;
    }
    LoopAliasInfo *outer() const {
        return outer_;
    }
    bool addInvariantLoad(MDefinition *ins) {
        return invariantLoads_.append(ins);
    }
    const MDefinitionVector& invariantLoads() const {
        return invariantLoads_;
    }
    MDefinition *firstInstruction() const {
        return *loopHeader_->begin();
    }
};

} // namespace jit
} // namespace js

namespace {

// Iterates over the flags in an AliasSet.
class AliasSetIterator
{
  private:
    uint32_t flags;
    unsigned pos;

  public:
    AliasSetIterator(AliasSet set)
      : flags(set.flags()), pos(0)
    {
        while (flags && (flags & 1) == 0) {
            flags >>= 1;
            pos++;
        }
    }
    AliasSetIterator& operator ++(int) {
        do {
            flags >>= 1;
            pos++;
        } while (flags && (flags & 1) == 0);
        return *this;
    }
    operator bool() const {
        return !!flags;
    }
    unsigned operator *() const {
        JS_ASSERT(pos < AliasSet::NumCategories);
        return pos;
    }
};

} /* anonymous namespace */

AliasAnalysis::AliasAnalysis(MIRGenerator *mir, MIRGraph &graph)
  : mir(mir),
    graph_(graph),
    loop_(nullptr)
{
}

// Whether there might be a path from src to dest, excluding loop backedges. This is
// approximate and really ought to depend on precomputed reachability information.
static inline bool
BlockMightReach(MBasicBlock *src, MBasicBlock *dest)
{
    while (src->id() <= dest->id()) {
        if (src == dest)
            return true;
        switch (src->numSuccessors()) {
          case 0:
            return false;
          case 1: {
            MBasicBlock *successor = src->getSuccessor(0);
            if (successor->id() <= src->id())
                return true; // Don't iloop.
            src = successor;
            break;
          }
          default:
            return true;
        }
    }
    return false;
}

static void
IonSpewDependency(MDefinition *load, MDefinition *store, const char *verb, const char *reason)
{
    if (!IonSpewEnabled(IonSpew_Alias))
        return;

    fprintf(IonSpewFile, "Load ");
    load->printName(IonSpewFile);
    fprintf(IonSpewFile, " %s on store ", verb);
    store->printName(IonSpewFile);
    fprintf(IonSpewFile, " (%s)\n", reason);
}

static void
IonSpewAliasInfo(const char *pre, MDefinition *ins, const char *post)
{
    if (!IonSpewEnabled(IonSpew_Alias))
        return;

    fprintf(IonSpewFile, "%s ", pre);
    ins->printName(IonSpewFile);
    fprintf(IonSpewFile, " %s\n", post);
}

// This pass annotates every load instruction with the last store instruction
// on which it depends. The algorithm is optimistic in that it ignores explicit
// dependencies and only considers loads and stores.
//
// Loads inside loops only have an implicit dependency on a store before the
// loop header if no instruction inside the loop body aliases it. To calculate
// this efficiently, we maintain a list of maybe-invariant loads and the combined
// alias set for all stores inside the loop. When we see the loop's backedge, this
// information is used to mark every load we wrongly assumed to be loop invaraint as
// having an implicit dependency on the last instruction of the loop header, so that
// it's never moved before the loop header.
//
// The algorithm depends on the invariant that both control instructions and effectful
// instructions (stores) are never hoisted.
bool
AliasAnalysis::analyze()
{
    Vector<MDefinitionVector, AliasSet::NumCategories, IonAllocPolicy> stores(alloc());

    // Initialize to the first instruction.
    MDefinition *firstIns = *graph_.begin()->begin();
    for (unsigned i = 0; i < AliasSet::NumCategories; i++) {
        MDefinitionVector defs(alloc());
        if (!defs.append(firstIns))
            return false;
<<<<<<< HEAD
        if (!stores.append(OldMove(defs)))
=======
        if (!stores.append(Move(defs)))
>>>>>>> 93c960da
            return false;
    }

    // Type analysis may have inserted new instructions. Since this pass depends
    // on the instruction number ordering, all instructions are renumbered.
    // We start with 1 because some passes use 0 to denote failure.
    uint32_t newId = 1;

    for (ReversePostorderIterator block(graph_.rpoBegin()); block != graph_.rpoEnd(); block++) {
        if (mir->shouldCancel("Alias Analysis (main loop)"))
            return false;

        if (block->isLoopHeader()) {
            IonSpew(IonSpew_Alias, "Processing loop header %d", block->id());
            loop_ = new(alloc()) LoopAliasInfo(alloc(), loop_, *block);
        }

        for (MDefinitionIterator def(*block); def; def++) {
            def->setId(newId++);

            AliasSet set = def->getAliasSet();
            if (set.isNone())
                continue;

            if (set.isStore()) {
                for (AliasSetIterator iter(set); iter; iter++) {
                    if (!stores[*iter].append(*def))
                        return false;
                }

                if (IonSpewEnabled(IonSpew_Alias)) {
                    fprintf(IonSpewFile, "Processing store ");
                    def->printName(IonSpewFile);
                    fprintf(IonSpewFile, " (flags %x)\n", set.flags());
                }
            } else {
                // Find the most recent store on which this instruction depends.
                MDefinition *lastStore = firstIns;

                for (AliasSetIterator iter(set); iter; iter++) {
                    MDefinitionVector &aliasedStores = stores[*iter];
                    for (int i = aliasedStores.length() - 1; i >= 0; i--) {
                        MDefinition *store = aliasedStores[i];
                        if (def->mightAlias(store) && BlockMightReach(store->block(), *block)) {
                            if (lastStore->id() < store->id())
                                lastStore = store;
                            break;
                        }
                    }
                }

                def->setDependency(lastStore);
                IonSpewDependency(*def, lastStore, "depends", "");

                // If the last store was before the current loop, we assume this load
                // is loop invariant. If a later instruction writes to the same location,
                // we will fix this at the end of the loop.
                if (loop_ && lastStore->id() < loop_->firstInstruction()->id()) {
                    if (!loop_->addInvariantLoad(*def))
                        return false;
                }
            }
        }

        // Renumber the last instruction, as the analysis depends on this and the order.
        block->lastIns()->setId(newId++);

        if (block->isLoopBackedge()) {
            JS_ASSERT(loop_->loopHeader() == block->loopHeaderOfBackedge());
            IonSpew(IonSpew_Alias, "Processing loop backedge %d (header %d)", block->id(),
                    loop_->loopHeader()->id());
            LoopAliasInfo *outerLoop = loop_->outer();
            MInstruction *firstLoopIns = *loop_->loopHeader()->begin();

            const MDefinitionVector &invariant = loop_->invariantLoads();

            for (unsigned i = 0; i < invariant.length(); i++) {
                MDefinition *ins = invariant[i];
                AliasSet set = ins->getAliasSet();
                JS_ASSERT(set.isLoad());

                bool hasAlias = false;
                for (AliasSetIterator iter(set); iter; iter++) {
                    MDefinitionVector &aliasedStores = stores[*iter];
                    for (int i = aliasedStores.length() - 1;; i--) {
                        MDefinition *store = aliasedStores[i];
                        if (store->id() < firstLoopIns->id())
                            break;
                        if (ins->mightAlias(store)) {
                            hasAlias = true;
                            IonSpewDependency(ins, store, "aliases", "store in loop body");
                            break;
                        }
                    }
                    if (hasAlias)
                        break;
                }

                if (hasAlias) {
                    // This instruction depends on stores inside the loop body. Mark it as having a
                    // dependency on the last instruction of the loop header. The last instruction is a
                    // control instruction and these are never hoisted.
                    MControlInstruction *controlIns = loop_->loopHeader()->lastIns();
                    IonSpewDependency(ins, controlIns, "depends", "due to stores in loop body");
                    ins->setDependency(controlIns);
                } else {
                    IonSpewAliasInfo("Load", ins, "does not depend on any stores in this loop");

                    if (outerLoop && ins->dependency()->id() < outerLoop->firstInstruction()->id()) {
                        IonSpewAliasInfo("Load", ins, "may be invariant in outer loop");
                        if (!outerLoop->addInvariantLoad(ins))
                            return false;
                    }
                }
            }
            loop_ = loop_->outer();
        }
    }

    JS_ASSERT(loop_ == nullptr);
    return true;
}<|MERGE_RESOLUTION|>--- conflicted
+++ resolved
@@ -171,11 +171,7 @@
         MDefinitionVector defs(alloc());
         if (!defs.append(firstIns))
             return false;
-<<<<<<< HEAD
-        if (!stores.append(OldMove(defs)))
-=======
         if (!stores.append(Move(defs)))
->>>>>>> 93c960da
             return false;
     }
 
