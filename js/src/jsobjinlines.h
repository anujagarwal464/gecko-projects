--- conflicted
+++ resolved
@@ -645,14 +645,8 @@
 inline void
 JSObject::copyDenseArrayElements(uintN dstStart, const js::Value *src, uintN count)
 {
-<<<<<<< HEAD
     JS_ASSERT(dstStart + count <= getDenseArrayCapacity());
     memcpy(elements + dstStart, src, count * sizeof(js::Value));
-=======
-    JS_ASSERT(isDenseArray());
-    JS_ASSERT(dstStart + count <= capacity);
-    memcpy(slots + dstStart, src, count * sizeof(js::Value));
->>>>>>> ea7024ac
 }
 
 inline void
@@ -1238,13 +1232,6 @@
     if (hasDynamicElements())
         ndslots += getElementsHeader()->capacity;
     return structSize() + ndslots * sizeof(js::Value);
-}
-
-inline JSBool
-JSObject::lookupProperty(JSContext *cx, jsid id, JSObject **objp, JSProperty **propp)
-{
-    js::LookupPropOp op = getOps()->lookupProperty;
-    return (op ? op : js_LookupProperty)(cx, this, id, objp, propp);
 }
 
 inline JSBool
