/* -*- Mode: C++; tab-width: 8; indent-tabs-mode: nil; c-basic-offset: 4 -*-
 * vim: set ts=8 sw=4 et tw=78:
 *
 * ***** BEGIN LICENSE BLOCK *****
 * Version: MPL 1.1/GPL 2.0/LGPL 2.1
 *
 * The contents of this file are subject to the Mozilla Public License Version
 * 1.1 (the "License"); you may not use this file except in compliance with
 * the License. You may obtain a copy of the License at
 * http://www.mozilla.org/MPL/
 *
 * Software distributed under the License is distributed on an "AS IS" basis,
 * WITHOUT WARRANTY OF ANY KIND, either express or implied. See the License
 * for the specific language governing rights and limitations under the
 * License.
 *
 * The Original Code is Mozilla Communicator client code, released
 * March 31, 1998.
 *
 * The Initial Developer of the Original Code is
 * Netscape Communications Corporation.
 * Portions created by the Initial Developer are Copyright (C) 1998
 * the Initial Developer. All Rights Reserved.
 *
 * Contributor(s):
 *   Nick Fitzgerald <nfitzgerald@mozilla.com>
 *
 * Alternatively, the contents of this file may be used under the terms of
 * either of the GNU General Public License Version 2 or later (the "GPL"),
 * or the GNU Lesser General Public License Version 2.1 or later (the "LGPL"),
 * in which case the provisions of the GPL or the LGPL are applicable instead
 * of those above. If you wish to allow use of your version of this file only
 * under the terms of either the GPL or the LGPL, and not to allow others to
 * use your version of this file under the terms of the MPL, indicate your
 * decision by deleting the provisions above and replace them with the notice
 * and other provisions required by the GPL or the LGPL. If you do not delete
 * the provisions above, a recipient may use your version of this file under
 * the terms of any one of the MPL, the GPL or the LGPL.
 *
 * ***** END LICENSE BLOCK ***** */

/*
 * JS script operations.
 */

#include <string.h>
#include "jstypes.h"
#include "jsutil.h"
#include "jscrashreport.h"
#include "jsprf.h"
#include "jsapi.h"
#include "jsatom.h"
#include "jscntxt.h"
#include "jsversion.h"
#include "jsdbgapi.h"
#include "jsfun.h"
#include "jsgc.h"
#include "jsgcmark.h"
#include "jsinterp.h"
#include "jslock.h"
#include "jsnum.h"
#include "jsopcode.h"
#include "jsscope.h"
#include "jsscript.h"

#include "frontend/BytecodeEmitter.h"
#include "frontend/Parser.h"
#include "js/MemoryMetrics.h"
#include "methodjit/MethodJIT.h"
#include "ion/IonCode.h"
#include "methodjit/Retcon.h"
#include "vm/Debugger.h"
#include "vm/Xdr.h"

#include "jsinferinlines.h"
#include "jsinterpinlines.h"
#include "jsobjinlines.h"
#include "jsscriptinlines.h"

using namespace js;
using namespace js::gc;
using namespace js::frontend;

namespace js {

BindingKind
Bindings::lookup(JSContext *cx, JSAtom *name, unsigned *indexp) const
{
    if (!lastBinding)
        return NONE;

    Shape **spp;
    Shape *shape = Shape::search(cx, lastBinding, ATOM_TO_JSID(name), &spp);
    if (!shape)
        return NONE;

    if (indexp)
        *indexp = shape->shortid();

    if (shape->getter() == CallObject::getArgOp)
        return ARGUMENT;

    return shape->writable() ? VARIABLE : CONSTANT;
}

bool
Bindings::add(JSContext *cx, JSAtom *name, BindingKind kind)
{
    if (!ensureShape(cx))
        return false;

    /*
     * We still follow 10.2.3 of ES3 and make argument and variable properties
     * of the Call objects enumerable. ES5 reformulated all of its Clause 10 to
     * avoid objects as activations, something we should do too.
     */
    unsigned attrs = JSPROP_ENUMERATE | JSPROP_PERMANENT;

    uint16_t *indexp;
    PropertyOp getter;
    StrictPropertyOp setter;
    uint32_t slot = CallObject::RESERVED_SLOTS;

    if (kind == ARGUMENT) {
        JS_ASSERT(nvars == 0);
        indexp = &nargs;
        getter = CallObject::getArgOp;
        setter = CallObject::setArgOp;
        slot += nargs;
    } else {
        JS_ASSERT(kind == VARIABLE || kind == CONSTANT);

        indexp = &nvars;
        getter = CallObject::getVarOp;
        setter = CallObject::setVarOp;
        if (kind == CONSTANT)
            attrs |= JSPROP_READONLY;
        slot += nargs + nvars;
    }

    if (*indexp == BINDING_COUNT_LIMIT) {
        JS_ReportErrorNumber(cx, js_GetErrorMessage, NULL,
                             (kind == ARGUMENT)
                             ? JSMSG_TOO_MANY_FUN_ARGS
                             : JSMSG_TOO_MANY_LOCALS);
        return false;
    }

    jsid id;
    if (!name) {
        JS_ASSERT(kind == ARGUMENT); /* destructuring */
        id = INT_TO_JSID(nargs);
    } else {
        id = ATOM_TO_JSID(name);
    }

    StackBaseShape base(&CallClass, NULL, BaseShape::VAROBJ);
    base.updateGetterSetter(attrs, getter, setter);

    UnownedBaseShape *nbase = BaseShape::getUnowned(cx, base);
    if (!nbase)
        return NULL;

    StackShape child(nbase, id, slot, 0, attrs, Shape::HAS_SHORTID, *indexp);

    /* Shapes in bindings cannot be dictionaries. */
    Shape *shape = lastBinding->getChildBinding(cx, child);
    if (!shape)
        return false;

    lastBinding = shape;
    ++*indexp;
    return true;
}

Shape *
Bindings::callObjectShape(JSContext *cx) const
{
    if (!hasDup())
        return lastShape();

    /*
     * Build a vector of non-duplicate properties in order from last added
     * to first (i.e., the order we normally have iterate over Shapes). Choose
     * the last added property in each set of dups.
     */
    Vector<const Shape *> shapes(cx);
    HashSet<jsid> seen(cx);
    if (!seen.init())
        return NULL;

    for (Shape::Range r = lastShape()->all(); !r.empty(); r.popFront()) {
        const Shape &s = r.front();
        HashSet<jsid>::AddPtr p = seen.lookupForAdd(s.propid());
        if (!p) {
            if (!seen.add(p, s.propid()))
                return NULL;
            if (!shapes.append(&s))
                return NULL;
        }
    }

    /*
     * Now build the Shape without duplicate properties.
     */
    RootedVarShape shape(cx);
    shape = initialShape(cx);
    for (int i = shapes.length() - 1; i >= 0; --i) {
        shape = shape->getChildBinding(cx, shapes[i]);
        if (!shape)
            return NULL;
    }

    return shape;
}

bool
Bindings::getLocalNameArray(JSContext *cx, Vector<JSAtom *> *namesp)
{
    JS_ASSERT(lastBinding);
    JS_ASSERT(hasLocalNames());

    Vector<JSAtom *> &names = *namesp;
    JS_ASSERT(names.empty());

    unsigned n = countLocalNames();
    if (!names.growByUninitialized(n))
        return false;

#ifdef DEBUG
    JSAtom * const POISON = reinterpret_cast<JSAtom *>(0xdeadbeef);
    for (unsigned i = 0; i < n; i++)
        names[i] = POISON;
#endif

    for (Shape::Range r = lastBinding->all(); !r.empty(); r.popFront()) {
        const Shape &shape = r.front();
        unsigned index = uint16_t(shape.shortid());

        if (shape.getter() == CallObject::getArgOp) {
            JS_ASSERT(index < nargs);
        } else {
            JS_ASSERT(index < nvars);
            index += nargs;
        }

        if (JSID_IS_ATOM(shape.propid())) {
            names[index] = JSID_TO_ATOM(shape.propid());
        } else {
            JS_ASSERT(JSID_IS_INT(shape.propid()));
            JS_ASSERT(shape.getter() == CallObject::getArgOp);
            names[index] = NULL;
        }
    }

#ifdef DEBUG
    for (unsigned i = 0; i < n; i++)
        JS_ASSERT(names[i] != POISON);
#endif

    return true;
}

const Shape *
Bindings::lastArgument() const
{
    JS_ASSERT(lastBinding);

    const js::Shape *shape = lastVariable();
    if (nvars > 0) {
        while (shape->previous() && shape->getter() != CallObject::getArgOp)
            shape = shape->previous();
    }
    return shape;
}

const Shape *
Bindings::lastVariable() const
{
    JS_ASSERT(lastBinding);
    return lastBinding;
}

void
Bindings::makeImmutable()
{
    JS_ASSERT(lastBinding);
    JS_ASSERT(!lastBinding->inDictionary());
}

void
Bindings::trace(JSTracer *trc)
{
    if (lastBinding)
        MarkShape(trc, &lastBinding, "shape");
}

} /* namespace js */

template<XDRMode mode>
static bool
XDRScriptConst(XDRState<mode> *xdr, HeapValue *vp)
{
    /*
     * A script constant can be an arbitrary primitive value as they are used
     * to implement JSOP_LOOKUPSWITCH. But they cannot be objects, see
     * bug 407186.
     */
    enum ConstTag {
        SCRIPT_INT     = 0,
        SCRIPT_DOUBLE  = 1,
        SCRIPT_STRING  = 2,
        SCRIPT_TRUE    = 3,
        SCRIPT_FALSE   = 4,
        SCRIPT_NULL    = 5,
        SCRIPT_VOID    = 6
    };

    uint32_t tag;
    if (mode == XDR_ENCODE) {
        if (vp->isInt32()) {
            tag = SCRIPT_INT;
        } else if (vp->isDouble()) {
            tag = SCRIPT_DOUBLE;
        } else if (vp->isString()) {
            tag = SCRIPT_STRING;
        } else if (vp->isTrue()) {
            tag = SCRIPT_TRUE;
        } else if (vp->isFalse()) {
            tag = SCRIPT_FALSE;
        } else if (vp->isNull()) {
            tag = SCRIPT_NULL;
        } else {
            JS_ASSERT(vp->isUndefined());
            tag = SCRIPT_VOID;
        }
    }

    if (!xdr->codeUint32(&tag))
        return false;

    switch (tag) {
      case SCRIPT_INT: {
        uint32_t i;
        if (mode == XDR_ENCODE)
            i = uint32_t(vp->toInt32());
        if (!xdr->codeUint32(&i))
            return JS_FALSE;
        if (mode == XDR_DECODE)
            vp->init(Int32Value(int32_t(i)));
        break;
      }
      case SCRIPT_DOUBLE: {
        double d;
        if (mode == XDR_ENCODE)
            d = vp->toDouble();
        if (!xdr->codeDouble(&d))
            return false;
        if (mode == XDR_DECODE)
            vp->init(DoubleValue(d));
        break;
      }
      case SCRIPT_STRING: {
        JSString *str;
        if (mode == XDR_ENCODE)
            str = vp->toString();
        if (!xdr->codeString(&str))
            return false;
        if (mode == XDR_DECODE)
            vp->init(StringValue(str));
        break;
      }
      case SCRIPT_TRUE:
        if (mode == XDR_DECODE)
            vp->init(BooleanValue(true));
        break;
      case SCRIPT_FALSE:
        if (mode == XDR_DECODE)
            vp->init(BooleanValue(false));
        break;
      case SCRIPT_NULL:
        if (mode == XDR_DECODE)
            vp->init(NullValue());
        break;
      case SCRIPT_VOID:
        if (mode == XDR_DECODE)
            vp->init(UndefinedValue());
        break;
    }
    return true;
}

template<XDRMode mode>
bool
js::XDRScript(XDRState<mode> *xdr, JSScript **scriptp, JSScript *parentScript)
{
    enum ScriptBits {
        NoScriptRval,
        SavedCallerFun,
        StrictModeCode,
        UsesEval,
        MayNeedArgsObj,
        NeedsArgsObj,
        OwnFilename,
        ParentFilename
    };

    uint32_t length, lineno, nslots;
    uint32_t natoms, nsrcnotes, ntrynotes, nobjects, nregexps, nconsts, nClosedArgs, nClosedVars, i;
    uint32_t prologLength, version;
    uint32_t nTypeSets = 0;
    uint32_t scriptBits = 0;

    JSContext *cx = xdr->cx();
    JSScript *script;
    nsrcnotes = ntrynotes = natoms = nobjects = nregexps = nconsts = nClosedArgs = nClosedVars = 0;
    jssrcnote *notes = NULL;

    /* XDR arguments, local vars, and upvars. */
    uint16_t nargs, nvars;
#if defined(DEBUG) || defined(__GNUC__) /* quell GCC overwarning */
    script = NULL;
    nargs = nvars = Bindings::BINDING_COUNT_LIMIT;
#endif
    uint32_t argsVars;
    if (mode == XDR_ENCODE) {
        script = *scriptp;
        JS_ASSERT_IF(parentScript, parentScript->compartment() == script->compartment());
    
        /* Should not XDR scripts optimized for a single global object. */
        JS_ASSERT(!JSScript::isValidOffset(script->globalsOffset));

        nargs = script->bindings.countArgs();
        nvars = script->bindings.countVars();
        argsVars = (nargs << 16) | nvars;
    }
    if (!xdr->codeUint32(&argsVars))
        return false;
    if (mode == XDR_DECODE) {
        nargs = argsVars >> 16;
        nvars = argsVars & 0xFFFF;
    }
    JS_ASSERT(nargs != Bindings::BINDING_COUNT_LIMIT);
    JS_ASSERT(nvars != Bindings::BINDING_COUNT_LIMIT);

    Bindings bindings(cx);
    uint32_t nameCount = nargs + nvars;
    if (nameCount > 0) {
        LifoAllocScope las(&cx->tempLifoAlloc());

        /*
         * To xdr the names we prefix the names with a bitmap descriptor and
         * then xdr the names as strings. For argument names (indexes below
         * nargs) the corresponding bit in the bitmap is unset when the name
         * is null. Such null names are not encoded or decoded. For variable
         * names (indexes starting from nargs) bitmap's bit is set when the
         * name is declared as const, not as ordinary var.
         * */
        unsigned bitmapLength = JS_HOWMANY(nameCount, JS_BITS_PER_UINT32);
        uint32_t *bitmap = cx->tempLifoAlloc().newArray<uint32_t>(bitmapLength);
        if (!bitmap) {
            js_ReportOutOfMemory(cx);
            return false;
        }

        Vector<JSAtom *> names(cx);
        if (mode == XDR_ENCODE) {
            if (!script->bindings.getLocalNameArray(cx, &names))
                return false;
            PodZero(bitmap, bitmapLength);
            for (unsigned i = 0; i < nameCount; i++) {
                if (i < nargs && names[i])
                    bitmap[i >> JS_BITS_PER_UINT32_LOG2] |= JS_BIT(i & (JS_BITS_PER_UINT32 - 1));
            }
        }
        for (unsigned i = 0; i < bitmapLength; ++i) {
            if (!xdr->codeUint32(&bitmap[i]))
                return false;
        }

        for (unsigned i = 0; i < nameCount; i++) {
            if (i < nargs &&
                !(bitmap[i >> JS_BITS_PER_UINT32_LOG2] & JS_BIT(i & (JS_BITS_PER_UINT32 - 1))))
            {
                if (mode == XDR_DECODE) {
                    uint16_t dummy;
                    if (!bindings.addDestructuring(cx, &dummy))
                        return false;
                } else {
                    JS_ASSERT(!names[i]);
                }
                continue;
            }

            JSAtom *name;
            if (mode == XDR_ENCODE)
                name = names[i];
            if (!XDRAtom(xdr, &name))
                return false;
            if (mode == XDR_DECODE) {
                BindingKind kind = (i < nargs)
                                   ? ARGUMENT
                                   : (bitmap[i >> JS_BITS_PER_UINT32_LOG2] &
                                      JS_BIT(i & (JS_BITS_PER_UINT32 - 1))
                                     ? CONSTANT
                                     : VARIABLE);
                if (!bindings.add(cx, name, kind))
                    return false;
            }
        }
    }

    if (mode == XDR_DECODE) {
        if (!bindings.ensureShape(cx))
            return false;
        bindings.makeImmutable();
    }

    if (mode == XDR_ENCODE)
        length = script->length;
    if (!xdr->codeUint32(&length))
        return JS_FALSE;

    if (mode == XDR_ENCODE) {
        prologLength = script->mainOffset;
        JS_ASSERT(script->getVersion() != JSVERSION_UNKNOWN);
        version = (uint32_t)script->getVersion() | (script->nfixed << 16);
        lineno = script->lineno;
        nslots = (uint32_t)script->nslots;
        nslots = (uint32_t)((script->staticLevel << 16) | script->nslots);
        natoms = script->natoms;

        notes = script->notes();
        nsrcnotes = script->numNotes();

        if (JSScript::isValidOffset(script->constsOffset))
            nconsts = script->consts()->length;
        if (JSScript::isValidOffset(script->objectsOffset))
            nobjects = script->objects()->length;
        if (JSScript::isValidOffset(script->regexpsOffset))
            nregexps = script->regexps()->length;
        if (JSScript::isValidOffset(script->trynotesOffset))
            ntrynotes = script->trynotes()->length;
        /* no globals when encoding;  see assertion above */
        nClosedArgs = script->nClosedArgs();
        nClosedVars = script->nClosedVars();

        nTypeSets = script->nTypeSets;

        if (script->noScriptRval)
            scriptBits |= (1 << NoScriptRval);
        if (script->savedCallerFun)
            scriptBits |= (1 << SavedCallerFun);
        if (script->strictModeCode)
            scriptBits |= (1 << StrictModeCode);
        if (script->usesEval)
            scriptBits |= (1 << UsesEval);
        if (script->mayNeedArgsObj()) {
            scriptBits |= (1 << MayNeedArgsObj);
            /*
             * In some cases, the front-end calls setNeedsArgsObj when the
             * script definitely needsArgsObj; preserve this information which
             * would otherwise be lost.
             */
            if (script->analyzedArgsUsage() && script->needsArgsObj())
                scriptBits |= (1 << NeedsArgsObj);
        }
        if (script->filename) {
            scriptBits |= (parentScript && parentScript->filename == script->filename)
                          ? (1 << ParentFilename)
                          : (1 << OwnFilename);
        }

        JS_ASSERT(!script->compileAndGo);
        JS_ASSERT(!script->hasSingletons);
    }

    if (!xdr->codeUint32(&prologLength))
        return JS_FALSE;
    if (!xdr->codeUint32(&version))
        return JS_FALSE;

    /*
     * To fuse allocations, we need srcnote, atom, objects, regexp, and trynote
     * counts early.
     */
    if (!xdr->codeUint32(&natoms))
        return JS_FALSE;
    if (!xdr->codeUint32(&nsrcnotes))
        return JS_FALSE;
    if (!xdr->codeUint32(&ntrynotes))
        return JS_FALSE;
    if (!xdr->codeUint32(&nobjects))
        return JS_FALSE;
    if (!xdr->codeUint32(&nregexps))
        return JS_FALSE;
    if (!xdr->codeUint32(&nconsts))
        return JS_FALSE;
    if (!xdr->codeUint32(&nClosedArgs))
        return JS_FALSE;
    if (!xdr->codeUint32(&nClosedVars))
        return JS_FALSE;
    if (!xdr->codeUint32(&nTypeSets))
        return JS_FALSE;
    if (!xdr->codeUint32(&scriptBits))
        return JS_FALSE;

    if (mode == XDR_DECODE) {
        /* Note: version is packed into the 32b space with another 16b value. */
        JSVersion version_ = JSVersion(version & JS_BITMASK(16));
        JS_ASSERT((version_ & VersionFlags::FULL_MASK) == unsigned(version_));
        script = JSScript::NewScript(cx, length, nsrcnotes, natoms, nobjects,
                                     nregexps, ntrynotes, nconsts, 0, nClosedArgs,
                                     nClosedVars, nTypeSets, version_);
        if (!script)
            return JS_FALSE;

        script->bindings.transfer(cx, &bindings);
        JS_ASSERT(!script->mainOffset);
        script->mainOffset = prologLength;
        script->nfixed = uint16_t(version >> 16);

        /* If we know nsrcnotes, we allocated space for notes in script. */
        notes = script->notes();
        *scriptp = script;

        if (scriptBits & (1 << NoScriptRval))
            script->noScriptRval = true;
        if (scriptBits & (1 << SavedCallerFun))
            script->savedCallerFun = true;
        if (scriptBits & (1 << StrictModeCode))
            script->strictModeCode = true;
        if (scriptBits & (1 << UsesEval))
            script->usesEval = true;
        if (scriptBits & (1 << MayNeedArgsObj)) {
            script->setMayNeedArgsObj();
            if (scriptBits & (1 << NeedsArgsObj))
                script->setNeedsArgsObj(true);
        } else {
            JS_ASSERT(!(scriptBits & (1 << NeedsArgsObj)));
        }
    }

    JS_STATIC_ASSERT(sizeof(jsbytecode) == 1);
    JS_STATIC_ASSERT(sizeof(jssrcnote) == 1);
    if (!xdr->codeBytes(script->code, length) ||
        !xdr->codeBytes(notes, nsrcnotes) ||
        !xdr->codeUint32(&lineno) ||
        !xdr->codeUint32(&nslots)) {
        return false;
    }

    if (scriptBits & (1 << OwnFilename)) {
        const char *filename;
        if (mode == XDR_ENCODE)
            filename = script->filename;
        if (!xdr->codeCString(&filename))
            return false;
        if (mode == XDR_DECODE) {
            script->filename = SaveScriptFilename(cx, filename);
            if (!script->filename)
                return false;
        }
    } else if (scriptBits & (1 << ParentFilename)) {
        JS_ASSERT(parentScript);
        if (mode == XDR_DECODE)
            script->filename = parentScript->filename;
    }

    if (mode == XDR_DECODE) {
        script->lineno = lineno;
        script->nslots = uint16_t(nslots);
        script->staticLevel = uint16_t(nslots >> 16);
        xdr->initScriptPrincipals(script);
    }

    for (i = 0; i != natoms; ++i) {
        if (!XDRAtom(xdr, &script->atoms[i]))
            return false;
    }

    /*
     * Here looping from 0-to-length to xdr objects is essential. It ensures
     * that block objects from the script->objects array will be written and
     * restored in the outer-to-inner order. js_XDRBlockObject relies on this
     * to restore the parent chain.
     */
    for (i = 0; i != nobjects; ++i) {
        HeapPtr<JSObject> *objp = &script->objects()->vector[i];
        uint32_t isBlock;
        if (mode == XDR_ENCODE) {
            JSObject *obj = *objp;
            JS_ASSERT(obj->isFunction() || obj->isStaticBlock());
            isBlock = obj->isBlock() ? 1 : 0;
        }
        if (!xdr->codeUint32(&isBlock))
            return false;
        if (isBlock == 0) {
            JSObject *tmp = *objp;
            if (!XDRInterpretedFunction(xdr, &tmp, parentScript))
                return false;
            *objp = tmp;
        } else {
            JS_ASSERT(isBlock == 1);
            StaticBlockObject *tmp = static_cast<StaticBlockObject *>(objp->get());
            if (!XDRStaticBlockObject(xdr, script, &tmp))
                return false;
            *objp = tmp;
        }
    }
    for (i = 0; i != nregexps; ++i) {
        if (!XDRScriptRegExpObject(xdr, &script->regexps()->vector[i]))
            return false;
    }
    for (i = 0; i != nClosedArgs; ++i) {
        if (!xdr->codeUint32(&script->closedArgs()->vector[i]))
            return false;
    }
    for (i = 0; i != nClosedVars; ++i) {
        if (!xdr->codeUint32(&script->closedVars()->vector[i]))
            return false;
    }

    if (ntrynotes != 0) {
        /*
         * We combine tn->kind and tn->stackDepth when serializing as XDR is not
         * efficient when serializing small integer types.
         */
        JSTryNote *tn, *tnfirst;
        uint32_t kindAndDepth;
        JS_STATIC_ASSERT(sizeof(tn->kind) == sizeof(uint8_t));
        JS_STATIC_ASSERT(sizeof(tn->stackDepth) == sizeof(uint16_t));

        tnfirst = script->trynotes()->vector;
        JS_ASSERT(script->trynotes()->length == ntrynotes);
        tn = tnfirst + ntrynotes;
        do {
            --tn;
            if (mode == XDR_ENCODE) {
                kindAndDepth = (uint32_t(tn->kind) << 16)
                               | uint32_t(tn->stackDepth);
            }
            if (!xdr->codeUint32(&kindAndDepth) ||
                !xdr->codeUint32(&tn->start) ||
                !xdr->codeUint32(&tn->length)) {
                return false;
            }
            if (mode == XDR_DECODE) {
                tn->kind = uint8_t(kindAndDepth >> 16);
                tn->stackDepth = uint16_t(kindAndDepth);
            }
        } while (tn != tnfirst);
    }

    if (nconsts) {
        HeapValue *vector = script->consts()->vector;
        for (i = 0; i != nconsts; ++i) {
            if (!XDRScriptConst(xdr, &vector[i]))
                return false;
        }
    }

    if (mode == XDR_DECODE) {
        if (cx->hasRunOption(JSOPTION_PCCOUNT))
            (void) script->initScriptCounts(cx);
        *scriptp = script;
    }

    return true;
}

template bool
js::XDRScript(XDRState<XDR_ENCODE> *xdr, JSScript **scriptp, JSScript *parentScript);

template bool
js::XDRScript(XDRState<XDR_DECODE> *xdr, JSScript **scriptp, JSScript *parentScript);

bool
JSScript::initScriptCounts(JSContext *cx)
{
    JS_ASSERT(!scriptCounts);

    size_t n = 0;

    jsbytecode *pc, *next;
    for (pc = code; pc < code + length; pc = next) {
        n += PCCounts::numCounts(JSOp(*pc));
        next = pc + GetBytecodeLength(pc);
    }

    size_t bytes = (length * sizeof(PCCounts)) + (n * sizeof(double));
    char *cursor = (char *) cx->calloc_(bytes);
    if (!cursor)
        return false;

    DebugOnly<char *> base = cursor;

    scriptCounts.pcCountsVector = (PCCounts *) cursor;
    cursor += length * sizeof(PCCounts);

    for (pc = code; pc < code + length; pc = next) {
        scriptCounts.pcCountsVector[pc - code].counts = (double *) cursor;
        size_t capacity = PCCounts::numCounts(JSOp(*pc));
#ifdef DEBUG
        scriptCounts.pcCountsVector[pc - code].capacity = capacity;
#endif
        cursor += capacity * sizeof(double);
        next = pc + GetBytecodeLength(pc);
    }

    JS_ASSERT(size_t(cursor - base) == bytes);

    /* Enable interrupts in any interpreter frames running on this script. */
    InterpreterFrames *frames;
    for (frames = cx->runtime->interpreterFrames; frames; frames = frames->older)
        frames->enableInterruptsIfRunning(this);

    return true;
}

void
JSScript::destroyScriptCounts(FreeOp *fop)
{
    if (scriptCounts) {
        fop->free_(scriptCounts.pcCountsVector);
        scriptCounts.pcCountsVector = NULL;
    }
}

/*
 * Shared script filename management.
 */

const char *
js::SaveScriptFilename(JSContext *cx, const char *filename)
{
    JSCompartment *comp = cx->compartment;

    ScriptFilenameTable::AddPtr p = comp->scriptFilenameTable.lookupForAdd(filename);
    if (!p) {
        size_t size = offsetof(ScriptFilenameEntry, filename) + strlen(filename) + 1;
        ScriptFilenameEntry *entry = (ScriptFilenameEntry *) cx->malloc_(size);
        if (!entry)
            return NULL;
        entry->marked = false;
        strcpy(entry->filename, filename);

        if (!comp->scriptFilenameTable.add(p, entry)) {
            Foreground::free_(entry);
            JS_ReportOutOfMemory(cx);
            return NULL;
        }
    }

    ScriptFilenameEntry *sfe = *p;
#ifdef JSGC_INCREMENTAL
    /*
     * During the IGC we need to ensure that filename is marked whenever it is
     * accessed even if the name was already in the table. At this point old
     * scripts or exceptions pointing to the filename may no longer be
     * reachable.
     */
    if (comp->needsBarrier() && !sfe->marked)
        sfe->marked = true;
#endif

    return sfe->filename;
}

/*
 * Back up from a saved filename by its offset within its hash table entry.
 */
#define FILENAME_TO_SFE(fn) \
    ((ScriptFilenameEntry *) ((fn) - offsetof(ScriptFilenameEntry, filename)))

void
js::MarkScriptFilename(const char *filename)
{
    ScriptFilenameEntry *sfe = FILENAME_TO_SFE(filename);
    sfe->marked = true;
}

void
js::SweepScriptFilenames(JSCompartment *comp)
{
    ScriptFilenameTable &table = comp->scriptFilenameTable;
    for (ScriptFilenameTable::Enum e(table); !e.empty(); e.popFront()) {
        ScriptFilenameEntry *entry = e.front();
        if (entry->marked) {
            entry->marked = false;
        } else if (!comp->rt->gcKeepAtoms) {
            Foreground::free_(entry);
            e.removeFront();
        }
    }
}

void
js::FreeScriptFilenames(JSCompartment *comp)
{
    ScriptFilenameTable &table = comp->scriptFilenameTable;
    for (ScriptFilenameTable::Enum e(table); !e.empty(); e.popFront())
        Foreground::free_(e.front());

    table.clear();
}

/*
 * JSScript::data has a complex, manually-controlled, memory layout.
 *
 * First are some optional array headers.  They are optional because they
 * often aren't needed, i.e. the corresponding arrays often have zero elements.
 * Each header has an offset in JSScript that indicates its location within
 * |data|; that offset is INVALID_OFFSET if the array header is not present.
 * Each header also has an accessor function in JSScript.
 *
 * Array type       Array elements  Offset            Accessor
 * ----------       --------------  ------            --------
 * JSConstArray     Consts          constsOffset      consts()
 * JSObjectArray    Objects         objectsOffset     objects()
 * JSObjectArray    Regexps         regexpsOffset     regexps()
 * JSTryNoteArray   Try notes       tryNotesOffset    trynotes()
 * GlobalSlotArray  Globals         globalsOffset     globals()
 * ClosedSlotArray  ClosedArgs      closedArgsOffset  closedArgs()
 * ClosedSlotArray  ClosedVars      closedVarsOffset  closedVars()
 *
 * Then are the elements of several arrays.  
 * - Most of these arrays have headers listed above (if present).  For each of
 *   these, the array pointer and the array length is stored in the header.  
 * - The remaining arrays have pointers and lengths that are stored directly in
 *   JSScript.  This is because, unlike the others, they are nearly always
 *   non-zero length and so the optional-header space optimization isn't
 *   worthwhile.
 *
 * Array elements   Pointed to by         Length
 * --------------   -------------         ------
 * Consts           consts()->vector      consts()->length
 * Atoms            atoms                 natoms
 * Objects          objects()->vector     objects()->length
 * Regexps          regexps()->vector     regexps()->length
 * Try notes        trynotes()->vector    trynotes()->length
 * Globals          globals()->vector     globals()->length
 * Closed args      closedArgs()->vector  closedArgs()->length
 * Closed vars      closedVars()->vector  closedVars()->length
 * Bytecodes        code                  length
 * Source notes     notes()               numNotes() * sizeof(jssrcnote)  
 *
 * IMPORTANT: This layout has two key properties.
 * - It ensures that everything has sufficient alignment;  in particular, the
 *   consts() elements need jsval alignment.
 * - It ensures there are no gaps between elements, which saves space and makes
 *   manual layout easy.  In particular, in the second part, arrays with larger
 *   elements precede arrays with smaller elements.
 *
 * The following static assertions check these properties.
 */

#define KEEPS_JSVAL_ALIGNMENT(T) \
    (JS_ALIGNMENT_OF(jsval) % JS_ALIGNMENT_OF(T) == 0 && \
     sizeof(T) % sizeof(jsval) == 0)

#define HAS_JSVAL_ALIGNMENT(T) \
    (JS_ALIGNMENT_OF(jsval) == JS_ALIGNMENT_OF(T) && \
     sizeof(T) == sizeof(jsval))

#define NO_PADDING_BETWEEN_ENTRIES(T1, T2) \
    (JS_ALIGNMENT_OF(T1) % JS_ALIGNMENT_OF(T2) == 0)

/*
 * These assertions ensure that there is no padding between the array headers,
 * and also that the consts() elements (which follow immediately afterward) are
 * jsval-aligned.  (There is an assumption that |data| itself is jsval-aligned;
 * we check this below).
 */
JS_STATIC_ASSERT(KEEPS_JSVAL_ALIGNMENT(JSConstArray));
JS_STATIC_ASSERT(KEEPS_JSVAL_ALIGNMENT(JSObjectArray));     /* there are two of these */
JS_STATIC_ASSERT(KEEPS_JSVAL_ALIGNMENT(JSTryNoteArray));
JS_STATIC_ASSERT(KEEPS_JSVAL_ALIGNMENT(GlobalSlotArray));
JS_STATIC_ASSERT(KEEPS_JSVAL_ALIGNMENT(ClosedSlotArray));   /* there are two of these */

/* These assertions ensure there is no padding required between array elements. */
JS_STATIC_ASSERT(HAS_JSVAL_ALIGNMENT(HeapValue));
JS_STATIC_ASSERT(NO_PADDING_BETWEEN_ENTRIES(HeapValue, JSAtom *));
JS_STATIC_ASSERT(NO_PADDING_BETWEEN_ENTRIES(JSAtom *, HeapPtrObject));
JS_STATIC_ASSERT(NO_PADDING_BETWEEN_ENTRIES(HeapPtrObject, HeapPtrObject));
JS_STATIC_ASSERT(NO_PADDING_BETWEEN_ENTRIES(HeapPtrObject, JSTryNote));
JS_STATIC_ASSERT(NO_PADDING_BETWEEN_ENTRIES(JSTryNote, GlobalSlotArray::Entry));
JS_STATIC_ASSERT(NO_PADDING_BETWEEN_ENTRIES(GlobalSlotArray::Entry, uint32_t));
JS_STATIC_ASSERT(NO_PADDING_BETWEEN_ENTRIES(uint32_t, uint32_t));
JS_STATIC_ASSERT(NO_PADDING_BETWEEN_ENTRIES(uint32_t, jsbytecode));
JS_STATIC_ASSERT(NO_PADDING_BETWEEN_ENTRIES(jsbytecode, jssrcnote));

/*
 * Check that uint8_t offsets is enough to reach any optional array allocated
 * within |data|. For that we check that the maximum possible offset for the
 * closedVars array -- the last optional array -- still fits in 1 byte and does
 * not coincide with INVALID_OFFSET.
 */
JS_STATIC_ASSERT(sizeof(JSConstArray) +
                 sizeof(JSObjectArray) +
                 sizeof(JSObjectArray) +
                 sizeof(JSTryNoteArray) +
                 sizeof(js::GlobalSlotArray) +
                 sizeof(js::ClosedSlotArray)
                 < JSScript::INVALID_OFFSET);
JS_STATIC_ASSERT(JSScript::INVALID_OFFSET <= 255);

JSScript *
JSScript::NewScript(JSContext *cx, uint32_t length, uint32_t nsrcnotes, uint32_t natoms,
                    uint32_t nobjects, uint32_t nregexps,
                    uint32_t ntrynotes, uint32_t nconsts, uint32_t nglobals,
                    uint16_t nClosedArgs, uint16_t nClosedVars, uint32_t nTypeSets, JSVersion version)
{
    size_t size = 0;

    if (nconsts != 0)
        size += sizeof(JSConstArray) + nconsts * sizeof(Value);
    size += sizeof(JSAtom *) * natoms;
    if (nobjects != 0)
        size += sizeof(JSObjectArray) + nobjects * sizeof(JSObject *);
    if (nregexps != 0)
        size += sizeof(JSObjectArray) + nregexps * sizeof(JSObject *);
    if (ntrynotes != 0)
        size += sizeof(JSTryNoteArray) + ntrynotes * sizeof(JSTryNote);
    if (nglobals != 0)
        size += sizeof(GlobalSlotArray) + nglobals * sizeof(GlobalSlotArray::Entry);
    if (nClosedArgs != 0)
        size += sizeof(ClosedSlotArray) + nClosedArgs * sizeof(uint32_t);
    if (nClosedVars != 0)
        size += sizeof(ClosedSlotArray) + nClosedVars * sizeof(uint32_t);

    size += length * sizeof(jsbytecode);
    size += nsrcnotes * sizeof(jssrcnote);

    /*
     * We assume that calloc aligns on sizeof(Value) if the size we ask to
     * allocate divides sizeof(Value).
     */
    JS_STATIC_ASSERT(sizeof(Value) == sizeof(double));
    uint8_t *data = static_cast<uint8_t *>(cx->calloc_(JS_ROUNDUP(size, sizeof(Value))));
    if (!data)
        return NULL;

    JSScript *script = js_NewGCScript(cx);
    if (!script) {
        Foreground::free_(data);
        return NULL;
    }

    PodZero(script);
    script->data  = data;
    script->length = length;
    script->version = version;
    new (&script->bindings) Bindings(cx);

    uint8_t *cursor = data;
    if (nconsts != 0) {
        script->constsOffset = uint8_t(cursor - data);
        cursor += sizeof(JSConstArray);
    } else {
        script->constsOffset = JSScript::INVALID_OFFSET;
    }
    if (nobjects != 0) {
        script->objectsOffset = uint8_t(cursor - data);
        cursor += sizeof(JSObjectArray);
    } else {
        script->objectsOffset = JSScript::INVALID_OFFSET;
    }
    if (nregexps != 0) {
        script->regexpsOffset = uint8_t(cursor - data);
        cursor += sizeof(JSObjectArray);
    } else {
        script->regexpsOffset = JSScript::INVALID_OFFSET;
    }
    if (ntrynotes != 0) {
        script->trynotesOffset = uint8_t(cursor - data);
        cursor += sizeof(JSTryNoteArray);
    } else {
        script->trynotesOffset = JSScript::INVALID_OFFSET;
    }
    if (nglobals != 0) {
        script->globalsOffset = uint8_t(cursor - data);
        cursor += sizeof(GlobalSlotArray);
    } else {
        script->globalsOffset = JSScript::INVALID_OFFSET;
    }
    if (nClosedArgs != 0) {
        script->closedArgsOffset = uint8_t(cursor - data);
        cursor += sizeof(ClosedSlotArray);
    } else {
        script->closedArgsOffset = JSScript::INVALID_OFFSET;
    }
    JS_ASSERT(cursor - data < 0xFF);
    if (nClosedVars != 0) {
        script->closedVarsOffset = uint8_t(cursor - data);
        cursor += sizeof(ClosedSlotArray);
    } else {
        script->closedVarsOffset = JSScript::INVALID_OFFSET;
    }

    if (nconsts != 0) {
        JS_ASSERT(reinterpret_cast<uintptr_t>(cursor) % sizeof(jsval) == 0);
        script->consts()->length = nconsts;
        script->consts()->vector = (HeapValue *)cursor;
        cursor += nconsts * sizeof(script->consts()->vector[0]);
    }

    if (natoms != 0) {
        script->natoms = natoms;
        script->atoms = reinterpret_cast<JSAtom **>(cursor);
        cursor += natoms * sizeof(script->atoms[0]);
    }

    if (nobjects != 0) {
        script->objects()->length = nobjects;
        script->objects()->vector = (HeapPtr<JSObject> *)cursor;
        cursor += nobjects * sizeof(script->objects()->vector[0]);
    }

    if (nregexps != 0) {
        script->regexps()->length = nregexps;
        script->regexps()->vector = (HeapPtr<JSObject> *)cursor;
        cursor += nregexps * sizeof(script->regexps()->vector[0]);
    }

    if (ntrynotes != 0) {
        script->trynotes()->length = ntrynotes;
        script->trynotes()->vector = reinterpret_cast<JSTryNote *>(cursor);
        size_t vectorSize = ntrynotes * sizeof(script->trynotes()->vector[0]);
#ifdef DEBUG
        memset(cursor, 0, vectorSize);
#endif
        cursor += vectorSize;
    }

    if (nglobals != 0) {
        script->globals()->length = nglobals;
        script->globals()->vector = reinterpret_cast<GlobalSlotArray::Entry *>(cursor);
        cursor += nglobals * sizeof(script->globals()->vector[0]);
    }

    if (nClosedArgs != 0) {
        script->closedArgs()->length = nClosedArgs;
        script->closedArgs()->vector = reinterpret_cast<uint32_t *>(cursor);
        cursor += nClosedArgs * sizeof(script->closedArgs()->vector[0]);
    }

    if (nClosedVars != 0) {
        script->closedVars()->length = nClosedVars;
        script->closedVars()->vector = reinterpret_cast<uint32_t *>(cursor);
        cursor += nClosedVars * sizeof(script->closedVars()->vector[0]);
    }

    JS_ASSERT(nTypeSets <= UINT16_MAX);
    script->nTypeSets = uint16_t(nTypeSets);

    script->code = (jsbytecode *)cursor;
    JS_ASSERT(cursor + length * sizeof(jsbytecode) + nsrcnotes * sizeof(jssrcnote) == data + size);

#ifdef DEBUG
    script->id_ = 0;
#endif

    JS_ASSERT(script->getVersion() == version);
    return script;
}

JSScript *
JSScript::NewScriptFromEmitter(JSContext *cx, BytecodeEmitter *bce)
{
    uint32_t mainLength, prologLength, nfixed;
    JSScript *script;
    const char *filename;
    JSFunction *fun;

    /* The counts of indexed things must be checked during code generation. */
    JS_ASSERT(bce->atomIndices->count() <= INDEX_LIMIT);
    JS_ASSERT(bce->objectList.length <= INDEX_LIMIT);
    JS_ASSERT(bce->regexpList.length <= INDEX_LIMIT);

    mainLength = bce->offset();
    prologLength = bce->prologOffset();

    if (!bce->bindings.ensureShape(cx))
        return NULL;

    uint32_t nsrcnotes = uint32_t(bce->countFinalSourceNotes());
    uint16_t nClosedArgs = uint16_t(bce->closedArgs.length());
    JS_ASSERT(nClosedArgs == bce->closedArgs.length());
    uint16_t nClosedVars = uint16_t(bce->closedVars.length());
    JS_ASSERT(nClosedVars == bce->closedVars.length());
    script = NewScript(cx, prologLength + mainLength, nsrcnotes,
                       bce->atomIndices->count(), bce->objectList.length,
                       bce->regexpList.length, bce->ntrynotes, bce->constList.length(),
                       bce->globalUses.length(), nClosedArgs, nClosedVars,
                       bce->typesetCount, bce->version());
    if (!script)
        return NULL;

    bce->bindings.makeImmutable();

    JS_ASSERT(script->mainOffset == 0);
    script->mainOffset = prologLength;
    PodCopy<jsbytecode>(script->code, bce->prologBase(), prologLength);
    PodCopy<jsbytecode>(script->main(), bce->base(), mainLength);
    nfixed = bce->inFunction() ? bce->bindings.countVars() : 0;
    JS_ASSERT(nfixed < SLOTNO_LIMIT);
    script->nfixed = uint16_t(nfixed);
    js_InitAtomMap(cx, bce->atomIndices.getMap(), script->atoms);

    filename = bce->parser->tokenStream.getFilename();
    if (filename) {
        script->filename = SaveScriptFilename(cx, filename);
        if (!script->filename)
            return NULL;
    }
    script->lineno = bce->firstLine;
    if (script->nfixed + bce->maxStackDepth >= JS_BIT(16)) {
        ReportCompileErrorNumber(cx, bce->tokenStream(), NULL, JSREPORT_ERROR, JSMSG_NEED_DIET,
                                 "script");
        return NULL;
    }
    script->nslots = script->nfixed + bce->maxStackDepth;
    script->staticLevel = uint16_t(bce->staticLevel);
    script->principals = bce->parser->principals;

    if (script->principals)
        JS_HoldPrincipals(script->principals);

    /* Establish invariant: principals implies originPrincipals. */
    script->originPrincipals = bce->parser->originPrincipals;
    if (!script->originPrincipals)
        script->originPrincipals = script->principals;
    if (script->originPrincipals)
        JS_HoldPrincipals(script->originPrincipals);

    script->sourceMap = (jschar *) bce->parser->tokenStream.releaseSourceMap();

    if (!FinishTakingSrcNotes(cx, bce, script->notes()))
        return NULL;
    if (bce->ntrynotes != 0)
        FinishTakingTryNotes(bce, script->trynotes());
    if (bce->objectList.length != 0)
        bce->objectList.finish(script->objects());
    if (bce->regexpList.length != 0)
        bce->regexpList.finish(script->regexps());
    if (bce->constList.length() != 0)
        bce->constList.finish(script->consts());
    if (bce->flags & TCF_NO_SCRIPT_RVAL)
        script->noScriptRval = true;
    if (bce->flags & TCF_STRICT_MODE_CODE)
        script->strictModeCode = true;
    if (bce->flags & TCF_COMPILE_N_GO) {
        script->compileAndGo = true;
        const StackFrame *fp = bce->parser->callerFrame;
        if (fp && fp->isFunctionFrame())
            script->savedCallerFun = true;
    }
    if (bce->callsEval())
        script->usesEval = true;
    if (bce->flags & TCF_HAS_SINGLETONS)
        script->hasSingletons = true;

    /*
     * The arguments-usage analysis in analyzeSSA only looks at
     * JSOP_ARGUMENTS use. Therefore, anything else that definitely requires an
     * arguments object needs to be accounted for here.
     */
    if (bce->inFunction()) {
        bool needsArgsObj = bce->mayOverwriteArguments() || bce->needsEagerArguments();
        if (needsArgsObj || bce->usesArguments()) {
            script->setMayNeedArgsObj();
            if (needsArgsObj)
                script->setNeedsArgsObj(true);
        }
    }

    if (bce->globalUses.length()) {
        PodCopy<GlobalSlotArray::Entry>(script->globals()->vector, &bce->globalUses[0],
                                        bce->globalUses.length());
    }

    if (nClosedArgs)
        PodCopy<uint32_t>(script->closedArgs()->vector, &bce->closedArgs[0], nClosedArgs);
    if (nClosedVars)
        PodCopy<uint32_t>(script->closedVars()->vector, &bce->closedVars[0], nClosedVars);

    script->bindings.transfer(cx, &bce->bindings);

    fun = NULL;
    if (bce->inFunction()) {
        /*
         * We initialize fun->script() to be the script constructed above
         * so that the debugger has a valid fun->script().
         */
        fun = bce->fun();
        JS_ASSERT(fun->isInterpreted());
        JS_ASSERT(!fun->script());
        if (bce->flags & TCF_FUN_HEAVYWEIGHT)
            fun->flags |= JSFUN_HEAVYWEIGHT;

        /*
         * Mark functions which will only be executed once as singletons.
         */
        bool singleton =
            cx->typeInferenceEnabled() &&
            bce->parent &&
            bce->parent->compiling() &&
            bce->parent->asBytecodeEmitter()->checkSingletonContext();

        if (!script->typeSetFunction(cx, fun, singleton))
            return NULL;

        fun->setScript(script);
        script->globalObject = fun->getParent() ? &fun->getParent()->global() : NULL;
    } else {
        /*
         * Initialize script->object, if necessary, so that the debugger has a
         * valid holder object.
         */
        if (bce->flags & TCF_NEED_SCRIPT_GLOBAL)
            script->globalObject = GetCurrentGlobal(cx);
    }

    /* Tell the debugger about this compiled script. */
    js_CallNewScriptHook(cx, script, fun);
    if (!bce->parent) {
        GlobalObject *compileAndGoGlobal = NULL;
        if (script->compileAndGo) {
            compileAndGoGlobal = script->globalObject;
            if (!compileAndGoGlobal)
                compileAndGoGlobal = &bce->scopeChain()->global();
        }
        Debugger::onNewScript(cx, script, compileAndGoGlobal);
    }

    if (cx->hasRunOption(JSOPTION_PCCOUNT))
        (void) script->initScriptCounts(cx);

    return script;
}

size_t
JSScript::computedSizeOfData()
{
    uint8_t *dataEnd = code + length * sizeof(jsbytecode) + numNotes() * sizeof(jssrcnote);
    JS_ASSERT(dataEnd >= data);
    return dataEnd - data;
}

size_t
JSScript::sizeOfData(JSMallocSizeOfFun mallocSizeOf)
{
    return mallocSizeOf(data);
}

/*
 * Nb: srcnotes are variable-length.  This function computes the number of
 * srcnote *slots*, which may be greater than the number of srcnotes.
 */
uint32_t
JSScript::numNotes()
{
    jssrcnote *sn;
    jssrcnote *notes_ = notes();
    for (sn = notes_; !SN_IS_TERMINATOR(sn); sn = SN_NEXT(sn))
        continue;
    return sn - notes_ + 1;    /* +1 for the terminator */
}

JS_FRIEND_API(void)
js_CallNewScriptHook(JSContext *cx, JSScript *script, JSFunction *fun)
{
    JS_ASSERT(!script->callDestroyHook);
    if (JSNewScriptHook hook = cx->runtime->debugHooks.newScriptHook) {
        AutoKeepAtoms keep(cx->runtime);
        hook(cx, script->filename, script->lineno, script, fun,
             cx->runtime->debugHooks.newScriptHookData);
    }
    script->callDestroyHook = true;
}

void
js::CallDestroyScriptHook(FreeOp *fop, JSScript *script)
{
    if (!script->callDestroyHook)
        return;

    if (JSDestroyScriptHook hook = fop->runtime()->debugHooks.destroyScriptHook)
        hook(fop, script, fop->runtime()->debugHooks.destroyScriptHookData);
    script->callDestroyHook = false;
    script->clearTraps(fop);
}

void
JSScript::finalize(FreeOp *fop)
{
    CallDestroyScriptHook(fop, this);

    JS_ASSERT_IF(principals, originPrincipals);
    if (principals)
        JS_DropPrincipals(fop->runtime(), principals);
    if (originPrincipals)
        JS_DropPrincipals(fop->runtime(), originPrincipals);

    if (types)
        types->destroy();

#ifdef JS_METHODJIT
<<<<<<< HEAD
    mjit::ReleaseScriptCode(cx, this);
# ifdef JS_ION
    if (hasIonScript())
        ion::IonScript::Destroy(cx, ion);
# endif
=======
    mjit::ReleaseScriptCode(fop, this);
>>>>>>> 88698f16
#endif

    destroyScriptCounts(fop);

    if (sourceMap)
        fop->free_(sourceMap);

    if (debug) {
        jsbytecode *end = code + length;
        for (jsbytecode *pc = code; pc < end; pc++) {
            if (BreakpointSite *site = getBreakpointSite(pc)) {
                /* Breakpoints are swept before finalization. */
                JS_ASSERT(site->firstBreakpoint() == NULL);
                site->clearTrap(fop, NULL, NULL);
                JS_ASSERT(getBreakpointSite(pc) == NULL);
            }
        }
        fop->free_(debug);
    }

    JS_POISON(data, 0xdb, computedSizeOfData());
    fop->free_(data);
}

namespace js {

static const uint32_t GSN_CACHE_THRESHOLD = 100;
static const uint32_t GSN_CACHE_MAP_INIT_SIZE = 20;

void
GSNCache::purge()
{
    code = NULL;
    if (map.initialized())
        map.finish();
}

} /* namespace js */

jssrcnote *
js_GetSrcNoteCached(JSContext *cx, JSScript *script, jsbytecode *pc)
{
    size_t target = pc - script->code;
    if (target >= size_t(script->length))
        return NULL;

    GSNCache *cache = GetGSNCache(cx);
    if (cache->code == script->code) {
        JS_ASSERT(cache->map.initialized());
        GSNCache::Map::Ptr p = cache->map.lookup(pc);
        return p ? p->value : NULL;
    }

    size_t offset = 0;
    jssrcnote *result;
    for (jssrcnote *sn = script->notes(); ; sn = SN_NEXT(sn)) {
        if (SN_IS_TERMINATOR(sn)) {
            result = NULL;
            break;
        }
        offset += SN_DELTA(sn);
        if (offset == target && SN_IS_GETTABLE(sn)) {
            result = sn;
            break;
        }
    }

    if (cache->code != script->code && script->length >= GSN_CACHE_THRESHOLD) {
        unsigned nsrcnotes = 0;
        for (jssrcnote *sn = script->notes(); !SN_IS_TERMINATOR(sn);
             sn = SN_NEXT(sn)) {
            if (SN_IS_GETTABLE(sn))
                ++nsrcnotes;
        }
        if (cache->code) {
            JS_ASSERT(cache->map.initialized());
            cache->map.finish();
            cache->code = NULL;
        }
        if (cache->map.init(nsrcnotes)) {
            pc = script->code;
            for (jssrcnote *sn = script->notes(); !SN_IS_TERMINATOR(sn);
                 sn = SN_NEXT(sn)) {
                pc += SN_DELTA(sn);
                if (SN_IS_GETTABLE(sn))
                    JS_ALWAYS_TRUE(cache->map.put(pc, sn));
            }
            cache->code = script->code;
        }
    }

    return result;
}

unsigned
js::PCToLineNumber(unsigned startLine, jssrcnote *notes, jsbytecode *code, jsbytecode *pc)
{
    unsigned lineno = startLine;

    /*
     * Walk through source notes accumulating their deltas, keeping track of
     * line-number notes, until we pass the note for pc's offset within
     * script->code.
     */
    ptrdiff_t offset = 0;
    ptrdiff_t target = pc - code;
    for (jssrcnote *sn = notes; !SN_IS_TERMINATOR(sn); sn = SN_NEXT(sn)) {
        offset += SN_DELTA(sn);
        SrcNoteType type = (SrcNoteType) SN_TYPE(sn);
        if (type == SRC_SETLINE) {
            if (offset <= target)
                lineno = (unsigned) js_GetSrcNoteOffset(sn, 0);
        } else if (type == SRC_NEWLINE) {
            if (offset <= target)
                lineno++;
        }
        if (offset > target)
            break;
    }

    return lineno;
}

unsigned
js::PCToLineNumber(JSScript *script, jsbytecode *pc)
{
    /* Cope with StackFrame.pc value prior to entering js_Interpret. */
    if (!pc)
        return 0;

    return PCToLineNumber(script->lineno, script->notes(), script->code, pc);
}

/* The line number limit is the same as the jssrcnote offset limit. */
#define SN_LINE_LIMIT   (SN_3BYTE_OFFSET_FLAG << 16)

jsbytecode *
js_LineNumberToPC(JSScript *script, unsigned target)
{
    ptrdiff_t offset = 0;
    ptrdiff_t best = -1;
    unsigned lineno = script->lineno;
    unsigned bestdiff = SN_LINE_LIMIT;
    for (jssrcnote *sn = script->notes(); !SN_IS_TERMINATOR(sn); sn = SN_NEXT(sn)) {
        /*
         * Exact-match only if offset is not in the prolog; otherwise use
         * nearest greater-or-equal line number match.
         */
        if (lineno == target && offset >= ptrdiff_t(script->mainOffset))
            goto out;
        if (lineno >= target) {
            unsigned diff = lineno - target;
            if (diff < bestdiff) {
                bestdiff = diff;
                best = offset;
            }
        }
        offset += SN_DELTA(sn);
        SrcNoteType type = (SrcNoteType) SN_TYPE(sn);
        if (type == SRC_SETLINE) {
            lineno = (unsigned) js_GetSrcNoteOffset(sn, 0);
        } else if (type == SRC_NEWLINE) {
            lineno++;
        }
    }
    if (best >= 0)
        offset = best;
out:
    return script->code + offset;
}

JS_FRIEND_API(unsigned)
js_GetScriptLineExtent(JSScript *script)
{
    unsigned lineno = script->lineno;
    unsigned maxLineNo = 0;
    bool counting = true;
    for (jssrcnote *sn = script->notes(); !SN_IS_TERMINATOR(sn); sn = SN_NEXT(sn)) {
        SrcNoteType type = (SrcNoteType) SN_TYPE(sn);
        if (type == SRC_SETLINE) {
            if (maxLineNo < lineno)
                maxLineNo = lineno;
            lineno = (unsigned) js_GetSrcNoteOffset(sn, 0);
            counting = true;
            if (maxLineNo < lineno)
                maxLineNo = lineno;
            else
                counting = false;
        } else if (type == SRC_NEWLINE) {
            if (counting)
                lineno++;
        }
    }

    if (maxLineNo > lineno)
        lineno = maxLineNo;

    return 1 + lineno - script->lineno;
}

namespace js {

unsigned
CurrentLine(JSContext *cx)
{
    return PCToLineNumber(cx->fp()->script(), cx->regs().pc);
}

void
CurrentScriptFileLineOriginSlow(JSContext *cx, const char **file, unsigned *linenop,
                                JSPrincipals **origin)
{
    FrameRegsIter iter(cx);
    while (!iter.done() && !iter.fp()->isScriptFrame())
        ++iter;

    if (iter.done()) {
        *file = NULL;
        *linenop = 0;
        *origin = NULL;
        return;
    }

    JSScript *script = iter.fp()->script();
    *file = script->filename;
    *linenop = PCToLineNumber(iter.fp()->script(), iter.pc());
    *origin = script->originPrincipals;
}

}  /* namespace js */

JSScript *
js::CloneScript(JSContext *cx, JSScript *script)
{
    JS_ASSERT(cx->compartment != script->compartment());

    /* Serialize script. */
    XDREncoder encoder(cx);

    if (!XDRScript(&encoder, &script, NULL))
        return NULL;

    uint32_t nbytes;
    const void *p = encoder.getData(&nbytes);

    /* De-serialize script. */
    XDRDecoder decoder(cx, p, nbytes, cx->compartment->principals, script->originPrincipals);

    JSScript *newScript;
    if (!XDRScript(&decoder, &newScript, NULL))
        return NULL;

    return newScript;
}

bool
JSScript::ensureHasDebug(JSContext *cx)
{
    if (debug)
        return true;

    size_t nbytes = offsetof(DebugScript, breakpoints) + length * sizeof(BreakpointSite*);
    debug = (DebugScript *) cx->calloc_(nbytes);
    if (!debug)
        return false;

    /*
     * Ensure that any Interpret() instances running on this script have
     * interrupts enabled. The interrupts must stay enabled until the
     * debug state is destroyed.
     */
    InterpreterFrames *frames;
    for (frames = cx->runtime->interpreterFrames; frames; frames = frames->older)
        frames->enableInterruptsIfRunning(this);

    return true;
}

void
JSScript::recompileForStepMode(FreeOp *fop)
{
#ifdef JS_METHODJIT
    if (hasJITCode()) {
        mjit::Recompiler::clearStackReferences(fop, this);
        mjit::ReleaseScriptCode(fop, this);
    }
#endif
}

bool
JSScript::tryNewStepMode(JSContext *cx, uint32_t newValue)
{
    JS_ASSERT(debug);

    uint32_t prior = debug->stepMode;
    debug->stepMode = newValue;

    if (!prior != !newValue) {
        /* Step mode has been enabled or disabled. Alert the methodjit. */
        recompileForStepMode(cx->runtime->defaultFreeOp());

        if (!stepModeEnabled() && !debug->numSites) {
            cx->free_(debug);
            debug = NULL;
        }
    }

    return true;
}

bool
JSScript::setStepModeFlag(JSContext *cx, bool step)
{
    if (!ensureHasDebug(cx))
        return false;

    return tryNewStepMode(cx, (debug->stepMode & stepCountMask) | (step ? stepFlagMask : 0));
}

bool
JSScript::changeStepModeCount(JSContext *cx, int delta)
{
    if (!ensureHasDebug(cx))
        return false;

    assertSameCompartment(cx, this);
    JS_ASSERT_IF(delta > 0, cx->compartment->debugMode());

    uint32_t count = debug->stepMode & stepCountMask;
    JS_ASSERT(((count + delta) & stepCountMask) == count + delta);
    return tryNewStepMode(cx,
                          (debug->stepMode & stepFlagMask) |
                          ((count + delta) & stepCountMask));
}

BreakpointSite *
JSScript::getOrCreateBreakpointSite(JSContext *cx, jsbytecode *pc,
                                    GlobalObject *scriptGlobal)
{
    JS_ASSERT(size_t(pc - code) < length);

    if (!ensureHasDebug(cx))
        return NULL;

    BreakpointSite *&site = debug->breakpoints[pc - code];

    if (!site) {
        site = cx->runtime->new_<BreakpointSite>(this, pc);
        if (!site) {
            js_ReportOutOfMemory(cx);
            return NULL;
        }
        debug->numSites++;
    }

    if (site->scriptGlobal)
        JS_ASSERT_IF(scriptGlobal, site->scriptGlobal == scriptGlobal);
    else
        site->scriptGlobal = scriptGlobal;

    return site;
}

void
JSScript::destroyBreakpointSite(FreeOp *fop, jsbytecode *pc)
{
    JS_ASSERT(unsigned(pc - code) < length);

    BreakpointSite *&site = debug->breakpoints[pc - code];
    JS_ASSERT(site);

    fop->delete_(site);
    site = NULL;

    if (--debug->numSites == 0 && !stepModeEnabled()) {
        fop->free_(debug);
        debug = NULL;
    }
}

void
JSScript::clearBreakpointsIn(JSContext *cx, js::Debugger *dbg, JSObject *handler)
{
    if (!hasAnyBreakpointsOrStepMode())
        return;

    jsbytecode *end = code + length;
    for (jsbytecode *pc = code; pc < end; pc++) {
        BreakpointSite *site = getBreakpointSite(pc);
        if (site) {
            Breakpoint *nextbp;
            for (Breakpoint *bp = site->firstBreakpoint(); bp; bp = nextbp) {
                nextbp = bp->nextInSite();
                if ((!dbg || bp->debugger == dbg) && (!handler || bp->getHandler() == handler))
                    bp->destroy(cx->runtime->defaultFreeOp());
            }
        }
    }
}

void
JSScript::clearTraps(FreeOp *fop)
{
    if (!hasAnyBreakpointsOrStepMode())
        return;

    jsbytecode *end = code + length;
    for (jsbytecode *pc = code; pc < end; pc++) {
        BreakpointSite *site = getBreakpointSite(pc);
        if (site)
            site->clearTrap(fop);
    }
}

void
JSScript::markChildren(JSTracer *trc)
{
    JS_ASSERT_IF(trc->runtime->gcStrictCompartmentChecking, compartment()->isCollecting());

    for (uint32_t i = 0; i < natoms; ++i) {
        if (atoms[i])
            MarkStringUnbarriered(trc, &atoms[i], "atom");
    }

    if (JSScript::isValidOffset(objectsOffset)) {
        JSObjectArray *objarray = objects();
        MarkObjectRange(trc, objarray->length, objarray->vector, "objects");
    }

    if (JSScript::isValidOffset(regexpsOffset)) {
        JSObjectArray *objarray = regexps();
        MarkObjectRange(trc, objarray->length, objarray->vector, "objects");
    }

    if (JSScript::isValidOffset(constsOffset)) {
        JSConstArray *constarray = consts();
        MarkValueRange(trc, constarray->length, constarray->vector, "consts");
    }

    if (function())
        MarkObject(trc, &function_, "function");

    if (!isCachedEval && globalObject)
        MarkObject(trc, &globalObject, "object");

    if (IS_GC_MARKING_TRACER(trc) && filename)
        MarkScriptFilename(filename);

    bindings.trace(trc);

    if (types)
        types->trace(trc);

    if (hasAnyBreakpointsOrStepMode()) {
        for (unsigned i = 0; i < length; i++) {
            BreakpointSite *site = debug->breakpoints[i];
            if (site && site->trapHandler)
                MarkValue(trc, &site->trapClosure, "trap closure");
        }
    }

    if (hasIonScript())
        ion::IonScript::Trace(trc, ion);
}

void
JSScript::setNeedsArgsObj(bool needsArgsObj)
{
    JS_ASSERT(!analyzedArgsUsage_);
    analyzedArgsUsage_ = true;
    needsArgsObj_ = needsArgsObj;
}

bool
JSScript::applySpeculationFailed(JSContext *cx)
{
    JS_ASSERT(analyzedArgsUsage());
    JS_ASSERT(!needsArgsObj());
    needsArgsObj_ = true;

    /*
     * By design, the apply-arguments optimization is only made when there
     * are no outstanding cases of MagicValue(JS_OPTIMIZED_ARGUMENTS) other
     * than this particular invocation of 'f.apply(x, arguments)'. Thus, there
     * are no outstanding values of MagicValue(JS_OPTIMIZED_ARGUMENTS) on the
     * stack. However, there are three things that need fixup:
     *  - there may be any number of activations of this script that don't have
     *    an argsObj that now need one.
     *  - jit code compiled (and possible active on the stack) with the static
     *    assumption of !script->needsArgsObj();
     *  - type inference data for the script assuming script->needsArgsObj; and
     */
    for (AllFramesIter i(cx->stack.space()); !i.done(); ++i) {
        StackFrame *fp = i.fp();
        if (fp->isFunctionFrame() && fp->script() == this) {
            if (!fp->hasArgsObj() && !ArgumentsObject::create(cx, fp)) {
                /*
                 * We can't leave stack frames where fp->script->needsArgsObj
                 * and !fp->hasArgsObj. It is, however, safe to leave frames
                 * where fp->hasArgsObj and !fp->script->needsArgsObj.
                 */
                needsArgsObj_ = false;
                return false;
            }
        }
    }

#ifdef JS_METHODJIT
    if (hasJITCode()) {
        mjit::Recompiler::clearStackReferences(cx->runtime->defaultFreeOp(), this);
        mjit::ReleaseScriptCode(cx->runtime->defaultFreeOp(), this);
    }
#endif

    if (hasAnalysis() && analysis()->ranInference()) {
        types::AutoEnterTypeInference enter(cx);
        for (unsigned off = 0; off < length; off += GetBytecodeLength(code + off)) {
            if (code[off] == JSOP_ARGUMENTS) {
                types::TypeSet *set = analysis()->pushedTypes(off, 0);
                JS_ASSERT(set->isLazyArguments(cx));
                set->addType(cx, types::Type::UnknownType());
            }
        }
    }

    return true;
}<|MERGE_RESOLUTION|>--- conflicted
+++ resolved
@@ -1407,15 +1407,11 @@
         types->destroy();
 
 #ifdef JS_METHODJIT
-<<<<<<< HEAD
-    mjit::ReleaseScriptCode(cx, this);
+    mjit::ReleaseScriptCode(fop, this);
 # ifdef JS_ION
     if (hasIonScript())
-        ion::IonScript::Destroy(cx, ion);
+        ion::IonScript::Destroy(fop, ion);
 # endif
-=======
-    mjit::ReleaseScriptCode(fop, this);
->>>>>>> 88698f16
 #endif
 
     destroyScriptCounts(fop);
