/* -*- Mode: C++; tab-width: 8; indent-tabs-mode: nil; c-basic-offset: 4 -*-
 * vim: set ts=4 sw=4 tw=79 et:
 */
/* This Source Code Form is subject to the terms of the Mozilla Public
 * License, v. 2.0. If a copy of the MPL was not distributed with this file,
 * You can obtain one at http://mozilla.org/MPL/2.0/. */

#include "jsgcmark.h"
#include "jsprf.h"
#include "jsscope.h"
#include "jsstr.h"

#include "jsobjinlines.h"
#include "jsscopeinlines.h"

#include "ion/IonCode.h"
#include "vm/String-inl.h"
#include "methodjit/MethodJIT.h"

/*
 * There are two mostly separate mark paths. The first is a fast path used
 * internally in the GC. The second is a slow path used for root marking and
 * for API consumers like the cycle collector or Class::trace implementations.
 *
 * The fast path uses explicit stacks. The basic marking process during a GC is
 * that all roots are pushed on to a mark stack, and then each item on the
 * stack is scanned (possibly pushing more stuff) until the stack is empty.
 *
 * PushMarkStack pushes a GC thing onto the mark stack. In some cases (shapes
 * or strings) it eagerly marks the object rather than pushing it. Popping and
 * scanning is done by the processMarkStackTop method. For efficiency reasons
 * like tail recursion elimination that method also implements the scanning of
 * objects. For other GC things it uses helper methods.
 *
 * Most of the marking code outside jsgcmark uses functions like MarkObject,
 * MarkString, etc. These functions check if an object is in the compartment
 * currently being GCed. If it is, they call PushMarkStack. Roots are pushed
 * this way as well as pointers traversed inside trace hooks (for things like
 * IteratorClass). It it always valid to call a MarkX function instead of
 * PushMarkStack, although it may be slower.
 *
 * The MarkX functions also handle non-GC object traversal. In this case, they
 * call a callback for each object visited. This is a recursive process; the
 * mark stacks are not involved. These callbacks may ask for the outgoing
 * pointers to be visited. Eventually, this leads to the MarkChildren functions
 * being called. These functions duplicate much of the functionality of
 * scanning functions, but they don't push onto an explicit stack.
 */

namespace js {
namespace gc {

static inline void
PushMarkStack(GCMarker *gcmarker, JSXML *thing);

static inline void
PushMarkStack(GCMarker *gcmarker, JSObject *thing);

static inline void
PushMarkStack(GCMarker *gcmarker, JSFunction *thing);

static inline void
PushMarkStack(GCMarker *gcmarker, JSScript *thing);

static inline void
PushMarkStack(GCMarker *gcmarker, Shape *thing);

static inline void
PushMarkStack(GCMarker *gcmarker, JSString *thing);

static inline void
PushMarkStack(GCMarker *gcmarker, types::TypeObject *thing);

/*** Object Marking ***/

template<typename T>
static inline void
CheckMarkedThing(JSTracer *trc, T *thing)
{
    JS_ASSERT(trc);
    JS_ASSERT(thing);
    JS_ASSERT(thing->compartment());
    JS_ASSERT(thing->compartment()->rt == trc->runtime);
    JS_ASSERT(trc->debugPrinter || trc->debugPrintArg);

    DebugOnly<JSRuntime *> rt = trc->runtime;

    JS_ASSERT_IF(thing->compartment()->requireGCTracer(), IS_GC_MARKING_TRACER(trc));

    JS_ASSERT(thing->isAligned());

    JS_ASSERT_IF(rt->gcStrictCompartmentChecking,
                 thing->compartment()->isCollecting() ||
                 thing->compartment() == rt->atomsCompartment);
}

template<typename T>
void
MarkInternal(JSTracer *trc, T **thingp)
{
    JS_ASSERT(thingp);
    T *thing = *thingp;

    CheckMarkedThing(trc, thing);

    /*
     * Don't mark things outside a compartment if we are in a per-compartment
     * GC.
     */
    if (!trc->callback) {
        if (thing->compartment()->isCollecting())
            PushMarkStack(static_cast<GCMarker *>(trc), thing);
    } else {
        trc->callback(trc, (void **)thingp, GetGCThingTraceKind(thing));
        JS_SET_TRACING_LOCATION(trc, NULL);
    }

#ifdef DEBUG
    trc->debugPrinter = NULL;
    trc->debugPrintArg = NULL;
#endif
}

#define JS_ROOT_MARKING_ASSERT(trc)                                     \
    JS_ASSERT_IF(IS_GC_MARKING_TRACER(trc),                             \
                 trc->runtime->gcIncrementalState == NO_INCREMENTAL ||  \
                 trc->runtime->gcIncrementalState == MARK_ROOTS);


template <typename T>
static void
MarkUnbarriered(JSTracer *trc, T **thingp, const char *name)
{
    JS_SET_TRACING_NAME(trc, name);
    MarkInternal(trc, thingp);
}

template <typename T>
static void
Mark(JSTracer *trc, HeapPtr<T> *thing, const char *name)
{
    JS_SET_TRACING_NAME(trc, name);
    MarkInternal(trc, thing->unsafeGet());
}

template <typename T>
static void
MarkRoot(JSTracer *trc, T **thingp, const char *name)
{
    JS_ROOT_MARKING_ASSERT(trc);
    JS_SET_TRACING_NAME(trc, name);
    MarkInternal(trc, thingp);
}

template <typename T>
static void
MarkRange(JSTracer *trc, size_t len, HeapPtr<T> *vec, const char *name)
{
    for (size_t i = 0; i < len; ++i) {
        if (vec[i].get()) {
            JS_SET_TRACING_INDEX(trc, name, i);
            MarkInternal(trc, vec[i].unsafeGet());
        }
    }
}

template <typename T>
static void
MarkRootRange(JSTracer *trc, size_t len, T **vec, const char *name)
{
    JS_ROOT_MARKING_ASSERT(trc);
    for (size_t i = 0; i < len; ++i) {
        JS_SET_TRACING_INDEX(trc, name, i);
        MarkInternal(trc, &vec[i]);
    }
}

#define DeclMarkerImpl(base, type)                                                                \
void                                                                                              \
Mark##base(JSTracer *trc, HeapPtr<type> *thing, const char *name)                                 \
{                                                                                                 \
    Mark<type>(trc, thing, name);                                                                 \
}                                                                                                 \
                                                                                                  \
void                                                                                              \
Mark##base##Root(JSTracer *trc, type **thingp, const char *name)                                  \
{                                                                                                 \
    MarkRoot<type>(trc, thingp, name);                                                            \
}                                                                                                 \
                                                                                                  \
void                                                                                              \
Mark##base##Unbarriered(JSTracer *trc, type **thingp, const char *name)                           \
{                                                                                                 \
    MarkUnbarriered<type>(trc, thingp, name);                                                     \
}                                                                                                 \
                                                                                                  \
void Mark##base##Range(JSTracer *trc, size_t len, HeapPtr<type> *vec, const char *name)           \
{                                                                                                 \
    MarkRange<type>(trc, len, vec, name);                                                         \
}                                                                                                 \
                                                                                                  \
void Mark##base##RootRange(JSTracer *trc, size_t len, type **vec, const char *name)               \
{                                                                                                 \
    MarkRootRange<type>(trc, len, vec, name);                                                     \
}                                                                                                 \

DeclMarkerImpl(BaseShape, BaseShape)
DeclMarkerImpl(BaseShape, UnownedBaseShape)
DeclMarkerImpl(Object, ArgumentsObject)
DeclMarkerImpl(Object, GlobalObject)
DeclMarkerImpl(Object, JSObject)
DeclMarkerImpl(Object, JSFunction)
DeclMarkerImpl(Script, JSScript)
DeclMarkerImpl(Shape, Shape)
DeclMarkerImpl(String, JSAtom)
DeclMarkerImpl(String, JSString)
DeclMarkerImpl(String, JSFlatString)
DeclMarkerImpl(String, JSLinearString)
DeclMarkerImpl(TypeObject, types::TypeObject)
DeclMarkerImpl(IonCode, ion::IonCode)
#if JS_HAS_XML_SUPPORT
DeclMarkerImpl(XML, JSXML)
#endif

/*** Externally Typed Marking ***/

void
MarkKind(JSTracer *trc, void **thingp, JSGCTraceKind kind)
{
    JS_ASSERT(thingp);
    JS_ASSERT(*thingp);
    JS_ASSERT(kind == GetGCThingTraceKind(*thingp));
    switch (kind) {
      case JSTRACE_OBJECT:
        MarkInternal(trc, reinterpret_cast<JSObject **>(thingp));
        break;
      case JSTRACE_STRING:
        MarkInternal(trc, reinterpret_cast<JSString **>(thingp));
        break;
      case JSTRACE_SCRIPT:
        MarkInternal(trc, reinterpret_cast<JSScript **>(thingp));
        break;
      case JSTRACE_SHAPE:
        MarkInternal(trc, reinterpret_cast<Shape **>(thingp));
        break;
      case JSTRACE_BASE_SHAPE:
        MarkInternal(trc, reinterpret_cast<BaseShape **>(thingp));
        break;
      case JSTRACE_TYPE_OBJECT:
        MarkInternal(trc, reinterpret_cast<types::TypeObject **>(thingp));
        break;
      case JSTRACE_IONCODE:
        MarkInternal(trc, reinterpret_cast<ion::IonCode **>(thingp));
        break;
#if JS_HAS_XML_SUPPORT
      case JSTRACE_XML:
        MarkInternal(trc, reinterpret_cast<JSXML **>(thingp));
        break;
#endif
    }
}

void
MarkGCThingRoot(JSTracer *trc, void **thingp, const char *name)
{
    JS_ROOT_MARKING_ASSERT(trc);
    JS_SET_TRACING_NAME(trc, name);
    JS_ASSERT(thingp);
    if (!*thingp)
        return;
    MarkKind(trc, thingp, GetGCThingTraceKind(*thingp));
}

/*** ID Marking ***/

static inline void
MarkIdInternal(JSTracer *trc, jsid *id)
{
    JS_SET_TRACING_LOCATION(trc, (void *)id);
    if (JSID_IS_STRING(*id)) {
        JSString *str = JSID_TO_STRING(*id);
        MarkInternal(trc, &str);
        *id = ATOM_TO_JSID(reinterpret_cast<JSAtom *>(str));
    } else if (JS_UNLIKELY(JSID_IS_OBJECT(*id))) {
        JSObject *obj = JSID_TO_OBJECT(*id);
        MarkInternal(trc, &obj);
        *id = OBJECT_TO_JSID(obj);
    }
}

void
MarkId(JSTracer *trc, EncapsulatedId *id, const char *name)
{
    JS_SET_TRACING_NAME(trc, name);
    MarkIdInternal(trc, id->unsafeGet());
}

void
MarkIdRoot(JSTracer *trc, jsid *id, const char *name)
{
    JS_ROOT_MARKING_ASSERT(trc);
    JS_SET_TRACING_NAME(trc, name);
    MarkIdInternal(trc, id);
}

void
MarkIdRange(JSTracer *trc, size_t len, HeapId *vec, const char *name)
{
    for (size_t i = 0; i < len; ++i) {
        JS_SET_TRACING_INDEX(trc, name, i);
        MarkIdInternal(trc, vec[i].unsafeGet());
    }
}

void
MarkIdRootRange(JSTracer *trc, size_t len, jsid *vec, const char *name)
{
    JS_ROOT_MARKING_ASSERT(trc);
    for (size_t i = 0; i < len; ++i) {
        JS_SET_TRACING_INDEX(trc, name, i);
        MarkIdInternal(trc, &vec[i]);
    }
}

/*** Value Marking ***/

static inline void
MarkValueInternal(JSTracer *trc, Value *v)
{
    JS_SET_TRACING_LOCATION(trc, (void *)v);
    if (v->isMarkable()) {
        JS_ASSERT(v->toGCThing());
        void *thing = v->toGCThing();
        MarkKind(trc, &thing, v->gcKind());
        if (v->isString())
            v->setString((JSString *)thing);
        else
            v->setObjectOrNull((JSObject *)thing);
    }
}

void
MarkValue(JSTracer *trc, HeapValue *v, const char *name)
{
    JS_SET_TRACING_NAME(trc, name);
    MarkValueInternal(trc, v->unsafeGet());
}

void
MarkValueRoot(JSTracer *trc, Value *v, const char *name)
{
    JS_ROOT_MARKING_ASSERT(trc);
    JS_SET_TRACING_NAME(trc, name);
    MarkValueInternal(trc, v);
}

void
MarkValueRange(JSTracer *trc, size_t len, HeapValue *vec, const char *name)
{
    for (size_t i = 0; i < len; ++i) {
        JS_SET_TRACING_INDEX(trc, name, i);
        MarkValueInternal(trc, vec[i].unsafeGet());
    }
}

void
MarkValueRootRange(JSTracer *trc, size_t len, Value *vec, const char *name)
{
    JS_ROOT_MARKING_ASSERT(trc);
    for (size_t i = 0; i < len; ++i) {
        JS_SET_TRACING_INDEX(trc, name, i);
        MarkValueInternal(trc, &vec[i]);
    }
}

/*** Slot Marking ***/

void
MarkSlot(JSTracer *trc, HeapSlot *s, const char *name)
{
    JS_SET_TRACING_NAME(trc, name);
    MarkValueInternal(trc, s->unsafeGet());
}

void
MarkArraySlots(JSTracer *trc, size_t len, HeapSlot *vec, const char *name)
{
    for (size_t i = 0; i < len; ++i) {
        JS_SET_TRACING_INDEX(trc, name, i);
        MarkValueInternal(trc, vec[i].unsafeGet());
    }
}

void
MarkObjectSlots(JSTracer *trc, JSObject *obj, uint32_t start, uint32_t nslots)
{
    JS_ASSERT(obj->isNative());
    for (uint32_t i = start; i < (start + nslots); ++i) {
        JS_SET_TRACING_DETAILS(trc, js_PrintObjectSlotName, obj, i);
        MarkValueInternal(trc, obj->nativeGetSlotRef(i).unsafeGet());
    }
}

void
MarkCrossCompartmentObjectUnbarriered(JSTracer *trc, JSObject **obj, const char *name)
{
    if (IS_GC_MARKING_TRACER(trc) && !(*obj)->compartment()->isCollecting())
        return;

    MarkObjectUnbarriered(trc, obj, name);
}

void
MarkCrossCompartmentScriptUnbarriered(JSTracer *trc, JSScript **script, const char *name)
{
    if (IS_GC_MARKING_TRACER(trc) && !(*script)->compartment()->isCollecting())
        return;

    MarkScriptUnbarriered(trc, script, name);
}

void
MarkCrossCompartmentSlot(JSTracer *trc, HeapSlot *s, const char *name)
{
    if (s->isMarkable()) {
        Cell *cell = (Cell *)s->toGCThing();
        if (IS_GC_MARKING_TRACER(trc) && !cell->compartment()->isCollecting())
            return;

        MarkSlot(trc, s, name);
    }
}

/*** Special Marking ***/

void
MarkObject(JSTracer *trc, HeapPtr<GlobalObject, JSScript *> *thingp, const char *name)
{
    JS_SET_TRACING_NAME(trc, name);
    MarkInternal(trc, thingp->unsafeGet());
}

void
MarkValueUnbarriered(JSTracer *trc, Value *v, const char *name)
{
    JS_SET_TRACING_NAME(trc, name);
    MarkValueInternal(trc, v);
}

/*** Push Mark Stack ***/

#define JS_COMPARTMENT_ASSERT(rt, thing)                                \
    JS_ASSERT((thing)->compartment()->isCollecting())

#define JS_COMPARTMENT_ASSERT_STR(rt, thing)                            \
    JS_ASSERT((thing)->compartment()->isCollecting() ||                 \
              (thing)->compartment() == (rt)->atomsCompartment);

static void
PushMarkStack(GCMarker *gcmarker, JSXML *thing)
{
    JS_COMPARTMENT_ASSERT(gcmarker->runtime, thing);

    if (thing->markIfUnmarked(gcmarker->getMarkColor()))
        gcmarker->pushXML(thing);
}

static void
PushMarkStack(GCMarker *gcmarker, JSObject *thing)
{
    JS_COMPARTMENT_ASSERT(gcmarker->runtime, thing);

    if (thing->markIfUnmarked(gcmarker->getMarkColor()))
        gcmarker->pushObject(thing);
}

static void
PushMarkStack(GCMarker *gcmarker, JSFunction *thing)
{
    JS_COMPARTMENT_ASSERT(gcmarker->runtime, thing);

    if (thing->markIfUnmarked(gcmarker->getMarkColor()))
        gcmarker->pushObject(thing);
}

static void
PushMarkStack(GCMarker *gcmarker, types::TypeObject *thing)
{
    JS_COMPARTMENT_ASSERT(gcmarker->runtime, thing);

    if (thing->markIfUnmarked(gcmarker->getMarkColor()))
        gcmarker->pushType(thing);
}

static void
MarkChildren(JSTracer *trc, JSScript *script);

void
MarkThingOrValueUnbarriered(JSTracer *trc, uintptr_t *word, const char *name)
{
    JS_SET_TRACING_NAME(trc, name);

#ifdef JS_PUNBOX64
    // All pointers on x64 will have the top bits cleared. If those bits
    // are not cleared, this must be a Value.
    {
        if (*word >> JSVAL_TAG_SHIFT) {
            jsval_layout layout;
            layout.asBits = *word;
            Value v = IMPL_TO_JSVAL(layout);
            gc::MarkValueInternal(trc, &v);
            *word = JSVAL_TO_IMPL(v).asBits;
            return;
        }
    }
#endif

    void **thingp = reinterpret_cast<void **>(word);
    MarkKind(trc, thingp, GetGCThingTraceKind(*thingp));
}

void
MarkThingOrValueRoot(JSTracer *trc, uintptr_t *word, const char *name)
{
#ifdef JS_PUNBOX64
    // All pointers on x64 will have the top bits cleared. If those bits
    // are not cleared, this must be a Value.
    {
        if (*word >> JSVAL_TAG_SHIFT) {
            jsval_layout layout;
            layout.asBits = *word;
            Value v = IMPL_TO_JSVAL(layout);
            gc::MarkValueRoot(trc, &v, name);
            *word = JSVAL_TO_IMPL(v).asBits;
            return;
        }
    }
#endif

    gc::MarkGCThingRoot(trc, reinterpret_cast<void **>(word), name);
}

static void
PushMarkStack(GCMarker *gcmarker, JSScript *thing)
{
    JS_COMPARTMENT_ASSERT(gcmarker->runtime, thing);

    /*
     * We mark scripts directly rather than pushing on the stack as they can
     * refer to other scripts only indirectly (like via nested functions) and
     * we cannot get to deep recursion.
     */
    if (thing->markIfUnmarked(gcmarker->getMarkColor()))
        MarkChildren(gcmarker, thing);
}

static void
ScanShape(GCMarker *gcmarker, Shape *shape);

static void
PushMarkStack(GCMarker *gcmarker, Shape *thing)
{
    JS_COMPARTMENT_ASSERT(gcmarker->runtime, thing);

    /* We mark shapes directly rather than pushing on the stack. */
    if (thing->markIfUnmarked(gcmarker->getMarkColor()))
        ScanShape(gcmarker, thing);
}

void
PushMarkStack(GCMarker *gcmarker, ion::IonCode *thing)
{
    JS_COMPARTMENT_ASSERT(gcmarker->runtime, thing);

    if (thing->markIfUnmarked(gcmarker->getMarkColor()))
        gcmarker->pushIonCode(thing);
}

static inline void
ScanBaseShape(GCMarker *gcmarker, BaseShape *base);

static void
PushMarkStack(GCMarker *gcmarker, BaseShape *thing)
{
    JS_COMPARTMENT_ASSERT(gcmarker->runtime, thing);

    /* We mark base shapes directly rather than pushing on the stack. */
    if (thing->markIfUnmarked(gcmarker->getMarkColor()))
        ScanBaseShape(gcmarker, thing);
}

static void
ScanShape(GCMarker *gcmarker, Shape *shape)
{
  restart:
    PushMarkStack(gcmarker, shape->base());

    const HeapId &id = shape->propidRef();
    if (JSID_IS_STRING(id))
        PushMarkStack(gcmarker, JSID_TO_STRING(id));
    else if (JS_UNLIKELY(JSID_IS_OBJECT(id)))
        PushMarkStack(gcmarker, JSID_TO_OBJECT(id));

    shape = shape->previous();
    if (shape && shape->markIfUnmarked(gcmarker->getMarkColor()))
        goto restart;
}

static inline void
ScanBaseShape(GCMarker *gcmarker, BaseShape *base)
{
    base->assertConsistency();

    if (base->hasGetterObject())
        PushMarkStack(gcmarker, base->getterObject());

    if (base->hasSetterObject())
        PushMarkStack(gcmarker, base->setterObject());

    if (JSObject *parent = base->getObjectParent())
        PushMarkStack(gcmarker, parent);

    /*
     * All children of the owned base shape are consistent with its
     * unowned one, thus we do not need to trace through children of the
     * unowned base shape.
     */
    if (base->isOwned()) {
        UnownedBaseShape *unowned = base->baseUnowned();
        JS_ASSERT(base->compartment() == unowned->compartment());
        unowned->markIfUnmarked(gcmarker->getMarkColor());
    }
}

static inline void
ScanLinearString(GCMarker *gcmarker, JSLinearString *str)
{
    JS_COMPARTMENT_ASSERT_STR(gcmarker->runtime, str);
    JS_ASSERT(str->isMarked());

    /*
     * Add extra asserts to confirm the static type to detect incorrect string
     * mutations.
     */
    JS_ASSERT(str->JSString::isLinear());
    while (str->isDependent()) {
        str = str->asDependent().base();
        JS_ASSERT(str->JSString::isLinear());
        JS_COMPARTMENT_ASSERT_STR(gcmarker->runtime, str);
        if (!str->markIfUnmarked())
            break;
    }
}

/*
 * The function tries to scan the whole rope tree using the marking stack as
 * temporary storage. If that becomes full, the unscanned ropes are added to
 * the delayed marking list. When the function returns, the marking stack is
 * at the same depth as it was on entry. This way we avoid using tags when
 * pushing ropes to the stack as ropes never leaks to other users of the
 * stack. This also assumes that a rope can only point to other ropes or
 * linear strings, it cannot refer to GC things of other types.
 */
static void
ScanRope(GCMarker *gcmarker, JSRope *rope)
{
    ptrdiff_t savedPos = gcmarker->stack.position();
    for (;;) {
        JS_ASSERT(GetGCThingTraceKind(rope) == JSTRACE_STRING);
        JS_ASSERT(rope->JSString::isRope());
        JS_COMPARTMENT_ASSERT_STR(gcmarker->runtime, rope);
        JS_ASSERT(rope->isMarked());
        JSRope *next = NULL;

        JSString *right = rope->rightChild();
        if (right->markIfUnmarked()) {
            if (right->isLinear())
                ScanLinearString(gcmarker, &right->asLinear());
            else
                next = &right->asRope();
        }

        JSString *left = rope->leftChild();
        if (left->markIfUnmarked()) {
            if (left->isLinear()) {
                ScanLinearString(gcmarker, &left->asLinear());
            } else {
                /*
                 * When both children are ropes, set aside the right one to
                 * scan it later.
                 */
                if (next && !gcmarker->stack.push(reinterpret_cast<uintptr_t>(next)))
                    gcmarker->delayMarkingChildren(next);
                next = &left->asRope();
            }
        }
        if (next) {
            rope = next;
        } else if (savedPos != gcmarker->stack.position()) {
            JS_ASSERT(savedPos < gcmarker->stack.position());
            rope = reinterpret_cast<JSRope *>(gcmarker->stack.pop());
        } else {
            break;
        }
    }
    JS_ASSERT(savedPos == gcmarker->stack.position());
 }

static inline void
ScanString(GCMarker *gcmarker, JSString *str)
{
    if (str->isLinear())
        ScanLinearString(gcmarker, &str->asLinear());
    else
        ScanRope(gcmarker, &str->asRope());
}

static inline void
PushMarkStack(GCMarker *gcmarker, JSString *str)
{
    JS_COMPARTMENT_ASSERT_STR(gcmarker->runtime, str);

    /*
     * As string can only refer to other strings we fully scan its GC graph
     * using the explicit stack when navigating the rope tree to avoid
     * dealing with strings on the stack in drainMarkStack.
     */
    if (str->markIfUnmarked())
        ScanString(gcmarker, str);
}

void
MarkChildren(JSTracer *trc, JSObject *obj)
{
    obj->markChildren(trc);
}

static void
MarkChildren(JSTracer *trc, JSString *str)
{
    if (str->isDependent())
        str->asDependent().markChildren(trc);
    else if (str->isRope())
        str->asRope().markChildren(trc);
}

static void
MarkChildren(JSTracer *trc, JSScript *script)
{
    script->markChildren(trc);
}

static void
MarkChildren(JSTracer *trc, Shape *shape)
{
    shape->markChildren(trc);
}

static void
MarkChildren(JSTracer *trc, BaseShape *base)
{
    base->markChildren(trc);
}

/*
 * This function is used by the cycle collector to trace through the
 * children of a BaseShape (and its baseUnowned(), if any). The cycle
 * collector does not directly care about BaseShapes, so only the
 * getter, setter, and parent are marked. Furthermore, the parent is
 * marked only if it isn't the same as prevParent, which will be
 * updated to the current shape's parent.
 */
inline void
MarkCycleCollectorChildren(JSTracer *trc, BaseShape *base, JSObject **prevParent)
{
    JS_ASSERT(base);

    /*
     * The cycle collector does not need to trace unowned base shapes,
     * as they have the same getter, setter and parent as the original
     * base shape.
     */
    base->assertConsistency();

    if (base->hasGetterObject()) {
        JSObject *tmp = base->getterObject();
        MarkObjectUnbarriered(trc, &tmp, "getter");
        JS_ASSERT(tmp == base->getterObject());
    }

    if (base->hasSetterObject()) {
        JSObject *tmp = base->setterObject();
        MarkObjectUnbarriered(trc, &tmp, "setter");
        JS_ASSERT(tmp == base->setterObject());
    }

    JSObject *parent = base->getObjectParent();
    if (parent && parent != *prevParent) {
        MarkObjectUnbarriered(trc, &parent, "parent");
        JS_ASSERT(parent == base->getObjectParent());
        *prevParent = parent;
    }
}

/*
 * This function is used by the cycle collector to trace through a
 * shape. The cycle collector does not care about shapes or base
 * shapes, so those are not marked. Instead, any shapes or base shapes
 * that are encountered have their children marked. Stack space is
 * bounded. If two shapes in a row have the same parent pointer, the
 * parent pointer will only be marked once.
 */
void
MarkCycleCollectorChildren(JSTracer *trc, Shape *shape)
{
    JSObject *prevParent = NULL;
    do {
        MarkCycleCollectorChildren(trc, shape->base(), &prevParent);
        MarkId(trc, &shape->propidRef(), "propid");
        shape = shape->previous();
    } while (shape);
}

static void
ScanTypeObject(GCMarker *gcmarker, types::TypeObject *type)
{
    /* Don't mark properties for singletons. They'll be purged by the GC. */
    if (!type->singleton) {
        unsigned count = type->getPropertyCount();
        for (unsigned i = 0; i < count; i++) {
            types::Property *prop = type->getProperty(i);
            if (prop && JSID_IS_STRING(prop->id))
                PushMarkStack(gcmarker, JSID_TO_STRING(prop->id));
        }
    }

    if (type->proto)
        PushMarkStack(gcmarker, type->proto);

    if (type->singleton && !type->lazy())
        PushMarkStack(gcmarker, type->singleton);

    if (type->newScript) {
        PushMarkStack(gcmarker, type->newScript->fun);
        PushMarkStack(gcmarker, type->newScript->shape);
    }

    if (type->interpretedFunction)
        PushMarkStack(gcmarker, type->interpretedFunction);
}

static void
MarkChildren(JSTracer *trc, types::TypeObject *type)
{
    unsigned count = type->getPropertyCount();
    for (unsigned i = 0; i < count; i++) {
        types::Property *prop = type->getProperty(i);
        if (prop)
            MarkId(trc, &prop->id, "type_prop");
    }

    if (type->proto)
        MarkObject(trc, &type->proto, "type_proto");

    if (type->singleton && !type->lazy())
        MarkObject(trc, &type->singleton, "type_singleton");

    if (type->newScript) {
        MarkObject(trc, &type->newScript->fun, "type_new_function");
        MarkShape(trc, &type->newScript->shape, "type_new_shape");
    }

    if (type->interpretedFunction)
        MarkObject(trc, &type->interpretedFunction, "type_function");
}

void
MarkChildren(JSTracer *trc, ion::IonCode *code)
{
#ifdef JS_ION
    code->trace(trc);
#endif
}


#ifdef JS_HAS_XML_SUPPORT
static void
MarkChildren(JSTracer *trc, JSXML *xml)
{
    js_TraceXML(trc, xml);
}
#endif

template<typename T>
void
PushArenaTyped(GCMarker *gcmarker, ArenaHeader *aheader)
{
    for (CellIterUnderGC i(aheader); !i.done(); i.next())
        PushMarkStack(gcmarker, i.get<T>());
}

void
PushArena(GCMarker *gcmarker, ArenaHeader *aheader)
{
    switch (MapAllocToTraceKind(aheader->getAllocKind())) {
      case JSTRACE_OBJECT:
        PushArenaTyped<JSObject>(gcmarker, aheader);
        break;

      case JSTRACE_STRING:
        PushArenaTyped<JSString>(gcmarker, aheader);
        break;

      case JSTRACE_SCRIPT:
        PushArenaTyped<JSScript>(gcmarker, aheader);
        break;

      case JSTRACE_SHAPE:
        PushArenaTyped<js::Shape>(gcmarker, aheader);
        break;

      case JSTRACE_BASE_SHAPE:
        PushArenaTyped<js::BaseShape>(gcmarker, aheader);
        break;

      case JSTRACE_TYPE_OBJECT:
        PushArenaTyped<js::types::TypeObject>(gcmarker, aheader);
        break;

      case JSTRACE_IONCODE:
        PushArenaTyped<js::ion::IonCode>(gcmarker, aheader);
        break;

#if JS_HAS_XML_SUPPORT
      case JSTRACE_XML:
        PushArenaTyped<JSXML>(gcmarker, aheader);
        break;
#endif
    }
}

} /* namespace gc */

using namespace js::gc;

struct SlotArrayLayout
{
    union {
        HeapSlot *end;
        js::Class *clasp;
    };
    union {
        HeapSlot *start;
        uintptr_t index;
    };
    JSObject *obj;

    static void staticAsserts() {
        /* This should have the same layout as three mark stack items. */
        JS_STATIC_ASSERT(sizeof(SlotArrayLayout) == 3 * sizeof(uintptr_t));
    }
};

/*
 * During incremental GC, we return from drainMarkStack without having processed
 * the entire stack. At that point, JS code can run and reallocate slot arrays
 * that are stored on the stack. To prevent this from happening, we replace all
 * ValueArrayTag stack items with SavedValueArrayTag. In the latter, slots
 * pointers are replaced with slot indexes.
 *
 * We also replace the slot array end pointer (which can be derived from the obj
 * pointer) with the object's class. During JS executation, array slowification
 * can cause the layout of slots to change. We can observe that slowification
 * happened if the class changed; in that case, we completely rescan the array.
 */
void
GCMarker::saveValueRanges()
{
    for (uintptr_t *p = stack.tos; p > stack.stack; ) {
        uintptr_t tag = *--p & StackTagMask;
        if (tag == ValueArrayTag) {
            p -= 2;
            SlotArrayLayout *arr = reinterpret_cast<SlotArrayLayout *>(p);
            JSObject *obj = arr->obj;

            if (obj->getClass() == &ArrayClass) {
                HeapSlot *vp = obj->getDenseArrayElements();
                JS_ASSERT(arr->start >= vp &&
                          arr->end == vp + obj->getDenseArrayInitializedLength());
                arr->index = arr->start - vp;
            } else {
                HeapSlot *vp = obj->fixedSlots();
                unsigned nfixed = obj->numFixedSlots();
                if (arr->start == arr->end) {
                    arr->index = obj->slotSpan();
                } else if (arr->start >= vp && arr->start < vp + nfixed) {
                    JS_ASSERT(arr->end == vp + Min(nfixed, obj->slotSpan()));
                    arr->index = arr->start - vp;
                } else {
                    JS_ASSERT(arr->start >= obj->slots &&
                              arr->end == obj->slots + obj->slotSpan() - nfixed);
                    arr->index = (arr->start - obj->slots) + nfixed;
                }
            }
            arr->clasp = obj->getClass();
            p[2] |= SavedValueArrayTag;
        } else if (tag == SavedValueArrayTag) {
            p -= 2;
        }
    }
}

bool
GCMarker::restoreValueArray(JSObject *obj, void **vpp, void **endp)
{
    uintptr_t start = stack.pop();
    js::Class *clasp = reinterpret_cast<js::Class *>(stack.pop());

    JS_ASSERT(obj->getClass() == clasp ||
              (clasp == &ArrayClass && obj->getClass() == &SlowArrayClass));

    if (clasp == &ArrayClass) {
        if (obj->getClass() != &ArrayClass)
            return false;

        uint32_t initlen = obj->getDenseArrayInitializedLength();
        HeapSlot *vp = obj->getDenseArrayElements();
        if (start < initlen) {
            *vpp = vp + start;
            *endp = vp + initlen;
        } else {
            /* The object shrunk, in which case no scanning is needed. */
            *vpp = *endp = vp;
        }
    } else {
        HeapSlot *vp = obj->fixedSlots();
        unsigned nfixed = obj->numFixedSlots();
        unsigned nslots = obj->slotSpan();
        if (start < nfixed) {
            *vpp = vp + start;
            *endp = vp + Min(nfixed, nslots);
        } else if (start < nslots) {
            *vpp = obj->slots + start - nfixed;
            *endp = obj->slots + nslots - nfixed;
        } else {
            /* The object shrunk, in which case no scanning is needed. */
            *vpp = *endp = obj->slots;
        }
    }

    JS_ASSERT(*vpp <= *endp);
    return true;
}

void
GCMarker::processMarkStackOther(uintptr_t tag, uintptr_t addr)
{
    if (tag == TypeTag) {
        ScanTypeObject(this, reinterpret_cast<types::TypeObject *>(addr));
    } else if (tag == SavedValueArrayTag) {
        JS_ASSERT(!(addr & Cell::CellMask));
        JSObject *obj = reinterpret_cast<JSObject *>(addr);
        HeapValue *vp, *end;
        if (restoreValueArray(obj, (void **)&vp, (void **)&end))
            pushValueArray(obj, vp, end);
        else
            pushObject(obj);
    } else {
        JS_ASSERT(tag == XmlTag);
        MarkChildren(this, reinterpret_cast<JSXML *>(addr));
    }
}

inline void
GCMarker::processMarkStackTop(SliceBudget &budget)
{
    /*
     * The function uses explicit goto and implements the scanning of the
     * object directly. It allows to eliminate the tail recursion and
     * significantly improve the marking performance, see bug 641025.
     */
    HeapSlot *vp, *end;
    JSObject *obj;

    uintptr_t addr = stack.pop();
    uintptr_t tag = addr & StackTagMask;
    addr &= ~StackTagMask;

    if (tag == ValueArrayTag) {
        JS_STATIC_ASSERT(ValueArrayTag == 0);
        JS_ASSERT(!(addr & Cell::CellMask));
        obj = reinterpret_cast<JSObject *>(addr);
        uintptr_t addr2 = stack.pop();
        uintptr_t addr3 = stack.pop();
        JS_ASSERT(addr2 <= addr3);
        JS_ASSERT((addr3 - addr2) % sizeof(Value) == 0);
        vp = reinterpret_cast<HeapSlot *>(addr2);
        end = reinterpret_cast<HeapSlot *>(addr3);
        goto scan_value_array;
    }

    if (tag == ObjectTag) {
        obj = reinterpret_cast<JSObject *>(addr);
        JS_COMPARTMENT_ASSERT(runtime, obj);
        goto scan_obj;
    }

<<<<<<< HEAD
    if (tag == TypeTag) {
        ScanTypeObject(this, reinterpret_cast<types::TypeObject *>(addr));
    } else if (tag == SavedValueArrayTag) {
        JS_ASSERT(!(addr & Cell::CellMask));
        obj = reinterpret_cast<JSObject *>(addr);
        if (restoreValueArray(obj, (void **)&vp, (void **)&end))
            goto scan_value_array;
        else
            goto scan_obj;
    } else if (tag == IonCodeTag) {
        MarkChildren(this, reinterpret_cast<ion::IonCode *>(addr));
    } else {
        JS_ASSERT(tag == XmlTag);
        MarkChildren(this, reinterpret_cast<JSXML *>(addr));
    }
    budget.step();
=======
    processMarkStackOther(tag, addr);
>>>>>>> 0bf89a4d
    return;

  scan_value_array:
    JS_ASSERT(vp <= end);
    while (vp != end) {
        const Value &v = *vp++;
        if (v.isString()) {
            JSString *str = v.toString();
            JS_COMPARTMENT_ASSERT_STR(runtime, str);
            if (str->markIfUnmarked())
                ScanString(this, str);
        } else if (v.isObject()) {
            JSObject *obj2 = &v.toObject();
            JS_COMPARTMENT_ASSERT(runtime, obj2);
            if (obj2->markIfUnmarked(getMarkColor())) {
                pushValueArray(obj, vp, end);
                obj = obj2;
                goto scan_obj;
            }
        }
    }
    return;

  scan_obj:
    {
        JS_COMPARTMENT_ASSERT(runtime, obj);

        budget.step();
        if (budget.isOverBudget()) {
            pushObject(obj);
            return;
        }

        types::TypeObject *type = obj->typeFromGC();
        PushMarkStack(this, type);

        Shape *shape = obj->lastProperty();
        PushMarkStack(this, shape);

        /* Call the trace hook if necessary. */
        Class *clasp = shape->getObjectClass();
        if (clasp->trace) {
            if (clasp == &ArrayClass) {
                JS_ASSERT(!shape->isNative());
                vp = obj->getDenseArrayElements();
                end = vp + obj->getDenseArrayInitializedLength();
                goto scan_value_array;
            } else {
                JS_ASSERT_IF(runtime->gcIncrementalState != NO_INCREMENTAL,
                             clasp->flags & JSCLASS_IMPLEMENTS_BARRIERS);
            }
            clasp->trace(this, obj);
        }

        if (!shape->isNative())
            return;

        unsigned nslots = obj->slotSpan();
        vp = obj->fixedSlots();
        if (obj->slots) {
            unsigned nfixed = obj->numFixedSlots();
            if (nslots > nfixed) {
                pushValueArray(obj, vp, vp + nfixed);
                vp = obj->slots;
                end = vp + (nslots - nfixed);
                goto scan_value_array;
            }
        }
        JS_ASSERT(nslots <= obj->numFixedSlots());
        end = vp + nslots;
        goto scan_value_array;
    }
}

bool
GCMarker::drainMarkStack(SliceBudget &budget)
{
#ifdef DEBUG
    JSRuntime *rt = runtime;

    struct AutoCheckCompartment {
        JSRuntime *runtime;
        AutoCheckCompartment(JSRuntime *rt) : runtime(rt) {
            JS_ASSERT(!rt->gcStrictCompartmentChecking);
            runtime->gcStrictCompartmentChecking = true;
        }
        ~AutoCheckCompartment() { runtime->gcStrictCompartmentChecking = false; }
    } acc(rt);
#endif

    if (budget.isOverBudget())
        return false;

    for (;;) {
        while (!stack.isEmpty()) {
            processMarkStackTop(budget);
            if (budget.isOverBudget()) {
                saveValueRanges();
                return false;
            }
        }

        if (!hasDelayedChildren())
            break;

        /*
         * Mark children of things that caused too deep recursion during the
         * above tracing. Don't do this until we're done with everything
         * else.
         */
        if (!markDelayedChildren(budget)) {
            saveValueRanges();
            return false;
        }
    }

    return true;
}

void
TraceChildren(JSTracer *trc, void *thing, JSGCTraceKind kind)
{
    switch (kind) {
      case JSTRACE_OBJECT:
        MarkChildren(trc, static_cast<JSObject *>(thing));
        break;

      case JSTRACE_STRING:
        MarkChildren(trc, static_cast<JSString *>(thing));
        break;

      case JSTRACE_SCRIPT:
        MarkChildren(trc, static_cast<JSScript *>(thing));
        break;

      case JSTRACE_SHAPE:
        MarkChildren(trc, static_cast<Shape *>(thing));
        break;

      case JSTRACE_IONCODE:
        MarkChildren(trc, (js::ion::IonCode *)thing);
        break;

      case JSTRACE_BASE_SHAPE:
        MarkChildren(trc, static_cast<BaseShape *>(thing));
        break;

      case JSTRACE_TYPE_OBJECT:
        MarkChildren(trc, (types::TypeObject *)thing);
        break;

#if JS_HAS_XML_SUPPORT
      case JSTRACE_XML:
        MarkChildren(trc, static_cast<JSXML *>(thing));
        break;
#endif
    }
}

void
CallTracer(JSTracer *trc, void *thing, JSGCTraceKind kind)
{
    JS_ASSERT(thing);
    void *tmp = thing;
    MarkKind(trc, &tmp, kind);
    JS_ASSERT(tmp == thing);
}

} /* namespace js */<|MERGE_RESOLUTION|>--- conflicted
+++ resolved
@@ -1065,6 +1065,8 @@
             pushValueArray(obj, vp, end);
         else
             pushObject(obj);
+    } else if (tag == IonCodeTag) {
+        MarkChildren(this, reinterpret_cast<ion::IonCode *>(addr));
     } else {
         JS_ASSERT(tag == XmlTag);
         MarkChildren(this, reinterpret_cast<JSXML *>(addr));
@@ -1105,26 +1107,7 @@
         goto scan_obj;
     }
 
-<<<<<<< HEAD
-    if (tag == TypeTag) {
-        ScanTypeObject(this, reinterpret_cast<types::TypeObject *>(addr));
-    } else if (tag == SavedValueArrayTag) {
-        JS_ASSERT(!(addr & Cell::CellMask));
-        obj = reinterpret_cast<JSObject *>(addr);
-        if (restoreValueArray(obj, (void **)&vp, (void **)&end))
-            goto scan_value_array;
-        else
-            goto scan_obj;
-    } else if (tag == IonCodeTag) {
-        MarkChildren(this, reinterpret_cast<ion::IonCode *>(addr));
-    } else {
-        JS_ASSERT(tag == XmlTag);
-        MarkChildren(this, reinterpret_cast<JSXML *>(addr));
-    }
-    budget.step();
-=======
     processMarkStackOther(tag, addr);
->>>>>>> 0bf89a4d
     return;
 
   scan_value_array:
