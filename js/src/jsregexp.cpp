/* -*- Mode: C++; tab-width: 8; indent-tabs-mode: nil; c-basic-offset: 4 -*-
 * vim: set sw=4 ts=8 et tw=78:
 *
 * ***** BEGIN LICENSE BLOCK *****
 * Version: MPL 1.1/GPL 2.0/LGPL 2.1
 *
 * The contents of this file are subject to the Mozilla Public License Version
 * 1.1 (the "License"); you may not use this file except in compliance with
 * the License. You may obtain a copy of the License at
 * http://www.mozilla.org/MPL/
 *
 * Software distributed under the License is distributed on an "AS IS" basis,
 * WITHOUT WARRANTY OF ANY KIND, either express or implied. See the License
 * for the specific language governing rights and limitations under the
 * License.
 *
 * The Original Code is Mozilla Communicator client code, released
 * March 31, 1998.
 *
 * The Initial Developer of the Original Code is
 * Netscape Communications Corporation.
 * Portions created by the Initial Developer are Copyright (C) 1998
 * the Initial Developer. All Rights Reserved.
 *
 * Contributor(s):
 *
 * Alternatively, the contents of this file may be used under the terms of
 * either of the GNU General Public License Version 2 or later (the "GPL"),
 * or the GNU Lesser General Public License Version 2.1 or later (the "LGPL"),
 * in which case the provisions of the GPL or the LGPL are applicable instead
 * of those above. If you wish to allow use of your version of this file only
 * under the terms of either the GPL or the LGPL, and not to allow others to
 * use your version of this file under the terms of the MPL, indicate your
 * decision by deleting the provisions above and replace them with the notice
 * and other provisions required by the GPL or the LGPL. If you do not delete
 * the provisions above, a recipient may use your version of this file under
 * the terms of any one of the MPL, the GPL or the LGPL.
 *
 * ***** END LICENSE BLOCK ***** */

/*
 * JS regular expressions, after Perl.
 */
#include <stdlib.h>
#include <string.h>
#include <stdarg.h>
#include "jstypes.h"
#include "jsstdint.h"
#include "jsarena.h" /* Added by JSIFY */
#include "jsutil.h" /* Added by JSIFY */
#include "jsapi.h"
#include "jsarray.h"
#include "jsatom.h"
#include "jsbuiltins.h"
#include "jscntxt.h"
#include "jsversion.h"
#include "jsfun.h"
#include "jsgc.h"
#include "jsinterp.h"
#include "jslock.h"
#include "jsnum.h"
#include "jsobj.h"
#include "jsopcode.h"
#include "jsregexp.h"
#include "jsscan.h"
#include "jsscope.h"
#include "jsstaticcheck.h"
#include "jsstr.h"
#include "jsvector.h"

#include <algorithm>

#ifdef JS_TRACER
#include "jstracer.h"
using namespace avmplus;
using namespace nanojit;
#endif

typedef enum REOp {
#define REOP_DEF(opcode, name) opcode,
#include "jsreops.tbl"
#undef REOP_DEF
    REOP_LIMIT /* META: no operator >= to this */
} REOp;

#define REOP_IS_SIMPLE(op)  ((op) <= REOP_NCLASS)

#ifdef REGEXP_DEBUG
const char *reop_names[] = {
#define REOP_DEF(opcode, name) name,
#include "jsreops.tbl"
#undef REOP_DEF
    NULL
};
#endif

#ifdef __GNUC__
static int
re_debug(const char *fmt, ...) __attribute__ ((format(printf, 1, 2)));
#endif

#ifdef REGEXP_DEBUG
static int
re_debug(const char *fmt, ...)
{
    va_list ap;
    int retval;

    va_start(ap, fmt);
    retval = vprintf(fmt, ap);
    va_end(ap);
    return retval;
}

static void
re_debug_chars(const jschar *chrs, size_t length)
{
    int i = 0;

    printf(" \"");
    while (*chrs && i++ < length) {
        putchar((char)*chrs++);
    }
    printf("\"");
}
#else  /* !REGEXP_DEBUG */
/* This should be optimized to a no-op by our tier-1 compilers. */
static int
re_debug(const char *fmt, ...)
{
    return 0;
}

static void
re_debug_chars(const jschar *chrs, size_t length)
{
}
#endif /* !REGEXP_DEBUG */

struct RENode {
    REOp            op;         /* r.e. op bytecode */
    RENode          *next;      /* next in concatenation order */
    void            *kid;       /* first operand */
    union {
        void        *kid2;      /* second operand */
        jsint       num;        /* could be a number */
        size_t      parenIndex; /* or a parenthesis index */
        struct {                /* or a quantifier range */
            uintN  min;
            uintN  max;
            JSPackedBool greedy;
        } range;
        struct {                /* or a character class */
            size_t  startIndex;
            size_t  kidlen;     /* length of string at kid, in jschars */
            size_t  index;      /* index into class list */
            uint16  bmsize;     /* bitmap size, based on max char code */
            JSPackedBool sense;
        } ucclass;
        struct {                /* or a literal sequence */
            jschar  chr;        /* of one character */
            size_t  length;     /* or many (via the kid) */
        } flat;
        struct {
            RENode  *kid2;      /* second operand from ALT */
            jschar  ch1;        /* match char for ALTPREREQ */
            jschar  ch2;        /* ditto, or class index for ALTPREREQ2 */
        } altprereq;
    } u;
};

#define RE_IS_LETTER(c)     (((c >= 'A') && (c <= 'Z')) ||                    \
                             ((c >= 'a') && (c <= 'z')) )
#define RE_IS_LINE_TERM(c)  ((c == '\n') || (c == '\r') ||                    \
                             (c == LINE_SEPARATOR) || (c == PARA_SEPARATOR))

#define CLASS_CACHE_SIZE    4

typedef struct CompilerState {
    JSContext       *context;
    JSTokenStream   *tokenStream; /* For reporting errors */
    const jschar    *cpbegin;
    const jschar    *cpend;
    const jschar    *cp;
    size_t          parenCount;
    size_t          classCount;   /* number of [] encountered */
    size_t          treeDepth;    /* maximum depth of parse tree */
    size_t          progLength;   /* estimated bytecode length */
    RENode          *result;
    size_t          classBitmapsMem; /* memory to hold all class bitmaps */
    struct {
        const jschar *start;        /* small cache of class strings */
        size_t length;              /* since they're often the same */
        size_t index;
    } classCache[CLASS_CACHE_SIZE];
    uint16          flags;
} CompilerState;

typedef struct EmitStateStackEntry {
    jsbytecode      *altHead;       /* start of REOP_ALT* opcode */
    jsbytecode      *nextAltFixup;  /* fixup pointer to next-alt offset */
    jsbytecode      *nextTermFixup; /* fixup ptr. to REOP_JUMP offset */
    jsbytecode      *endTermFixup;  /* fixup ptr. to REOPT_ALTPREREQ* offset */
    RENode          *continueNode;  /* original REOP_ALT* node being stacked */
    jsbytecode      continueOp;     /* REOP_JUMP or REOP_ENDALT continuation */
    JSPackedBool    jumpToJumpFlag; /* true if we've patched jump-to-jump to
                                       avoid 16-bit unsigned offset overflow */
} EmitStateStackEntry;

/*
 * Immediate operand sizes and getter/setters.  Unlike the ones in jsopcode.h,
 * the getters and setters take the pc of the offset, not of the opcode before
 * the offset.
 */
#define ARG_LEN             2
#define GET_ARG(pc)         ((uint16)(((pc)[0] << 8) | (pc)[1]))
#define SET_ARG(pc, arg)    ((pc)[0] = (jsbytecode) ((arg) >> 8),       \
                             (pc)[1] = (jsbytecode) (arg))

#define OFFSET_LEN          ARG_LEN
#define OFFSET_MAX          (JS_BIT(ARG_LEN * 8) - 1)
#define GET_OFFSET(pc)      GET_ARG(pc)

/*
 * Maximum supported tree depth is maximum size of EmitStateStackEntry stack.
 * For sanity, we limit it to 2^24 bytes.
 */
#define TREE_DEPTH_MAX  (JS_BIT(24) / sizeof(EmitStateStackEntry))

/*
 * The maximum memory that can be allocated for class bitmaps.
 * For sanity, we limit it to 2^24 bytes.
 */
#define CLASS_BITMAPS_MEM_LIMIT JS_BIT(24)

/*
 * Functions to get size and write/read bytecode that represent small indexes
 * compactly.
 * Each byte in the code represent 7-bit chunk of the index. 8th bit when set
 * indicates that the following byte brings more bits to the index. Otherwise
 * this is the last byte in the index bytecode representing highest index bits.
 */
static size_t
GetCompactIndexWidth(size_t index)
{
    size_t width;

    for (width = 1; (index >>= 7) != 0; ++width) { }
    return width;
}

static JS_ALWAYS_INLINE jsbytecode *
WriteCompactIndex(jsbytecode *pc, size_t index)
{
    size_t next;

    while ((next = index >> 7) != 0) {
        *pc++ = (jsbytecode)(index | 0x80);
        index = next;
    }
    *pc++ = (jsbytecode)index;
    return pc;
}

static JS_ALWAYS_INLINE jsbytecode *
ReadCompactIndex(jsbytecode *pc, size_t *result)
{
    size_t nextByte;

    nextByte = *pc++;
    if ((nextByte & 0x80) == 0) {
        /*
         * Short-circuit the most common case when compact index <= 127.
         */
        *result = nextByte;
    } else {
        size_t shift = 7;
        *result = 0x7F & nextByte;
        do {
            nextByte = *pc++;
            *result |= (nextByte & 0x7F) << shift;
            shift += 7;
        } while ((nextByte & 0x80) != 0);
    }
    return pc;
}

typedef struct RECapture {
    ptrdiff_t index;           /* start of contents, -1 for empty  */
    size_t length;             /* length of capture */
} RECapture;

typedef struct REMatchState {
    const jschar *cp;
    RECapture parens[1];      /* first of 're->parenCount' captures,
                                 allocated at end of this struct */
} REMatchState;

struct REBackTrackData;

typedef struct REProgState {
    jsbytecode *continue_pc;        /* current continuation data */
    jsbytecode continue_op;
    ptrdiff_t index;                /* progress in text */
    size_t parenSoFar;              /* highest indexed paren started */
    union {
        struct {
            uintN min;             /* current quantifier limits */
            uintN max;
        } quantifier;
        struct {
            size_t top;             /* backtrack stack state */
            size_t sz;
        } assertion;
    } u;
} REProgState;

typedef struct REBackTrackData {
    size_t sz;                      /* size of previous stack entry */
    jsbytecode *backtrack_pc;       /* where to backtrack to */
    jsbytecode backtrack_op;
    const jschar *cp;               /* index in text of match at backtrack */
    size_t parenIndex;              /* start index of saved paren contents */
    size_t parenCount;              /* # of saved paren contents */
    size_t saveStateStackTop;       /* number of parent states */
    /* saved parent states follow */
    /* saved paren contents follow */
} REBackTrackData;

#define INITIAL_STATESTACK  100
#define INITIAL_BACKTRACK   8000

typedef struct REGlobalData {
    JSContext *cx;
    JSRegExp *regexp;               /* the RE in execution */
    JSBool ok;                      /* runtime error (out_of_memory only?) */
    size_t start;                   /* offset to start at */
    ptrdiff_t skipped;              /* chars skipped anchoring this r.e. */
    const jschar    *cpbegin;       /* text base address */
    const jschar    *cpend;         /* text limit address */

    REProgState *stateStack;        /* stack of state of current parents */
    size_t stateStackTop;
    size_t stateStackLimit;

    REBackTrackData *backTrackStack;/* stack of matched-so-far positions */
    REBackTrackData *backTrackSP;
    size_t backTrackStackSize;
    size_t cursz;                   /* size of current stack entry */
    size_t backTrackCount;          /* how many times we've backtracked */
    size_t backTrackLimit;          /* upper limit on backtrack states */
} REGlobalData;

/*
 * 1. If IgnoreCase is false, return ch.
 * 2. Let u be ch converted to upper case as if by calling
 *    String.prototype.toUpperCase on the one-character string ch.
 * 3. If u does not consist of a single character, return ch.
 * 4. Let cu be u's character.
 * 5. If ch's code point value is greater than or equal to decimal 128 and cu's
 *    code point value is less than decimal 128, then return ch.
 * 6. Return cu.
 */
static JS_ALWAYS_INLINE uintN
upcase(uintN ch)
{
    uintN cu;

    JS_ASSERT((uintN) (jschar) ch == ch);
    if (ch < 128) {
        if (ch - (uintN) 'a' <= (uintN) ('z' - 'a'))
            ch -= (uintN) ('a' - 'A');
        return ch;
    }

    cu = JS_TOUPPER(ch);
    return (cu < 128) ? ch : cu;
}

static JS_ALWAYS_INLINE uintN
downcase(uintN ch)
{
    JS_ASSERT((uintN) (jschar) ch == ch);
    if (ch < 128) {
        if (ch - (uintN) 'A' <= (uintN) ('Z' - 'A'))
            ch += (uintN) ('a' - 'A');
        return ch;
    }

    return JS_TOLOWER(ch);
}

/* Construct and initialize an RENode, returning NULL for out-of-memory */
static RENode *
NewRENode(CompilerState *state, REOp op)
{
    JSContext *cx;
    RENode *ren;

    cx = state->context;
    JS_ARENA_ALLOCATE_CAST(ren, RENode *, &cx->tempPool, sizeof *ren);
    if (!ren) {
        js_ReportOutOfScriptQuota(cx);
        return NULL;
    }
    ren->op = op;
    ren->next = NULL;
    ren->kid = NULL;
    return ren;
}

/*
 * Validates and converts hex ascii value.
 */
static JSBool
isASCIIHexDigit(jschar c, uintN *digit)
{
    uintN cv = c;

    if (cv < '0')
        return JS_FALSE;
    if (cv <= '9') {
        *digit = cv - '0';
        return JS_TRUE;
    }
    cv |= 0x20;
    if (cv >= 'a' && cv <= 'f') {
        *digit = cv - 'a' + 10;
        return JS_TRUE;
    }
    return JS_FALSE;
}


typedef struct {
    REOp op;
    const jschar *errPos;
    size_t parenIndex;
} REOpData;

static JSBool
ReportRegExpErrorHelper(CompilerState *state, uintN flags, uintN errorNumber,
                        const jschar *arg)
{
    if (state->tokenStream) {
        return js_ReportCompileErrorNumber(state->context, state->tokenStream,
                                           NULL, JSREPORT_UC | flags,
                                           errorNumber, arg);
    }
    return JS_ReportErrorFlagsAndNumberUC(state->context, flags,
                                          js_GetErrorMessage, NULL,
                                          errorNumber, arg);
}

static JSBool
ReportRegExpError(CompilerState *state, uintN flags, uintN errorNumber)
{
    return ReportRegExpErrorHelper(state, flags, errorNumber, NULL);
}

/*
 * Process the op against the two top operands, reducing them to a single
 * operand in the penultimate slot. Update progLength and treeDepth.
 */
static JSBool
ProcessOp(CompilerState *state, REOpData *opData, RENode **operandStack,
          intN operandSP)
{
    RENode *result;

    switch (opData->op) {
      case REOP_ALT:
        result = NewRENode(state, REOP_ALT);
        if (!result)
            return JS_FALSE;
        result->kid = operandStack[operandSP - 2];
        result->u.kid2 = operandStack[operandSP - 1];
        operandStack[operandSP - 2] = result;

        if (state->treeDepth == TREE_DEPTH_MAX) {
            ReportRegExpError(state, JSREPORT_ERROR, JSMSG_REGEXP_TOO_COMPLEX);
            return JS_FALSE;
        }
        ++state->treeDepth;

        /*
         * Look at both alternates to see if there's a FLAT or a CLASS at
         * the start of each. If so, use a prerequisite match.
         */
        if (((RENode *) result->kid)->op == REOP_FLAT &&
            ((RENode *) result->u.kid2)->op == REOP_FLAT &&
            (state->flags & JSREG_FOLD) == 0) {
            result->op = REOP_ALTPREREQ;
            result->u.altprereq.ch1 = ((RENode *) result->kid)->u.flat.chr;
            result->u.altprereq.ch2 = ((RENode *) result->u.kid2)->u.flat.chr;
            /* ALTPREREQ, <end>, uch1, uch2, <next>, ...,
                                            JUMP, <end> ... ENDALT */
            state->progLength += 13;
        }
        else
        if (((RENode *) result->kid)->op == REOP_CLASS &&
            ((RENode *) result->kid)->u.ucclass.index < 256 &&
            ((RENode *) result->u.kid2)->op == REOP_FLAT &&
            (state->flags & JSREG_FOLD) == 0) {
            result->op = REOP_ALTPREREQ2;
            result->u.altprereq.ch1 = ((RENode *) result->u.kid2)->u.flat.chr;
            result->u.altprereq.ch2 = ((RENode *) result->kid)->u.ucclass.index;
            /* ALTPREREQ2, <end>, uch1, uch2, <next>, ...,
                                            JUMP, <end> ... ENDALT */
            state->progLength += 13;
        }
        else
        if (((RENode *) result->kid)->op == REOP_FLAT &&
            ((RENode *) result->u.kid2)->op == REOP_CLASS &&
            ((RENode *) result->u.kid2)->u.ucclass.index < 256 &&
            (state->flags & JSREG_FOLD) == 0) {
            result->op = REOP_ALTPREREQ2;
            result->u.altprereq.ch1 = ((RENode *) result->kid)->u.flat.chr;
            result->u.altprereq.ch2 =
                ((RENode *) result->u.kid2)->u.ucclass.index;
            /* ALTPREREQ2, <end>, uch1, uch2, <next>, ...,
                                          JUMP, <end> ... ENDALT */
            state->progLength += 13;
        }
        else {
            /* ALT, <next>, ..., JUMP, <end> ... ENDALT */
            state->progLength += 7;
        }
        break;

      case REOP_CONCAT:
        result = operandStack[operandSP - 2];
        while (result->next)
            result = result->next;
        result->next = operandStack[operandSP - 1];
        break;

      case REOP_ASSERT:
      case REOP_ASSERT_NOT:
      case REOP_LPARENNON:
      case REOP_LPAREN:
        /* These should have been processed by a close paren. */
        ReportRegExpErrorHelper(state, JSREPORT_ERROR, JSMSG_MISSING_PAREN,
                                opData->errPos);
        return JS_FALSE;

      default:;
    }
    return JS_TRUE;
}

/*
 * Parser forward declarations.
 */
static JSBool ParseTerm(CompilerState *state);
static JSBool ParseQuantifier(CompilerState *state);
static intN ParseMinMaxQuantifier(CompilerState *state, JSBool ignoreValues);

/*
 * Top-down regular expression grammar, based closely on Perl4.
 *
 *  regexp:     altern                  A regular expression is one or more
 *              altern '|' regexp       alternatives separated by vertical bar.
 */
#define INITIAL_STACK_SIZE  128

static JSBool
ParseRegExp(CompilerState *state)
{
    size_t parenIndex;
    RENode *operand;
    REOpData *operatorStack;
    RENode **operandStack;
    REOp op;
    intN i;
    JSBool result = JS_FALSE;

    intN operatorSP = 0, operatorStackSize = INITIAL_STACK_SIZE;
    intN operandSP = 0, operandStackSize = INITIAL_STACK_SIZE;

    /* Watch out for empty regexp */
    if (state->cp == state->cpend) {
        state->result = NewRENode(state, REOP_EMPTY);
        return (state->result != NULL);
    }

    operatorStack = (REOpData *)
        JS_malloc(state->context, sizeof(REOpData) * operatorStackSize);
    if (!operatorStack)
        return JS_FALSE;

    operandStack = (RENode **)
        JS_malloc(state->context, sizeof(RENode *) * operandStackSize);
    if (!operandStack)
        goto out;

    for (;;) {
        parenIndex = state->parenCount;
        if (state->cp == state->cpend) {
            /*
             * If we are at the end of the regexp and we're short one or more
             * operands, the regexp must have the form /x|/ or some such, with
             * left parentheses making us short more than one operand.
             */
            if (operatorSP >= operandSP) {
                operand = NewRENode(state, REOP_EMPTY);
                if (!operand)
                    goto out;
                goto pushOperand;
            }
        } else {
            switch (*state->cp) {
              case '(':
                ++state->cp;
                if (state->cp + 1 < state->cpend &&
                    *state->cp == '?' &&
                    (state->cp[1] == '=' ||
                     state->cp[1] == '!' ||
                     state->cp[1] == ':')) {
                    switch (state->cp[1]) {
                      case '=':
                        op = REOP_ASSERT;
                        /* ASSERT, <next>, ... ASSERTTEST */
                        state->progLength += 4;
                        break;
                      case '!':
                        op = REOP_ASSERT_NOT;
                        /* ASSERTNOT, <next>, ... ASSERTNOTTEST */
                        state->progLength += 4;
                        break;
                      default:
                        op = REOP_LPARENNON;
                        break;
                    }
                    state->cp += 2;
                } else {
                    op = REOP_LPAREN;
                    /* LPAREN, <index>, ... RPAREN, <index> */
                    state->progLength
                        += 2 * (1 + GetCompactIndexWidth(parenIndex));
                    state->parenCount++;
                    if (state->parenCount == 65535) {
                        ReportRegExpError(state, JSREPORT_ERROR,
                                          JSMSG_TOO_MANY_PARENS);
                        goto out;
                    }
                }
                goto pushOperator;

              case ')':
                /*
                 * If there's no stacked open parenthesis, throw syntax error.
                 */
                for (i = operatorSP - 1; ; i--) {
                    if (i < 0) {
                        ReportRegExpError(state, JSREPORT_ERROR,
                                          JSMSG_UNMATCHED_RIGHT_PAREN);
                        goto out;
                    }
                    if (operatorStack[i].op == REOP_ASSERT ||
                        operatorStack[i].op == REOP_ASSERT_NOT ||
                        operatorStack[i].op == REOP_LPARENNON ||
                        operatorStack[i].op == REOP_LPAREN) {
                        break;
                    }
                }
                /* FALL THROUGH */

              case '|':
                /* Expected an operand before these, so make an empty one */
                operand = NewRENode(state, REOP_EMPTY);
                if (!operand)
                    goto out;
                goto pushOperand;

              default:
                if (!ParseTerm(state))
                    goto out;
                operand = state->result;
pushOperand:
                if (operandSP == operandStackSize) {
                    RENode **tmp;
                    operandStackSize += operandStackSize;
                    tmp = (RENode **)
                        JS_realloc(state->context, operandStack,
                                   sizeof(RENode *) * operandStackSize);
                    if (!tmp)
                        goto out;
                    operandStack = tmp;
                }
                operandStack[operandSP++] = operand;
                break;
            }
        }

        /* At the end; process remaining operators. */
restartOperator:
        if (state->cp == state->cpend) {
            while (operatorSP) {
                --operatorSP;
                if (!ProcessOp(state, &operatorStack[operatorSP],
                               operandStack, operandSP))
                    goto out;
                --operandSP;
            }
            JS_ASSERT(operandSP == 1);
            state->result = operandStack[0];
            result = JS_TRUE;
            goto out;
        }

        switch (*state->cp) {
          case '|':
            /* Process any stacked 'concat' operators */
            ++state->cp;
            while (operatorSP &&
                   operatorStack[operatorSP - 1].op == REOP_CONCAT) {
                --operatorSP;
                if (!ProcessOp(state, &operatorStack[operatorSP],
                               operandStack, operandSP)) {
                    goto out;
                }
                --operandSP;
            }
            op = REOP_ALT;
            goto pushOperator;

          case ')':
            /*
             * If there's no stacked open parenthesis, throw syntax error.
             */
            for (i = operatorSP - 1; ; i--) {
                if (i < 0) {
                    ReportRegExpError(state, JSREPORT_ERROR,
                                      JSMSG_UNMATCHED_RIGHT_PAREN);
                    goto out;
                }
                if (operatorStack[i].op == REOP_ASSERT ||
                    operatorStack[i].op == REOP_ASSERT_NOT ||
                    operatorStack[i].op == REOP_LPARENNON ||
                    operatorStack[i].op == REOP_LPAREN) {
                    break;
                }
            }
            ++state->cp;

            /* Process everything on the stack until the open parenthesis. */
            for (;;) {
                JS_ASSERT(operatorSP);
                --operatorSP;
                switch (operatorStack[operatorSP].op) {
                  case REOP_ASSERT:
                  case REOP_ASSERT_NOT:
                  case REOP_LPAREN:
                    operand = NewRENode(state, operatorStack[operatorSP].op);
                    if (!operand)
                        goto out;
                    operand->u.parenIndex =
                        operatorStack[operatorSP].parenIndex;
                    JS_ASSERT(operandSP);
                    operand->kid = operandStack[operandSP - 1];
                    operandStack[operandSP - 1] = operand;
                    if (state->treeDepth == TREE_DEPTH_MAX) {
                        ReportRegExpError(state, JSREPORT_ERROR,
                                          JSMSG_REGEXP_TOO_COMPLEX);
                        goto out;
                    }
                    ++state->treeDepth;
                    /* FALL THROUGH */

                  case REOP_LPARENNON:
                    state->result = operandStack[operandSP - 1];
                    if (!ParseQuantifier(state))
                        goto out;
                    operandStack[operandSP - 1] = state->result;
                    goto restartOperator;
                  default:
                    if (!ProcessOp(state, &operatorStack[operatorSP],
                                   operandStack, operandSP))
                        goto out;
                    --operandSP;
                    break;
                }
            }
            break;

          case '{':
          {
            const jschar *errp = state->cp;

            if (ParseMinMaxQuantifier(state, JS_TRUE) < 0) {
                /*
                 * This didn't even scan correctly as a quantifier, so we should
                 * treat it as flat.
                 */
                op = REOP_CONCAT;
                goto pushOperator;
            }

            state->cp = errp;
            /* FALL THROUGH */
          }

          case '+':
          case '*':
          case '?':
            ReportRegExpErrorHelper(state, JSREPORT_ERROR, JSMSG_BAD_QUANTIFIER,
                                    state->cp);
            result = JS_FALSE;
            goto out;

          default:
            /* Anything else is the start of the next term. */
            op = REOP_CONCAT;
pushOperator:
            if (operatorSP == operatorStackSize) {
                REOpData *tmp;
                operatorStackSize += operatorStackSize;
                tmp = (REOpData *)
                    JS_realloc(state->context, operatorStack,
                               sizeof(REOpData) * operatorStackSize);
                if (!tmp)
                    goto out;
                operatorStack = tmp;
            }
            operatorStack[operatorSP].op = op;
            operatorStack[operatorSP].errPos = state->cp;
            operatorStack[operatorSP++].parenIndex = parenIndex;
            break;
        }
    }
out:
    if (operatorStack)
        JS_free(state->context, operatorStack);
    if (operandStack)
        JS_free(state->context, operandStack);
    return result;
}

/*
 * Hack two bits in CompilerState.flags, for use within FindParenCount to flag
 * its being on the stack, and to propagate errors to its callers.
 */
#define JSREG_FIND_PAREN_COUNT  0x8000
#define JSREG_FIND_PAREN_ERROR  0x4000

/*
 * Magic return value from FindParenCount and GetDecimalValue, to indicate
 * overflow beyond GetDecimalValue's max parameter, or a computed maximum if
 * its findMax parameter is non-null.
 */
#define OVERFLOW_VALUE          ((uintN)-1)

static uintN
FindParenCount(CompilerState *state)
{
    CompilerState temp;
    int i;

    if (state->flags & JSREG_FIND_PAREN_COUNT)
        return OVERFLOW_VALUE;

    /*
     * Copy state into temp, flag it so we never report an invalid backref,
     * and reset its members to parse the entire regexp.  This is obviously
     * suboptimal, but GetDecimalValue calls us only if a backref appears to
     * refer to a forward parenthetical, which is rare.
     */
    temp = *state;
    temp.flags |= JSREG_FIND_PAREN_COUNT;
    temp.cp = temp.cpbegin;
    temp.parenCount = 0;
    temp.classCount = 0;
    temp.progLength = 0;
    temp.treeDepth = 0;
    temp.classBitmapsMem = 0;
    for (i = 0; i < CLASS_CACHE_SIZE; i++)
        temp.classCache[i].start = NULL;

    if (!ParseRegExp(&temp)) {
        state->flags |= JSREG_FIND_PAREN_ERROR;
        return OVERFLOW_VALUE;
    }
    return temp.parenCount;
}

/*
 * Extract and return a decimal value at state->cp.  The initial character c
 * has already been read.  Return OVERFLOW_VALUE if the result exceeds max.
 * Callers who pass a non-null findMax should test JSREG_FIND_PAREN_ERROR in
 * state->flags to discover whether an error occurred under findMax.
 */
static uintN
GetDecimalValue(jschar c, uintN max, uintN (*findMax)(CompilerState *state),
                CompilerState *state)
{
    uintN value = JS7_UNDEC(c);
    JSBool overflow = (value > max && (!findMax || value > findMax(state)));

    /* The following restriction allows simpler overflow checks. */
    JS_ASSERT(max <= ((uintN)-1 - 9) / 10);
    while (state->cp < state->cpend) {
        c = *state->cp;
        if (!JS7_ISDEC(c))
            break;
        value = 10 * value + JS7_UNDEC(c);
        if (!overflow && value > max && (!findMax || value > findMax(state)))
            overflow = JS_TRUE;
        ++state->cp;
    }
    return overflow ? OVERFLOW_VALUE : value;
}

/*
 * Calculate the total size of the bitmap required for a class expression.
 */
static JSBool
CalculateBitmapSize(CompilerState *state, RENode *target, const jschar *src,
                    const jschar *end)
{
    uintN max = 0;
    JSBool inRange = JS_FALSE;
    jschar c, rangeStart = 0;
    uintN n, digit, nDigits, i;

    target->u.ucclass.bmsize = 0;
    target->u.ucclass.sense = JS_TRUE;

    if (src == end)
        return JS_TRUE;

    if (*src == '^') {
        ++src;
        target->u.ucclass.sense = JS_FALSE;
    }

    while (src != end) {
        JSBool canStartRange = JS_TRUE;
        uintN localMax = 0;

        switch (*src) {
          case '\\':
            ++src;
            c = *src++;
            switch (c) {
              case 'b':
                localMax = 0x8;
                break;
              case 'f':
                localMax = 0xC;
                break;
              case 'n':
                localMax = 0xA;
                break;
              case 'r':
                localMax = 0xD;
                break;
              case 't':
                localMax = 0x9;
                break;
              case 'v':
                localMax = 0xB;
                break;
              case 'c':
                if (src < end && RE_IS_LETTER(*src)) {
                    localMax = (uintN) (*src++) & 0x1F;
                } else {
                    --src;
                    localMax = '\\';
                }
                break;
              case 'x':
                nDigits = 2;
                goto lexHex;
              case 'u':
                nDigits = 4;
lexHex:
                n = 0;
                for (i = 0; (i < nDigits) && (src < end); i++) {
                    c = *src++;
                    if (!isASCIIHexDigit(c, &digit)) {
                        /*
                         * Back off to accepting the original
                         *'\' as a literal.
                         */
                        src -= i + 1;
                        n = '\\';
                        break;
                    }
                    n = (n << 4) | digit;
                }
                localMax = n;
                break;
              case 'd':
                canStartRange = JS_FALSE;
                if (inRange) {
                    JS_ReportErrorNumber(state->context,
                                         js_GetErrorMessage, NULL,
                                         JSMSG_BAD_CLASS_RANGE);
                    return JS_FALSE;
                }
                localMax = '9';
                break;
              case 'D':
              case 's':
              case 'S':
              case 'w':
              case 'W':
                canStartRange = JS_FALSE;
                if (inRange) {
                    JS_ReportErrorNumber(state->context,
                                         js_GetErrorMessage, NULL,
                                         JSMSG_BAD_CLASS_RANGE);
                    return JS_FALSE;
                }
                max = 65535;

                /*
                 * If this is the start of a range, ensure that it's less than
                 * the end.
                 */
                localMax = 0;
                break;
              case '0':
              case '1':
              case '2':
              case '3':
              case '4':
              case '5':
              case '6':
              case '7':
                /*
                 *  This is a non-ECMA extension - decimal escapes (in this
                 *  case, octal!) are supposed to be an error inside class
                 *  ranges, but supported here for backwards compatibility.
                 *
                 */
                n = JS7_UNDEC(c);
                c = *src;
                if ('0' <= c && c <= '7') {
                    src++;
                    n = 8 * n + JS7_UNDEC(c);
                    c = *src;
                    if ('0' <= c && c <= '7') {
                        src++;
                        i = 8 * n + JS7_UNDEC(c);
                        if (i <= 0377)
                            n = i;
                        else
                            src--;
                    }
                }
                localMax = n;
                break;

              default:
                localMax = c;
                break;
            }
            break;
          default:
            localMax = *src++;
            break;
        }

        if (inRange) {
            /* Throw a SyntaxError here, per ECMA-262, 15.10.2.15. */
            if (rangeStart > localMax) {
                JS_ReportErrorNumber(state->context,
                                     js_GetErrorMessage, NULL,
                                     JSMSG_BAD_CLASS_RANGE);
                return JS_FALSE;
            }
            inRange = JS_FALSE;
        } else {
            if (canStartRange && src < end - 1) {
                if (*src == '-') {
                    ++src;
                    inRange = JS_TRUE;
                    rangeStart = (jschar)localMax;
                    continue;
                }
            }
            if (state->flags & JSREG_FOLD)
                rangeStart = localMax;   /* one run of the uc/dc loop below */
        }

        if (state->flags & JSREG_FOLD) {
            jschar maxch = localMax;

            for (i = rangeStart; i <= localMax; i++) {
                jschar uch, dch;

                uch = upcase(i);
                dch = downcase(i);
                maxch = JS_MAX(maxch, uch);
                maxch = JS_MAX(maxch, dch);
            }
            localMax = maxch;
        }

        if (localMax > max)
            max = localMax;
    }
    target->u.ucclass.bmsize = max;
    return JS_TRUE;
}

/*
 *  item:       assertion               An item is either an assertion or
 *              quantatom               a quantified atom.
 *
 *  assertion:  '^'                     Assertions match beginning of string
 *                                      (or line if the class static property
 *                                      RegExp.multiline is true).
 *              '$'                     End of string (or line if the class
 *                                      static property RegExp.multiline is
 *                                      true).
 *              '\b'                    Word boundary (between \w and \W).
 *              '\B'                    Word non-boundary.
 *
 *  quantatom:  atom                    An unquantified atom.
 *              quantatom '{' n ',' m '}'
 *                                      Atom must occur between n and m times.
 *              quantatom '{' n ',' '}' Atom must occur at least n times.
 *              quantatom '{' n '}'     Atom must occur exactly n times.
 *              quantatom '*'           Zero or more times (same as {0,}).
 *              quantatom '+'           One or more times (same as {1,}).
 *              quantatom '?'           Zero or one time (same as {0,1}).
 *
 *              any of which can be optionally followed by '?' for ungreedy
 *
 *  atom:       '(' regexp ')'          A parenthesized regexp (what matched
 *                                      can be addressed using a backreference,
 *                                      see '\' n below).
 *              '.'                     Matches any char except '\n'.
 *              '[' classlist ']'       A character class.
 *              '[' '^' classlist ']'   A negated character class.
 *              '\f'                    Form Feed.
 *              '\n'                    Newline (Line Feed).
 *              '\r'                    Carriage Return.
 *              '\t'                    Horizontal Tab.
 *              '\v'                    Vertical Tab.
 *              '\d'                    A digit (same as [0-9]).
 *              '\D'                    A non-digit.
 *              '\w'                    A word character, [0-9a-z_A-Z].
 *              '\W'                    A non-word character.
 *              '\s'                    A whitespace character, [ \b\f\n\r\t\v].
 *              '\S'                    A non-whitespace character.
 *              '\' n                   A backreference to the nth (n decimal
 *                                      and positive) parenthesized expression.
 *              '\' octal               An octal escape sequence (octal must be
 *                                      two or three digits long, unless it is
 *                                      0 for the null character).
 *              '\x' hex                A hex escape (hex must be two digits).
 *              '\u' unicode            A unicode escape (must be four digits).
 *              '\c' ctrl               A control character, ctrl is a letter.
 *              '\' literalatomchar     Any character except one of the above
 *                                      that follow '\' in an atom.
 *              otheratomchar           Any character not first among the other
 *                                      atom right-hand sides.
 */
static JSBool
ParseTerm(CompilerState *state)
{
    jschar c = *state->cp++;
    uintN nDigits;
    uintN num, tmp, n, i;
    const jschar *termStart;

    switch (c) {
    /* assertions and atoms */
      case '^':
        state->result = NewRENode(state, REOP_BOL);
        if (!state->result)
            return JS_FALSE;
        state->progLength++;
        return JS_TRUE;
      case '$':
        state->result = NewRENode(state, REOP_EOL);
        if (!state->result)
            return JS_FALSE;
        state->progLength++;
        return JS_TRUE;
      case '\\':
        if (state->cp >= state->cpend) {
            /* a trailing '\' is an error */
            ReportRegExpError(state, JSREPORT_ERROR, JSMSG_TRAILING_SLASH);
            return JS_FALSE;
        }
        c = *state->cp++;
        switch (c) {
        /* assertion escapes */
          case 'b' :
            state->result = NewRENode(state, REOP_WBDRY);
            if (!state->result)
                return JS_FALSE;
            state->progLength++;
            return JS_TRUE;
          case 'B':
            state->result = NewRENode(state, REOP_WNONBDRY);
            if (!state->result)
                return JS_FALSE;
            state->progLength++;
            return JS_TRUE;
          /* Decimal escape */
          case '0':
            /* Give a strict warning. See also the note below. */
            if (!ReportRegExpError(state, JSREPORT_WARNING | JSREPORT_STRICT,
                                   JSMSG_INVALID_BACKREF)) {
                return JS_FALSE;
            }
     doOctal:
            num = 0;
            while (state->cp < state->cpend) {
                c = *state->cp;
                if (c < '0' || '7' < c)
                    break;
                state->cp++;
                tmp = 8 * num + (uintN)JS7_UNDEC(c);
                if (tmp > 0377)
                    break;
                num = tmp;
            }
            c = (jschar)num;
    doFlat:
            state->result = NewRENode(state, REOP_FLAT);
            if (!state->result)
                return JS_FALSE;
            state->result->u.flat.chr = c;
            state->result->u.flat.length = 1;
            state->progLength += 3;
            break;
          case '1':
          case '2':
          case '3':
          case '4':
          case '5':
          case '6':
          case '7':
          case '8':
          case '9':
            termStart = state->cp - 1;
            num = GetDecimalValue(c, state->parenCount, FindParenCount, state);
            if (state->flags & JSREG_FIND_PAREN_ERROR)
                return JS_FALSE;
            if (num == OVERFLOW_VALUE) {
                /* Give a strict mode warning. */
                if (!ReportRegExpError(state,
                                       JSREPORT_WARNING | JSREPORT_STRICT,
                                       (c >= '8')
                                       ? JSMSG_INVALID_BACKREF
                                       : JSMSG_BAD_BACKREF)) {
                    return JS_FALSE;
                }

                /*
                 * Note: ECMA 262, 15.10.2.9 says that we should throw a syntax
                 * error here. However, for compatibility with IE, we treat the
                 * whole backref as flat if the first character in it is not a
                 * valid octal character, and as an octal escape otherwise.
                 */
                state->cp = termStart;
                if (c >= '8') {
                    /* Treat this as flat. termStart - 1 is the \. */
                    c = '\\';
                    goto asFlat;
                }

                /* Treat this as an octal escape. */
                goto doOctal;
            }

            /*
             * When FindParenCount calls the regex parser recursively (to find
             * the number of backrefs) num can be arbitrary and the maximum
             * supported number of backrefs does not bound it.
             */
            JS_ASSERT_IF(!(state->flags & JSREG_FIND_PAREN_COUNT),
                         1 <= num && num <= 0x10000);
            state->result = NewRENode(state, REOP_BACKREF);
            if (!state->result)
                return JS_FALSE;
            state->result->u.parenIndex = num - 1;
            state->progLength
                += 1 + GetCompactIndexWidth(state->result->u.parenIndex);
            break;
          /* Control escape */
          case 'f':
            c = 0xC;
            goto doFlat;
          case 'n':
            c = 0xA;
            goto doFlat;
          case 'r':
            c = 0xD;
            goto doFlat;
          case 't':
            c = 0x9;
            goto doFlat;
          case 'v':
            c = 0xB;
            goto doFlat;
          /* Control letter */
          case 'c':
            if (state->cp < state->cpend && RE_IS_LETTER(*state->cp)) {
                c = (jschar) (*state->cp++ & 0x1F);
            } else {
                /* back off to accepting the original '\' as a literal */
                --state->cp;
                c = '\\';
            }
            goto doFlat;
          /* HexEscapeSequence */
          case 'x':
            nDigits = 2;
            goto lexHex;
          /* UnicodeEscapeSequence */
          case 'u':
            nDigits = 4;
lexHex:
            n = 0;
            for (i = 0; i < nDigits && state->cp < state->cpend; i++) {
                uintN digit;
                c = *state->cp++;
                if (!isASCIIHexDigit(c, &digit)) {
                    /*
                     * Back off to accepting the original 'u' or 'x' as a
                     * literal.
                     */
                    state->cp -= i + 2;
                    n = *state->cp++;
                    break;
                }
                n = (n << 4) | digit;
            }
            c = (jschar) n;
            goto doFlat;
          /* Character class escapes */
          case 'd':
            state->result = NewRENode(state, REOP_DIGIT);
doSimple:
            if (!state->result)
                return JS_FALSE;
            state->progLength++;
            break;
          case 'D':
            state->result = NewRENode(state, REOP_NONDIGIT);
            goto doSimple;
          case 's':
            state->result = NewRENode(state, REOP_SPACE);
            goto doSimple;
          case 'S':
            state->result = NewRENode(state, REOP_NONSPACE);
            goto doSimple;
          case 'w':
            state->result = NewRENode(state, REOP_ALNUM);
            goto doSimple;
          case 'W':
            state->result = NewRENode(state, REOP_NONALNUM);
            goto doSimple;
          /* IdentityEscape */
          default:
            state->result = NewRENode(state, REOP_FLAT);
            if (!state->result)
                return JS_FALSE;
            state->result->u.flat.chr = c;
            state->result->u.flat.length = 1;
            state->result->kid = (void *) (state->cp - 1);
            state->progLength += 3;
            break;
        }
        break;
      case '[':
        state->result = NewRENode(state, REOP_CLASS);
        if (!state->result)
            return JS_FALSE;
        termStart = state->cp;
        state->result->u.ucclass.startIndex = termStart - state->cpbegin;
        for (;;) {
            if (state->cp == state->cpend) {
                ReportRegExpErrorHelper(state, JSREPORT_ERROR,
                                        JSMSG_UNTERM_CLASS, termStart);

                return JS_FALSE;
            }
            if (*state->cp == '\\') {
                state->cp++;
                if (state->cp != state->cpend)
                    state->cp++;
                continue;
            }
            if (*state->cp == ']') {
                state->result->u.ucclass.kidlen = state->cp - termStart;
                break;
            }
            state->cp++;
        }
        for (i = 0; i < CLASS_CACHE_SIZE; i++) {
            if (!state->classCache[i].start) {
                state->classCache[i].start = termStart;
                state->classCache[i].length = state->result->u.ucclass.kidlen;
                state->classCache[i].index = state->classCount;
                break;
            }
            if (state->classCache[i].length ==
                state->result->u.ucclass.kidlen) {
                for (n = 0; ; n++) {
                    if (n == state->classCache[i].length) {
                        state->result->u.ucclass.index
                            = state->classCache[i].index;
                        goto claim;
                    }
                    if (state->classCache[i].start[n] != termStart[n])
                        break;
                }
            }
        }
        state->result->u.ucclass.index = state->classCount++;

    claim:
        /*
         * Call CalculateBitmapSize now as we want any errors it finds
         * to be reported during the parse phase, not at execution.
         */
        if (!CalculateBitmapSize(state, state->result, termStart, state->cp++))
            return JS_FALSE;
        /*
         * Update classBitmapsMem with number of bytes to hold bmsize bits,
         * which is (bitsCount + 7) / 8 or (highest_bit + 1 + 7) / 8
         * or highest_bit / 8 + 1 where highest_bit is u.ucclass.bmsize.
         */
        n = (state->result->u.ucclass.bmsize >> 3) + 1;
        if (n > CLASS_BITMAPS_MEM_LIMIT - state->classBitmapsMem) {
            ReportRegExpError(state, JSREPORT_ERROR, JSMSG_REGEXP_TOO_COMPLEX);
            return JS_FALSE;
        }
        state->classBitmapsMem += n;
        /* CLASS, <index> */
        state->progLength
            += 1 + GetCompactIndexWidth(state->result->u.ucclass.index);
        break;

      case '.':
        state->result = NewRENode(state, REOP_DOT);
        goto doSimple;

      case '{':
      {
        const jschar *errp = state->cp--;
        intN err;

        err = ParseMinMaxQuantifier(state, JS_TRUE);
        state->cp = errp;

        if (err < 0)
            goto asFlat;

        /* FALL THROUGH */
      }
      case '*':
      case '+':
      case '?':
        ReportRegExpErrorHelper(state, JSREPORT_ERROR,
                                JSMSG_BAD_QUANTIFIER, state->cp - 1);
        return JS_FALSE;
      default:
asFlat:
        state->result = NewRENode(state, REOP_FLAT);
        if (!state->result)
            return JS_FALSE;
        state->result->u.flat.chr = c;
        state->result->u.flat.length = 1;
        state->result->kid = (void *) (state->cp - 1);
        state->progLength += 3;
        break;
    }
    return ParseQuantifier(state);
}

static JSBool
ParseQuantifier(CompilerState *state)
{
    RENode *term;
    term = state->result;
    if (state->cp < state->cpend) {
        switch (*state->cp) {
          case '+':
            state->result = NewRENode(state, REOP_QUANT);
            if (!state->result)
                return JS_FALSE;
            state->result->u.range.min = 1;
            state->result->u.range.max = (uintN)-1;
            /* <PLUS>, <next> ... <ENDCHILD> */
            state->progLength += 4;
            goto quantifier;
          case '*':
            state->result = NewRENode(state, REOP_QUANT);
            if (!state->result)
                return JS_FALSE;
            state->result->u.range.min = 0;
            state->result->u.range.max = (uintN)-1;
            /* <STAR>, <next> ... <ENDCHILD> */
            state->progLength += 4;
            goto quantifier;
          case '?':
            state->result = NewRENode(state, REOP_QUANT);
            if (!state->result)
                return JS_FALSE;
            state->result->u.range.min = 0;
            state->result->u.range.max = 1;
            /* <OPT>, <next> ... <ENDCHILD> */
            state->progLength += 4;
            goto quantifier;
          case '{':       /* balance '}' */
          {
            intN err;
            const jschar *errp = state->cp;

            err = ParseMinMaxQuantifier(state, JS_FALSE);
            if (err == 0)
                goto quantifier;
            if (err == -1)
                return JS_TRUE;

            ReportRegExpErrorHelper(state, JSREPORT_ERROR, err, errp);
            return JS_FALSE;
          }
          default:;
        }
    }
    return JS_TRUE;

quantifier:
    if (state->treeDepth == TREE_DEPTH_MAX) {
        ReportRegExpError(state, JSREPORT_ERROR, JSMSG_REGEXP_TOO_COMPLEX);
        return JS_FALSE;
    }

    ++state->treeDepth;
    ++state->cp;
    state->result->kid = term;
    if (state->cp < state->cpend && *state->cp == '?') {
        ++state->cp;
        state->result->u.range.greedy = JS_FALSE;
    } else {
        state->result->u.range.greedy = JS_TRUE;
    }
    return JS_TRUE;
}

static intN
ParseMinMaxQuantifier(CompilerState *state, JSBool ignoreValues)
{
    uintN min, max;
    jschar c;
    const jschar *errp = state->cp++;

    c = *state->cp;
    if (JS7_ISDEC(c)) {
        ++state->cp;
        min = GetDecimalValue(c, 0xFFFF, NULL, state);
        c = *state->cp;

        if (!ignoreValues && min == OVERFLOW_VALUE)
            return JSMSG_MIN_TOO_BIG;

        if (c == ',') {
            c = *++state->cp;
            if (JS7_ISDEC(c)) {
                ++state->cp;
                max = GetDecimalValue(c, 0xFFFF, NULL, state);
                c = *state->cp;
                if (!ignoreValues && max == OVERFLOW_VALUE)
                    return JSMSG_MAX_TOO_BIG;
                if (!ignoreValues && min > max)
                    return JSMSG_OUT_OF_ORDER;
            } else {
                max = (uintN)-1;
            }
        } else {
            max = min;
        }
        if (c == '}') {
            state->result = NewRENode(state, REOP_QUANT);
            if (!state->result)
                return JSMSG_OUT_OF_MEMORY;
            state->result->u.range.min = min;
            state->result->u.range.max = max;
            /*
             * QUANT, <min>, <max>, <next> ... <ENDCHILD>
             * where <max> is written as compact(max+1) to make
             * (uintN)-1 sentinel to occupy 1 byte, not width_of(max)+1.
             */
            state->progLength += (1 + GetCompactIndexWidth(min)
                                  + GetCompactIndexWidth(max + 1)
                                  +3);
            return 0;
        }
    }

    state->cp = errp;
    return -1;
}

static JSBool
SetForwardJumpOffset(jsbytecode *jump, jsbytecode *target)
{
    ptrdiff_t offset = target - jump;

    /* Check that target really points forward. */
    JS_ASSERT(offset >= 2);
    if ((size_t)offset > OFFSET_MAX)
        return JS_FALSE;

    jump[0] = JUMP_OFFSET_HI(offset);
    jump[1] = JUMP_OFFSET_LO(offset);
    return JS_TRUE;
}

/* Copy the charset data from a character class node to the charset list
 * in the regexp object. */
static JS_ALWAYS_INLINE RECharSet *
InitNodeCharSet(JSRegExp *re, RENode *node)
{
    RECharSet *charSet = &re->classList[node->u.ucclass.index];
    charSet->converted = JS_FALSE;
    charSet->length = node->u.ucclass.bmsize;
    charSet->u.src.startIndex = node->u.ucclass.startIndex;
    charSet->u.src.length = node->u.ucclass.kidlen;
    charSet->sense = node->u.ucclass.sense;
    return charSet;
}

/*
 * Generate bytecode for the tree rooted at t using an explicit stack instead
 * of recursion.
 */
static jsbytecode *
EmitREBytecode(CompilerState *state, JSRegExp *re, size_t treeDepth,
               jsbytecode *pc, RENode *t)
{
    EmitStateStackEntry *emitStateSP, *emitStateStack;
    REOp op;

    if (treeDepth == 0) {
        emitStateStack = NULL;
    } else {
        emitStateStack =
            (EmitStateStackEntry *)JS_malloc(state->context,
                                             sizeof(EmitStateStackEntry) *
                                             treeDepth);
        if (!emitStateStack)
            return NULL;
    }
    emitStateSP = emitStateStack;
    op = t->op;
    JS_ASSERT(op < REOP_LIMIT);

    for (;;) {
        *pc++ = op;
        switch (op) {
          case REOP_EMPTY:
            --pc;
            break;

          case REOP_ALTPREREQ2:
          case REOP_ALTPREREQ:
            JS_ASSERT(emitStateSP);
            emitStateSP->altHead = pc - 1;
            emitStateSP->endTermFixup = pc;
            pc += OFFSET_LEN;
            SET_ARG(pc, t->u.altprereq.ch1);
            pc += ARG_LEN;
            SET_ARG(pc, t->u.altprereq.ch2);
            pc += ARG_LEN;

            emitStateSP->nextAltFixup = pc;    /* offset to next alternate */
            pc += OFFSET_LEN;

            emitStateSP->continueNode = t;
            emitStateSP->continueOp = REOP_JUMP;
            emitStateSP->jumpToJumpFlag = JS_FALSE;
            ++emitStateSP;
            JS_ASSERT((size_t)(emitStateSP - emitStateStack) <= treeDepth);
            t = (RENode *) t->kid;
            op = t->op;
            JS_ASSERT(op < REOP_LIMIT);
            continue;

          case REOP_JUMP:
            emitStateSP->nextTermFixup = pc;    /* offset to following term */
            pc += OFFSET_LEN;
            if (!SetForwardJumpOffset(emitStateSP->nextAltFixup, pc))
                goto jump_too_big;
            emitStateSP->continueOp = REOP_ENDALT;
            ++emitStateSP;
            JS_ASSERT((size_t)(emitStateSP - emitStateStack) <= treeDepth);
            t = (RENode *) t->u.kid2;
            op = t->op;
            JS_ASSERT(op < REOP_LIMIT);
            continue;

          case REOP_ENDALT:
            /*
             * If we already patched emitStateSP->nextTermFixup to jump to
             * a nearer jump, to avoid 16-bit immediate offset overflow, we
             * are done here.
             */
            if (emitStateSP->jumpToJumpFlag)
                break;

            /*
             * Fix up the REOP_JUMP offset to go to the op after REOP_ENDALT.
             * REOP_ENDALT is executed only on successful match of the last
             * alternate in a group.
             */
            if (!SetForwardJumpOffset(emitStateSP->nextTermFixup, pc))
                goto jump_too_big;
            if (t->op != REOP_ALT) {
                if (!SetForwardJumpOffset(emitStateSP->endTermFixup, pc))
                    goto jump_too_big;
            }

            /*
             * If the program is bigger than the REOP_JUMP offset range, then
             * we must check for alternates before this one that are part of
             * the same group, and fix up their jump offsets to target jumps
             * close enough to fit in a 16-bit unsigned offset immediate.
             */
            if ((size_t)(pc - re->program) > OFFSET_MAX &&
                emitStateSP > emitStateStack) {
                EmitStateStackEntry *esp, *esp2;
                jsbytecode *alt, *jump;
                ptrdiff_t span, header;

                esp2 = emitStateSP;
                alt = esp2->altHead;
                for (esp = esp2 - 1; esp >= emitStateStack; --esp) {
                    if (esp->continueOp == REOP_ENDALT &&
                        !esp->jumpToJumpFlag &&
                        esp->nextTermFixup + OFFSET_LEN == alt &&
                        (size_t)(pc - ((esp->continueNode->op != REOP_ALT)
                                       ? esp->endTermFixup
                                       : esp->nextTermFixup)) > OFFSET_MAX) {
                        alt = esp->altHead;
                        jump = esp->nextTermFixup;

                        /*
                         * The span must be 1 less than the distance from
                         * jump offset to jump offset, so we actually jump
                         * to a REOP_JUMP bytecode, not to its offset!
                         */
                        for (;;) {
                            JS_ASSERT(jump < esp2->nextTermFixup);
                            span = esp2->nextTermFixup - jump - 1;
                            if ((size_t)span <= OFFSET_MAX)
                                break;
                            do {
                                if (--esp2 == esp)
                                    goto jump_too_big;
                            } while (esp2->continueOp != REOP_ENDALT);
                        }

                        jump[0] = JUMP_OFFSET_HI(span);
                        jump[1] = JUMP_OFFSET_LO(span);

                        if (esp->continueNode->op != REOP_ALT) {
                            /*
                             * We must patch the offset at esp->endTermFixup
                             * as well, for the REOP_ALTPREREQ{,2} opcodes.
                             * If we're unlucky and endTermFixup is more than
                             * OFFSET_MAX bytes from its target, we cheat by
                             * jumping 6 bytes to the jump whose offset is at
                             * esp->nextTermFixup, which has the same target.
                             */
                            jump = esp->endTermFixup;
                            header = esp->nextTermFixup - jump;
                            span += header;
                            if ((size_t)span > OFFSET_MAX)
                                span = header;

                            jump[0] = JUMP_OFFSET_HI(span);
                            jump[1] = JUMP_OFFSET_LO(span);
                        }

                        esp->jumpToJumpFlag = JS_TRUE;
                    }
                }
            }
            break;

          case REOP_ALT:
            JS_ASSERT(emitStateSP);
            emitStateSP->altHead = pc - 1;
            emitStateSP->nextAltFixup = pc;     /* offset to next alternate */
            pc += OFFSET_LEN;
            emitStateSP->continueNode = t;
            emitStateSP->continueOp = REOP_JUMP;
            emitStateSP->jumpToJumpFlag = JS_FALSE;
            ++emitStateSP;
            JS_ASSERT((size_t)(emitStateSP - emitStateStack) <= treeDepth);
            t = (RENode *) t->kid;
            op = t->op;
            JS_ASSERT(op < REOP_LIMIT);
            continue;

          case REOP_FLAT:
            /*
             * Coalesce FLATs if possible and if it would not increase bytecode
             * beyond preallocated limit. The latter happens only when bytecode
             * size for coalesced string with offset p and length 2 exceeds 6
             * bytes preallocated for 2 single char nodes, i.e. when
             * 1 + GetCompactIndexWidth(p) + GetCompactIndexWidth(2) > 6 or
             * GetCompactIndexWidth(p) > 4.
             * Since when GetCompactIndexWidth(p) <= 4 coalescing of 3 or more
             * nodes strictly decreases bytecode size, the check has to be
             * done only for the first coalescing.
             */
            if (t->kid &&
                GetCompactIndexWidth((jschar *)t->kid - state->cpbegin) <= 4)
            {
                while (t->next &&
                       t->next->op == REOP_FLAT &&
                       (jschar*)t->kid + t->u.flat.length ==
                       (jschar*)t->next->kid) {
                    t->u.flat.length += t->next->u.flat.length;
                    t->next = t->next->next;
                }
            }
            if (t->kid && t->u.flat.length > 1) {
                pc[-1] = (state->flags & JSREG_FOLD) ? REOP_FLATi : REOP_FLAT;
                pc = WriteCompactIndex(pc, (jschar *)t->kid - state->cpbegin);
                pc = WriteCompactIndex(pc, t->u.flat.length);
            } else if (t->u.flat.chr < 256) {
                pc[-1] = (state->flags & JSREG_FOLD) ? REOP_FLAT1i : REOP_FLAT1;
                *pc++ = (jsbytecode) t->u.flat.chr;
            } else {
                pc[-1] = (state->flags & JSREG_FOLD)
                         ? REOP_UCFLAT1i
                         : REOP_UCFLAT1;
                SET_ARG(pc, t->u.flat.chr);
                pc += ARG_LEN;
            }
            break;

          case REOP_LPAREN:
            JS_ASSERT(emitStateSP);
            pc = WriteCompactIndex(pc, t->u.parenIndex);
            emitStateSP->continueNode = t;
            emitStateSP->continueOp = REOP_RPAREN;
            ++emitStateSP;
            JS_ASSERT((size_t)(emitStateSP - emitStateStack) <= treeDepth);
            t = (RENode *) t->kid;
            op = t->op;
            continue;

          case REOP_RPAREN:
            pc = WriteCompactIndex(pc, t->u.parenIndex);
            break;

          case REOP_BACKREF:
            pc = WriteCompactIndex(pc, t->u.parenIndex);
            break;

          case REOP_ASSERT:
            JS_ASSERT(emitStateSP);
            emitStateSP->nextTermFixup = pc;
            pc += OFFSET_LEN;
            emitStateSP->continueNode = t;
            emitStateSP->continueOp = REOP_ASSERTTEST;
            ++emitStateSP;
            JS_ASSERT((size_t)(emitStateSP - emitStateStack) <= treeDepth);
            t = (RENode *) t->kid;
            op = t->op;
            continue;

          case REOP_ASSERTTEST:
          case REOP_ASSERTNOTTEST:
            if (!SetForwardJumpOffset(emitStateSP->nextTermFixup, pc))
                goto jump_too_big;
            break;

          case REOP_ASSERT_NOT:
            JS_ASSERT(emitStateSP);
            emitStateSP->nextTermFixup = pc;
            pc += OFFSET_LEN;
            emitStateSP->continueNode = t;
            emitStateSP->continueOp = REOP_ASSERTNOTTEST;
            ++emitStateSP;
            JS_ASSERT((size_t)(emitStateSP - emitStateStack) <= treeDepth);
            t = (RENode *) t->kid;
            op = t->op;
            continue;

          case REOP_QUANT:
            JS_ASSERT(emitStateSP);
            if (t->u.range.min == 0 && t->u.range.max == (uintN)-1) {
                pc[-1] = (t->u.range.greedy) ? REOP_STAR : REOP_MINIMALSTAR;
            } else if (t->u.range.min == 0 && t->u.range.max == 1) {
                pc[-1] = (t->u.range.greedy) ? REOP_OPT : REOP_MINIMALOPT;
            } else if (t->u.range.min == 1 && t->u.range.max == (uintN) -1) {
                pc[-1] = (t->u.range.greedy) ? REOP_PLUS : REOP_MINIMALPLUS;
            } else {
                if (!t->u.range.greedy)
                    pc[-1] = REOP_MINIMALQUANT;
                pc = WriteCompactIndex(pc, t->u.range.min);
                /*
                 * Write max + 1 to avoid using size_t(max) + 1 bytes
                 * for (uintN)-1 sentinel.
                 */
                pc = WriteCompactIndex(pc, t->u.range.max + 1);
            }
            emitStateSP->nextTermFixup = pc;
            pc += OFFSET_LEN;
            emitStateSP->continueNode = t;
            emitStateSP->continueOp = REOP_ENDCHILD;
            ++emitStateSP;
            JS_ASSERT((size_t)(emitStateSP - emitStateStack) <= treeDepth);
            t = (RENode *) t->kid;
            op = t->op;
            continue;

          case REOP_ENDCHILD:
            if (!SetForwardJumpOffset(emitStateSP->nextTermFixup, pc))
                goto jump_too_big;
            break;

          case REOP_CLASS:
            if (!t->u.ucclass.sense)
                pc[-1] = REOP_NCLASS;
            pc = WriteCompactIndex(pc, t->u.ucclass.index);
            InitNodeCharSet(re, t);
            break;

          default:
            break;
        }

        t = t->next;
        if (t) {
            op = t->op;
        } else {
            if (emitStateSP == emitStateStack)
                break;
            --emitStateSP;
            t = emitStateSP->continueNode;
            op = (REOp) emitStateSP->continueOp;
        }
    }

  cleanup:
    if (emitStateStack)
        JS_free(state->context, emitStateStack);
    return pc;

  jump_too_big:
    ReportRegExpError(state, JSREPORT_ERROR, JSMSG_REGEXP_TOO_COMPLEX);
    pc = NULL;
    goto cleanup;
}

static JSBool
CompileRegExpToAST(JSContext* cx, JSTokenStream* ts,
                   JSString* str, uintN flags, CompilerState& state)
{
    uintN i;
    size_t len;

    len = str->length();

    state.context = cx;
    state.tokenStream = ts;
    state.cp = js_UndependString(cx, str);
    if (!state.cp)
        return JS_FALSE;
    state.cpbegin = state.cp;
    state.cpend = state.cp + len;
    state.flags = flags;
    state.parenCount = 0;
    state.classCount = 0;
    state.progLength = 0;
    state.treeDepth = 0;
    state.classBitmapsMem = 0;
    for (i = 0; i < CLASS_CACHE_SIZE; i++)
        state.classCache[i].start = NULL;

    if (len != 0 && (flags & JSREG_FLAT)) {
        state.result = NewRENode(&state, REOP_FLAT);
        if (!state.result)
            return JS_FALSE;
        state.result->u.flat.chr = *state.cpbegin;
        state.result->u.flat.length = len;
        state.result->kid = (void *) state.cpbegin;
        /* Flat bytecode: REOP_FLAT compact(string_offset) compact(len). */
        state.progLength += 1 + GetCompactIndexWidth(0)
                          + GetCompactIndexWidth(len);
        return JS_TRUE;
    }
    
    return ParseRegExp(&state);
}

#ifdef JS_TRACER
typedef JSTempVector<LIns *> LInsList;

/* Dummy GC for nanojit placement new. */
static GC gc;

static void *
HashRegExp(uint16 flags, const jschar *s, size_t n)
{
    uint32 h;

    for (h = 0; n; s++, n--)
        h = JS_ROTATE_LEFT32(h, 4) ^ *s;
    return (void *)(h + flags);
}

struct RESideExit : public SideExit {
    size_t re_length;
    uint16 re_flags;
    jschar re_chars[1];
};

/* Return the cached fragment for the given regexp, or NULL. */
static Fragment*
LookupNativeRegExp(JSContext* cx, void* hash, uint16 re_flags,
                   const jschar* re_chars, size_t re_length)
{
    Fragmento* fragmento = JS_TRACE_MONITOR(cx).reFragmento;
    Fragment* fragment = fragmento->getLoop(hash);
    while (fragment) {
        if (fragment->lastIns) {
            RESideExit *exit = (RESideExit*)fragment->lastIns->record()->exit;
            if (exit->re_flags == re_flags &&
                exit->re_length == re_length &&
                !memcmp(exit->re_chars, re_chars, re_length * sizeof(jschar))) {
                return fragment;
            }
        }
        fragment = fragment->peer;
    }
    return NULL;
}

static JSBool
ProcessCharSet(JSContext *cx, JSRegExp *re, RECharSet *charSet);

/* Utilities for the RegExpNativeCompiler */

namespace {
  /*
   * An efficient way to simultaneously statically guard that the sizeof(bool) is a
   * small power of 2 and take its log2.
   */
  template <int> struct StaticLog2 {};
  template <> struct StaticLog2<1> { static const int result = 0; };
  template <> struct StaticLog2<2> { static const int result = 1; };
  template <> struct StaticLog2<4> { static const int result = 2; };
  template <> struct StaticLog2<8> { static const int result = 3; };
}

/*
 * This table allows efficient testing for the ASCII portion of \s during a
 * trace.  ECMA-262 15.10.2.12 defines the following characters below 128 to be
 * whitespace: 0x9 (0), 0xA (10), 0xB (11), 0xC (12), 0xD (13), 0x20 (32).  The
 * index must be <= 32.
 */
static const bool js_ws[] = {
/*       0      1      2      3      4      5      5      7      8      9      */
/*  0 */ false, false, false, false, false, false, false, false, false, true,
/*  1 */ true,  true,  true,  true,  false, false, false, false, false, false,
/*  2 */ false, false, false, false, false, false, false, false, false, false,
/*  3 */ false, false, true
};

/* Sets of characters are described in terms of individuals and classes. */
class CharSet {
  public:
    CharSet() : charEnd(charBuf), classes(0) {}

    bool full() { return charEnd == charBuf + BufSize; }

    /* Add a single char to the set.  Assumes !full() */
    void addChar(jschar c) { JS_ASSERT(!full()); *charEnd++ = c; }

    enum Class {
        LineTerms  = 1 << 0,  /* Line Terminators (E262 7.3) */
        OtherSpace = 1 << 1,  /* \s (E262 15.10.2.12) - LineTerms */
        Digit      = 1 << 2,  /* \d (E262 15.10.2.12) */
        OtherAlnum = 1 << 3,  /* \w (E262 15,10.2.12) - Digit */
        Other      = 1 << 4,  /* all other characters */
        All        = LineTerms | OtherSpace | Digit | OtherAlnum | Other,

        Space = LineTerms | OtherSpace,
        AlNum = Digit | OtherAlnum,
        Dot   = All & ~LineTerms
    };

    /* Add a set of chars to the set. */
    void addClass(Class c) { classes |= c; }

    /* Return whether two sets of chars are disjoint. */
    bool disjoint(const CharSet &) const;

  private:
    static bool disjoint(const jschar *beg, const jschar *end, uintN classes);

    static const uintN BufSize = 8;
    mutable jschar charBuf[BufSize];
    jschar *charEnd;
    uintN classes;
};

/* Appease the type checker. */
static inline CharSet::Class
operator|(CharSet::Class c1, CharSet::Class c2) {
    return (CharSet::Class)(((int)c1) | ((int)c2));
}
static inline CharSet::Class
operator~(CharSet::Class c) {
    return (CharSet::Class)(~(int)c);
}

/*
 * Return whether the characters in the range [beg, end) fall within any of the
 * classes with a bit set in 'classes'.
 */
bool
CharSet::disjoint(const jschar *beg, const jschar *end, uintN classes)
{
    for (const jschar *p = beg; p != end; ++p) {
        if (JS7_ISDEC(*p)) {
            if (classes & Digit)
                return false;
        } else if (JS_ISWORD(*p)) {
            if (classes & OtherAlnum)
                return false;
        } else if (RE_IS_LINE_TERM(*p)) {
            if (classes & LineTerms)
                return false;
        } else if (JS_ISSPACE(*p)) {
            if (classes & OtherSpace)
                return false;
        } else {
            if (classes & Other)
                return false;
        }
    }
    return true;
}

/*
 * Predicate version of the STL's set_intersection.  Assumes both ranges are
 * sorted and thus runs in linear time.
 *
 * FIXME: This is a reusable algorithm, perhaps it should be put somewhere.
 */
template <class InputIterator1, class InputIterator2>
bool
set_disjoint(InputIterator1 p1, InputIterator1 end1,
             InputIterator2 p2, InputIterator2 end2)
{
    if (p1 == end1 || p2 == end2)
        return true;
    while (*p1 != *p2) {
        if (*p1 < *p2) {
            ++p1;
            if (p1 == end1)
                return true;
        } else if (*p2 < *p1) {
            ++p2;
            if (p2 == end2)
                return true;
        }
    }
    return false;
}

bool
CharSet::disjoint(const CharSet &other) const
{
    /* Check overlap between classes. */
    if (classes & other.classes)
        return false;

    /*
     * Check char-class overlap. Compare this->charBuf with other.classes and
     * vice versa with a loop.
     */
    if (!disjoint(this->charBuf, this->charEnd, other.classes) ||
        !disjoint(other.charBuf, other.charEnd, this->classes))
        return false;

    /* Check char-char overlap. */
    std::sort(charBuf, charEnd);
    std::sort(other.charBuf, other.charEnd);
    return set_disjoint(charBuf, charEnd, other.charBuf, other.charEnd);
}

/*
 * Return true if the given subexpression may match the empty string.  The
 * conservative answer is |true|.  If |next| is true, then the subexpression is
 * considered to be |node| followed by the rest of |node->next|.  Otherwise, the
 * subexpression is considered to be |node| by itself.
 */
static bool
mayMatchEmpty(RENode *node, bool next = true)
{
    if (!node)
        return true;
    switch (node->op) {
      case REOP_EMPTY:  return true;
      case REOP_FLAT:   return false;
      case REOP_CLASS:  return false;
      case REOP_ALNUM:  return false;
      case REOP_ALT:    return (mayMatchEmpty((RENode *)node->kid) ||
                                mayMatchEmpty((RENode *)node->u.kid2)) &&
                               (!next || mayMatchEmpty(node->next));
      case REOP_QUANT:  return (node->u.range.min == 0 ||
                                mayMatchEmpty((RENode *)node->kid)) &&
                               (!next || mayMatchEmpty(node->next));
      default:          return true;
    }
}

/*
 * Enumerate the set of characters that may be consumed next by the given
 * subexpression in isolation.  Return whether the enumeration was successful.
 */
static bool
enumerateNextChars(JSContext *cx, RENode *node, CharSet &set)
{
    JS_CHECK_RECURSION(cx, return JS_FALSE);

    if (!node)
        return true;

    switch (node->op) {
      /* Record as bitflags. */
      case REOP_DOT:       set.addClass(CharSet::Dot);     return true;
      case REOP_DIGIT:     set.addClass(CharSet::Digit);   return true;
      case REOP_NONDIGIT:  set.addClass(~CharSet::Digit);  return true;
      case REOP_ALNUM:     set.addClass(CharSet::AlNum);   return true;
      case REOP_NONALNUM:  set.addClass(~CharSet::AlNum);  return true;
      case REOP_SPACE:     set.addClass(CharSet::Space);   return true;
      case REOP_NONSPACE:  set.addClass(~CharSet::Space);  return true;

      /* Record as individual characters. */
      case REOP_FLAT:
        set.addChar(node->u.flat.chr);
        return true;

      /* Control structures. */
      case REOP_EMPTY:
        return true;
      case REOP_ALT:
      case REOP_ALTPREREQ:
        return enumerateNextChars(cx, (RENode *)node->kid, set) &&
               enumerateNextChars(cx, (RENode *)node->u.kid2, set) &&
               (!mayMatchEmpty(node, false) ||
                enumerateNextChars(cx, (RENode *)node->next, set));
      case REOP_QUANT:
        return enumerateNextChars(cx, (RENode *)node->kid, set) &&
               (!mayMatchEmpty(node, false) ||
                enumerateNextChars(cx, (RENode *)node->next, set));

      /* Arbitrary character classes and oddities. */
      default:
        return false;
    }
}

class RegExpNativeCompiler {
 private:
    JSContext*       cx;
    JSRegExp*        re;
    CompilerState*   cs;            /* RegExp to compile */
    Fragment*        fragment;
    LirWriter*       lir;
    LirBufWriter*    lirBufWriter;  /* for skip */

    LIns*            state;
    LIns*            cpend;

    JSBool isCaseInsensitive() const { return (cs->flags & JSREG_FOLD) != 0; }

    void targetCurrentPoint(LIns *ins)
    {
        ins->setTarget(lir->ins0(LIR_label));
    }

    void targetCurrentPoint(LInsList &fails)
    {
        LIns *fail = lir->ins0(LIR_label);
        for (size_t i = 0; i < fails.size(); ++i) {
            fails[i]->setTarget(fail);
        }
        fails.clear();
    }

    /*
     * These functions return the new position after their match operation,
     * or NULL if there was an error.
     */
    LIns* compileEmpty(RENode* node, LIns* pos, LInsList& fails)
    {
        return pos;
    }

#if defined(AVMPLUS_ARM) || defined(AVMPLUS_SPARC)
/* We can't do this on ARM or SPARC, since it relies on doing a 32-bit load from
 * a pointer which is only 2-byte aligned.
 */
#undef USE_DOUBLE_CHAR_MATCH
#else
#define USE_DOUBLE_CHAR_MATCH
#endif

    LIns* compileFlatSingleChar(jschar ch, LIns* pos, LInsList& fails)
    {
        LIns* to_fail = lir->insBranch(LIR_jf, lir->ins2(LIR_lt, pos, cpend), 0);
        fails.pushBack(to_fail);
        LIns* text_ch = lir->insLoad(LIR_ldcs, pos, 0);

        // Extra characters that need to be compared against when doing folding.
        struct extra {
            jschar ch;
            LIns   *match;
        };
        extra extras[5];
        int   nextras = 0;

        if (cs->flags & JSREG_FOLD) {
            ch = JS_TOUPPER(ch);
            jschar lch = JS_TOLOWER(ch);

            if (ch != lch) {
                if (L'A' <= ch && ch <= L'Z') {
                    // Fast conversion of text character to lower case by OR-ing with 32.
                    text_ch = lir->ins2(LIR_or, text_ch, lir->insImm(32));
                    // These ASCII letters have 2 lower-case forms. We put the ASCII one in
                    // |extras| so it is tested first, because we expect that to be the common
                    // case. Note that the code points of the non-ASCII forms both have the
                    // 32 bit set, so it is OK to compare against the OR-32-converted text char.
                    ch = lch;
                    if (ch == L'i') {
                        extras[nextras++].ch = ch;
                        ch = 0x131;
                    } else if (ch == L's') {
                        extras[nextras++].ch = ch;
                        ch = 0x17f;
                    }
                    goto gen;
                } else if (0x01c4 <= ch && ch <= 0x1e60) {
                    // The following group of conditionals handles characters that have 1 or 2
                    // lower-case forms in addition to JS_TOLOWER(ch).
                    if (ch <= 0x1f1) {                 // DZ,LJ,NJ
                        if (ch == 0x01c4) {
                            extras[nextras++].ch = 0x01c5;
                        } else if (ch == 0x01c7) {
                            extras[nextras++].ch = 0x01c8;
                        } else if (ch == 0x01ca) {
                            extras[nextras++].ch = 0x01cb;
                        } else if (ch == 0x01f1) {
                            extras[nextras++].ch = 0x01f2;
                        }
                    } else if (ch < 0x0392) {          // no extra lower-case forms in this range
                    } else if (ch <= 0x03a6) {         // Greek
                        if (ch == 0x0392) {
                            extras[nextras++].ch = 0x03d0;
                        } else if (ch == 0x0395) {
                            extras[nextras++].ch = 0x03f5;
                        } else if (ch == 0x0398) {
                            extras[nextras++].ch = 0x03d1;
                        } else if (ch == 0x0399) {
                            extras[nextras++].ch = 0x0345;
                            extras[nextras++].ch = 0x1fbe;
                        } else if (ch == 0x039a) {
                            extras[nextras++].ch = 0x03f0;
                        } else if (ch == 0x039c) {
                            extras[nextras++].ch = 0xb5;
                        } else if (ch == 0x03a0) {
                            extras[nextras++].ch = 0x03d6;
                        } else if (ch == 0x03a1) {
                            extras[nextras++].ch = 0x03f1;
                        } else if (ch == 0x03a3) {
                            extras[nextras++].ch = 0x03c2;
                        } else if (ch == 0x03a6) {
                            extras[nextras++].ch = 0x03d5;
                        }
                    } else if (ch == 0x1e60) {         // S with dot above
                        extras[nextras++].ch = 0x1e9b;
                    }
                }

                extras[nextras++].ch = lch;
            }
        }

    gen:
        for (int i = 0; i < nextras; ++i) {
            LIns *test = lir->ins2(LIR_eq, text_ch, lir->insImm(extras[i].ch));
            LIns *branch = lir->insBranch(LIR_jt, test, 0);
            extras[i].match = branch;
        }
            
        fails.pushBack(lir->insBranch(LIR_jf, lir->ins2(LIR_eq, text_ch, lir->insImm(ch)), 0));

        for (int i = 0; i < nextras; ++i)
            targetCurrentPoint(extras[i].match);
        return lir->ins2(LIR_piadd, pos, lir->insImm(2));
    }

    JS_INLINE bool hasCases(jschar ch) 
    {
        return JS_TOLOWER(ch) != JS_TOUPPER(ch);
    }

    LIns* compileFlatDoubleChar(jschar ch1, jschar ch2, LIns* pos, LInsList& fails)
    {
#ifdef IS_BIG_ENDIAN
        uint32 word = (ch1 << 16) | ch2;
#else
        uint32 word = (ch2 << 16) | ch1;
#endif
        /*
         * Fast case-insensitive test for ASCII letters: convert text
         * char to lower case by bit-or-ing in 32 and compare.
         */
        JSBool useFastCI = JS_FALSE;
        union { jschar c[2]; uint32 i; } mask;
        if (cs->flags & JSREG_FOLD) {
            jschar uch1 = JS_TOUPPER(ch1);
            jschar uch2 = JS_TOUPPER(ch2);
            JSBool mask1 = (L'A' <= uch1 && uch1 <= L'Z' && uch1 != L'I' && uch1 != L'S');
            JSBool mask2 = (L'A' <= uch2 && uch2 <= L'Z' && uch2 != L'I' && uch2 != L'S');
            if ((!mask1 && hasCases(ch1)) || (!mask2 && hasCases(ch2))) {
                pos = compileFlatSingleChar(ch1, pos, fails);
                if (!pos) return NULL;
                return compileFlatSingleChar(ch2, pos, fails);
            }

            mask.c[0] = mask1 ? 0x0020 : 0x0;
            mask.c[1] = mask2 ? 0x0020 : 0x0;

            if (mask.i) {
                word |= mask.i;
                useFastCI = JS_TRUE;
            }
        }

        LIns* to_fail = lir->insBranch(LIR_jf, lir->ins2(LIR_lt, pos, lir->ins2(LIR_sub, cpend, lir->insImm(2))), 0);
        fails.pushBack(to_fail);
        LIns* text_word = lir->insLoad(LIR_ld, pos, 0);
        LIns* comp_word = useFastCI ?
            lir->ins2(LIR_or, text_word, lir->insImm(mask.i)) :
            text_word;
        fails.pushBack(lir->insBranch(LIR_jf, lir->ins2(LIR_eq, comp_word, lir->insImm(word)), 0));

        return lir->ins2(LIR_piadd, pos, lir->insImm(4));
    }

    LIns* compileFlat(RENode *&node, LIns* pos, LInsList& fails)
    {
#ifdef USE_DOUBLE_CHAR_MATCH
        if (node->u.flat.length == 1) {
            if (node->next && node->next->op == REOP_FLAT &&
                node->next->u.flat.length == 1) {
                pos = compileFlatDoubleChar(node->u.flat.chr,
                                            node->next->u.flat.chr,
                                            pos, fails);
                node = node->next;
            } else {
                pos = compileFlatSingleChar(node->u.flat.chr, pos, fails);
            }
            return pos;
        } else {
            size_t i;
            for (i = 0; i < node->u.flat.length - 1; i += 2) {
                if (fragment->lirbuf->outOMem())
                    return 0;
                pos = compileFlatDoubleChar(((jschar*) node->kid)[i],
                                            ((jschar*) node->kid)[i+1],
                                            pos, fails);
                if (!pos)
                    return 0;
            }
            JS_ASSERT(pos != 0);
            if (i == node->u.flat.length - 1)
                pos = compileFlatSingleChar(((jschar*) node->kid)[i], pos, fails);
            return pos;
        }
#else
        if (node->u.flat.length == 1) {
            return compileFlatSingleChar(node->u.flat.chr, pos, fails);
        } else {
            for (size_t i = 0; i < node->u.flat.length; i++) {
                if (fragment->lirbuf->outOMem())
                    return 0;
                pos = compileFlatSingleChar(((jschar*) node->kid)[i], pos, fails);
                if (!pos)
                    return 0;
            }
            return pos;
        }
#endif
    }

    LIns* compileClass(RENode* node, LIns* pos, LInsList& fails)
    {
        if (!node->u.ucclass.sense)
            return JS_FALSE;
        /*
         * If we share generated native code, we need to make a copy
         * of the bitmap because the original regexp's copy is destroyed when
         * that regexp is.
         */
        RECharSet *charSet = &re->classList[node->u.ucclass.index];
        size_t bitmapLen = (charSet->length >> 3) + 1;
        /* insSkip() can't hold large data blocks. */
        if (bitmapLen > 1024)
            return NULL;
        /* The following line allocates charSet.u.bits if successful. */
        if (!charSet->converted && !ProcessCharSet(cx, re, charSet))
            return NULL;
        LIns* skip = lirBufWriter->insSkip(bitmapLen);
        if (fragment->lirbuf->outOMem())
            return NULL;
        void* bitmapData = skip->payload();
        memcpy(bitmapData, charSet->u.bits, bitmapLen);

        LIns* to_fail = lir->insBranch(LIR_jf, lir->ins2(LIR_lt, pos, cpend), 0);
        fails.pushBack(to_fail);
        LIns* text_ch = lir->insLoad(LIR_ldcs, pos, 0);
        fails.pushBack(lir->insBranch(LIR_jf, lir->ins2(LIR_le, text_ch, lir->insImm(charSet->length)), 0));
        LIns* byteIndex = lir->ins2(LIR_rsh, text_ch, lir->insImm(3));
        LIns* bitmap = lir->insImmPtr(bitmapData);
        LIns* byte = lir->insLoad(LIR_ldcb, lir->ins2(LIR_piadd, bitmap, byteIndex), (int) 0);
        LIns* bitMask = lir->ins2(LIR_lsh, lir->insImm(1),
                               lir->ins2(LIR_and, text_ch, lir->insImm(0x7)));
        LIns* test = lir->ins2(LIR_eq, lir->ins2(LIR_and, byte, bitMask), lir->insImm(0));

        LIns* to_next = lir->insBranch(LIR_jt, test, 0);
        fails.pushBack(to_next);
        return lir->ins2(LIR_piadd, pos, lir->insImm(2));
    }

    /* Factor out common code to index js_alnum. */
    LIns *compileTableRead(LIns *chr, const bool *tbl)
    {
        if (sizeof(bool) != 1) {
            LIns *sizeLog2 = lir->insImm(StaticLog2<sizeof(bool)>::result);
            chr = lir->ins2(LIR_lsh, chr, sizeLog2);
        }
        LIns *addr = lir->ins2(LIR_add, lir->insImmPtr(tbl), chr);
        return lir->insLoad(LIR_ldcb, addr, 0);
    }

    /* Compile a builtin character class. */
    LIns *compileBuiltinClass(RENode *node, LIns *pos, LInsList &fails)
    {
        /* All the builtins checked below consume one character. */
        fails.pushBack(lir->insBranch(LIR_jf, lir->ins2(LIR_lt, pos, cpend), 0));
        LIns *chr = lir->insLoad(LIR_ldcs, pos, 0);

        switch (node->op) {
          case REOP_DOT:
          {
            /* Accept any character except those in ECMA-262 15.10.2.8. */
            LIns *eq1 = lir->ins2(LIR_eq, chr, lir->insImm('\n'));
            fails.pushBack(lir->insBranch(LIR_jt, eq1, NULL));
            LIns *eq2 = lir->ins2(LIR_eq, chr, lir->insImm('\r'));
            fails.pushBack(lir->insBranch(LIR_jt, eq2, NULL));
            LIns *eq3 = lir->ins2(LIR_eq, chr, lir->insImm(LINE_SEPARATOR));
            fails.pushBack(lir->insBranch(LIR_jt, eq3, NULL));
            LIns *eq4 = lir->ins2(LIR_eq, chr, lir->insImm(PARA_SEPARATOR));
            fails.pushBack(lir->insBranch(LIR_jt, eq4, NULL));
            break;
          }
          case REOP_DIGIT:
          {
            LIns *ge = lir->ins2(LIR_ge, chr, lir->insImm('0'));
            fails.pushBack(lir->insBranch(LIR_jf, ge, NULL));
            LIns *le = lir->ins2(LIR_le, chr, lir->insImm('9'));
            fails.pushBack(lir->insBranch(LIR_jf, le, NULL));
            break;
          }
          case REOP_NONDIGIT:
          {
            /* Use 'and' to give a predictable branch for success path. */
            LIns *ge = lir->ins2(LIR_ge, chr, lir->insImm('0'));
            LIns *le = lir->ins2(LIR_le, chr, lir->insImm('9'));
            LIns *both = lir->ins2(LIR_and, ge, le);
            fails.pushBack(lir->insBranch(LIR_jf, lir->ins_eq0(both), NULL));
            break;
          }
          case REOP_ALNUM:
          {
            /*
             * Compile the condition:
             *   ((uint)*cp) < 128 && js_alnum[(uint)*cp]
             */
            LIns *rangeCnd = lir->ins2(LIR_ult, chr, lir->insImm(128));
            fails.pushBack(lir->insBranch(LIR_jf, rangeCnd, NULL));
            LIns *tableVal = compileTableRead(chr, js_alnum);
            fails.pushBack(lir->insBranch(LIR_jt, lir->ins_eq0(tableVal), NULL));
            break;
          }
          case REOP_NONALNUM:
          {
            /*
             * Compile the condition:
             *   ((uint)*cp) >= 128 || !js_alnum[(uint)*cp]
             */
            LIns *rangeCnd = lir->ins2(LIR_uge, chr, lir->insImm(128));
            LIns *rangeBr = lir->insBranch(LIR_jt, rangeCnd, NULL);
            LIns *tableVal = compileTableRead(chr, js_alnum);
            fails.pushBack(lir->insBranch(LIR_jf, lir->ins_eq0(tableVal), NULL));
            LIns *success = lir->ins0(LIR_label);
            rangeBr->setTarget(success);
            break;
          }
          case REOP_SPACE:
          case REOP_NONSPACE:
          {
            /*
             * ECMA-262 7.2, 7.3, and 15.10.2.12 define a bunch of Unicode code
             * points for whitespace.  We optimize here for the common case of
             * ASCII characters using a table lookup for the lower block that
             * can actually contain spaces.  For the rest, use a (more or less)
             * binary search to minimize tests.
             *
             *   [0000,0020]: 9, A, B, C, D, 20
             *   (0020,00A0): none
             *   [00A0,2000): A0, 1680, 180E
             *   [2000,200A]: all
             *   (200A, max): 2028, 2029, 202F, 205F, 3000
             */
            /* Below 0x20? */
            LIns *tableRangeCnd = lir->ins2(LIR_ule, chr, lir->insImm(0x20));
            LIns *tableRangeBr = lir->insBranch(LIR_jt, tableRangeCnd, NULL);
            /* Fall through means *chr > 0x20. */

            /* Handle (0x20,0xA0). */
            LIns *asciiCnd = lir->ins2(LIR_ult, chr, lir->insImm(0xA0));
            LIns *asciiMissBr = lir->insBranch(LIR_jt, asciiCnd, NULL);
            /* Fall through means *chr >= 0xA0. */

            /* Partition around [0x2000,0x200A]. */
            LIns *belowCnd = lir->ins2(LIR_ult, chr, lir->insImm(0x2000));
            LIns *belowBr = lir->insBranch(LIR_jt, belowCnd, NULL);
            LIns *aboveCnd = lir->ins2(LIR_ugt, chr, lir->insImm(0x200A));
            LIns *aboveBr = lir->insBranch(LIR_jt, aboveCnd, NULL);
            LIns *intervalMatchBr = lir->ins2(LIR_j, NULL, NULL);

            /* Handle [0xA0,0x2000). */
            LIns *belowLbl = lir->ins0(LIR_label);
            belowBr->setTarget(belowLbl);
            LIns *eq1Cnd = lir->ins2(LIR_eq, chr, lir->insImm(0xA0));
            LIns *eq1Br = lir->insBranch(LIR_jt, eq1Cnd, NULL);
            LIns *eq2Cnd = lir->ins2(LIR_eq, chr, lir->insImm(0x1680));
            LIns *eq2Br = lir->insBranch(LIR_jt, eq2Cnd, NULL);
            LIns *eq3Cnd = lir->ins2(LIR_eq, chr, lir->insImm(0x180E));
            LIns *eq3Br = lir->insBranch(LIR_jt, eq3Cnd, NULL);
            LIns *belowMissBr = lir->ins2(LIR_j, NULL, NULL);

            /* Handle (0x200A, max). */
            LIns *aboveLbl = lir->ins0(LIR_label);
            aboveBr->setTarget(aboveLbl);
            LIns *eq4Cnd = lir->ins2(LIR_eq, chr, lir->insImm(0x2028));
            LIns *eq4Br = lir->insBranch(LIR_jt, eq4Cnd, NULL);
            LIns *eq5Cnd = lir->ins2(LIR_eq, chr, lir->insImm(0x2029));
            LIns *eq5Br = lir->insBranch(LIR_jt, eq5Cnd, NULL);
            LIns *eq6Cnd = lir->ins2(LIR_eq, chr, lir->insImm(0x202F));
            LIns *eq6Br = lir->insBranch(LIR_jt, eq6Cnd, NULL);
            LIns *eq7Cnd = lir->ins2(LIR_eq, chr, lir->insImm(0x205F));
            LIns *eq7Br = lir->insBranch(LIR_jt, eq7Cnd, NULL);
            LIns *eq8Cnd = lir->ins2(LIR_eq, chr, lir->insImm(0x3000));
            LIns *eq8Br = lir->insBranch(LIR_jt, eq8Cnd, NULL);
            LIns *aboveMissBr = lir->ins2(LIR_j, NULL, NULL);

            /* Handle [0,0x20]. */
            LIns *tableLbl = lir->ins0(LIR_label);
            tableRangeBr->setTarget(tableLbl);
            LIns *tableVal = compileTableRead(chr, js_ws);
            LIns *tableCnd = lir->ins_eq0(tableVal);
            LIns *tableMatchBr = lir->insBranch(LIR_jf, tableCnd, NULL);

            /* Collect misses. */
            LIns *missLbl = lir->ins0(LIR_label);
            asciiMissBr->setTarget(missLbl);
            belowMissBr->setTarget(missLbl);
            aboveMissBr->setTarget(missLbl);
            LIns *missBr = lir->ins2(LIR_j, NULL, NULL);
            if (node->op == REOP_SPACE)
                fails.pushBack(missBr);

            /* Collect matches. */
            LIns *matchLbl = lir->ins0(LIR_label);
            intervalMatchBr->setTarget(matchLbl);
            tableMatchBr->setTarget(matchLbl);
            eq1Br->setTarget(matchLbl); eq2Br->setTarget(matchLbl);
            eq3Br->setTarget(matchLbl); eq4Br->setTarget(matchLbl);
            eq5Br->setTarget(matchLbl); eq6Br->setTarget(matchLbl);
            eq7Br->setTarget(matchLbl); eq8Br->setTarget(matchLbl);
            if (node->op == REOP_NONSPACE) {
                LIns *matchBr = lir->ins2(LIR_j, NULL, NULL);
                fails.pushBack(matchBr);
            }
            /* Fall through means match == success. */

            /* Collect successes to fall through. */
            LIns *success = lir->ins0(LIR_label);
            if (node->op == REOP_NONSPACE)
                missBr->setTarget(success);
            break;
          }
          default:
            return NULL;
        }

        return lir->ins2(LIR_piadd, pos, lir->insImm(2));
    }

    LIns *compileAlt(RENode *node, LIns *pos, bool atEnd, LInsList &fails)
    {
        RENode *leftRe = (RENode *)node->kid, *rightRe = (RENode *)node->u.kid2;

        /*
         * If the RE continues after the alternative, we need to ensure that no
         * backtracking is required.  Recursive calls to compileNode will fail
         * on capturing parens, so the only thing we have to check here is that,
         * if the left subexpression matches, we can keep going without later
         * deciding we need to try the right subexpression.
         */
        if (!atEnd) {
            /*
             * If there is no character overlap between left and right, then
             * there is only one possible path through the alternative.
             */
            CharSet leftSet, rightSet;
            if (!enumerateNextChars(cx, leftRe, leftSet) ||
                !enumerateNextChars(cx, rightRe, rightSet) ||
                !leftSet.disjoint(rightSet))
                return NULL;

            /*
             * If there is an empty path through either subexpression, the above
             * check is incomplete; we need to include |node->next| as well.
             */
            bool epsLeft = mayMatchEmpty(leftRe),
                 epsRight = mayMatchEmpty(rightRe);
            if (epsRight && epsLeft) {
                return NULL;
            } else if (epsLeft || epsRight) {
                CharSet nextSet;
                if (!enumerateNextChars(cx, node->next, nextSet) ||
                    (epsLeft && !nextSet.disjoint(rightSet)) ||
                    (epsRight && !nextSet.disjoint(leftSet))) {
                    return NULL;
                }
            }
        }

        /* Try left branch. */
        LInsList kidFails(cx);
        LIns *branchEnd = compileNode(leftRe, pos, atEnd, kidFails);
        if (!branchEnd)
            return NULL;

        /*
         * Since there are no phis, simulate by writing to and reading from
         * memory (REGlobalData::stateStack, since it is unused).
         */
        lir->insStorei(branchEnd, state,
                       offsetof(REGlobalData, stateStack));
        LIns *leftSuccess = lir->ins2(LIR_j, NULL, NULL);

        /* Try right branch. */
        targetCurrentPoint(kidFails);
        if (!(branchEnd = compileNode(rightRe, pos, atEnd, fails)))
            return NULL;
        lir->insStorei(branchEnd, state,
                       offsetof(REGlobalData, stateStack));

        /* Land success on the left branch. */
        targetCurrentPoint(leftSuccess);
        return addName(fragment->lirbuf,
                       lir->insLoad(LIR_ldp, state,
                                    offsetof(REGlobalData, stateStack)),
                       "pos");
    }

    LIns *compileOpt(RENode *node, LIns *pos, bool atEnd, LInsList &fails)
    {
        /*
         * Since there are no phis, simulate by writing to and reading from
         * memory (REGlobalData::stateStack, since it is unused).
         */
        lir->insStorei(pos, state, offsetof(REGlobalData, stateStack));

        /* Try ? body. */
        LInsList kidFails(cx);
        if (!(pos = compileNode(node, pos, atEnd, kidFails)))
            return NULL;
        lir->insStorei(pos, state, offsetof(REGlobalData, stateStack));

        /* Join success and failure and get new position. */
        targetCurrentPoint(kidFails);
        pos = addName(fragment->lirbuf,
                      lir->insLoad(LIR_ldp, state,
                                   offsetof(REGlobalData, stateStack)),
                      "pos");

        return pos;
    }

<<<<<<< HEAD
#if defined(AVMPLUS_ARM) || defined(AVMPLUS_SPARC)
/* We can't do this on ARM or SPARC, since it relies on doing a 32-bit load from
 * a pointer which is only 2-byte aligned.
 */
#undef USE_DOUBLE_CHAR_MATCH
#else
#define USE_DOUBLE_CHAR_MATCH
#endif
=======
    LIns *compileQuant(RENode *node, LIns *pos, bool atEnd, LInsList &fails)
    {
        /* Only support greedy *, +, ?. */
        if (!node->u.range.greedy ||
            node->u.range.min > 1 ||
            (node->u.range.max > 1 && node->u.range.max < (uintN)-1)) {
            return NULL;
        }

        RENode *bodyRe = (RENode *)node->kid;

        /*
         * If the RE continues after the alternative, we need to ensure that no
         * backtracking is required.  Recursive calls to compileNode will fail
         * on capturing parens, so the only thing we have to check here is that,
         * if the quantifier body matches, we can continue matching the body
         * without later deciding we need to undo the body matches.
         */
        if (!atEnd) {
            /*
             * If there is no character overlap between the body and
             * |node->next|, then all possible body matches are used.
             */
            CharSet bodySet, nextSet;
            if (!enumerateNextChars(cx, bodyRe, bodySet) ||
                !enumerateNextChars(cx, node->next, nextSet) ||
                !bodySet.disjoint(nextSet)) {
                return NULL;
            }
        }

        /* Fork off ? and {1,1}. */
        if (node->u.range.max == 1) {
            if (node->u.range.min == 1)
                return compileNode(bodyRe, pos, atEnd, fails);
            else
                return compileOpt(bodyRe, pos, atEnd, fails);
        }

        /* For +, compile a copy of the body where failure is real failure. */
        if (node->u.range.min == 1) {
            if (!(pos = compileNode(bodyRe, pos, atEnd, fails)))
                return NULL;
        }

        /*
         * Since there are no phis, simulate by writing to and reading from
         * memory (REGlobalData::stateStack, since it is unused).
         */
        lir->insStorei(pos, state, offsetof(REGlobalData, stateStack));

        /* Begin iteration: load loop variables. */
        LIns *loopTop = lir->ins0(LIR_label);
        LIns *iterBegin = addName(fragment->lirbuf,
                                  lir->insLoad(LIR_ldp, state,
                                               offsetof(REGlobalData, stateStack)),
                                  "pos");

        /* Match quantifier body. */
        LInsList kidFails(cx);
        LIns *iterEnd = compileNode(bodyRe, iterBegin, atEnd, kidFails);
        if (!iterEnd)
            return NULL;

        /*
         * If there is an epsilon path through the body then, when it is taken,
         * we need to abort the loop or else we will loop forever.
         */
        if (mayMatchEmpty(bodyRe)) {
            LIns *eqCnd = lir->ins2(LIR_eq, iterBegin, iterEnd);
            kidFails.pushBack(lir->insBranch(LIR_jt, eqCnd, NULL));
        }

        /* End iteration: store loop variables, increment, jump */
        lir->insStorei(iterEnd, state, offsetof(REGlobalData, stateStack));
        lir->ins2(LIR_j, NULL, loopTop);

        /*
         * This might be the only LIR_live in Mozilla, so I will explain its
         * sinister semantics.  LIR_lives must appear immediately following a
         * backwards jump and describe what is live immediately at the *target*
         * of the back-edge.  Thus, these instructions answer the question "what
         * is live at the top of the loop?", which makes sense, because the
         * backwards scan has not yet seen the top of the loop and needs this
         * information to continue working backwards up the inside of the loop.
         *
         * Here, 'cpend' and 'state' get defined before the loop, and used
         * inside, so they are live at 'loopTop'.  While 'iterBegin' is used
         * after the loop, making it live in on loop exit, it gets defined after
         * 'loopTop', which "kills" its liveness.
         */
        lir->ins1(LIR_live, state);
        lir->ins1(LIR_live, cpend);

        /* After the loop: reload 'pos' from memory and continue. */
        targetCurrentPoint(kidFails);
        return iterBegin;
    }
>>>>>>> b2926d79

    /*
     * Compile the regular expression rooted at 'node'.  Return 0 on failed
     * compilation.  Otherwise, generate code that falls through on success (the
     * returned LIns* is the current 'pos') and jumps to the end on failure (by
     * adding the guard LIns to 'fails').
     */
    LIns *compileNode(RENode *node, LIns *pos, bool atEnd, LInsList &fails)
    {
        for (; pos && node; node = node->next) {
            if (fragment->lirbuf->outOMem())
                return NULL;

            bool childNextIsEnd = atEnd && !node->next;

            switch (node->op) {
              case REOP_EMPTY:
                pos = compileEmpty(node, pos, fails);
                break;
              case REOP_FLAT:
                pos = compileFlat(node, pos, fails);
                break;
              case REOP_ALT:
              case REOP_ALTPREREQ:
                pos = compileAlt(node, pos, childNextIsEnd, fails);
                break;
              case REOP_QUANT:
                pos = compileQuant(node, pos, childNextIsEnd, fails);
                break;
              case REOP_CLASS:
                pos = compileClass(node, pos, fails);
                break;
              case REOP_DOT:
              case REOP_DIGIT:
              case REOP_NONDIGIT:
              case REOP_ALNUM:
              case REOP_NONALNUM:
              case REOP_SPACE:
              case REOP_NONSPACE:
                pos = compileBuiltinClass(node, pos, fails);
                break;
              default:
                return NULL;
            }
        }
        return pos;
    }

    /*
     * This function kicks off recursive compileNode compilation, finishes the
     * success path, and lets the failed-match path fall through.
     */
    bool compileRootNode(RENode *root, LIns *pos, LIns *anchorFail)
    {
        /* Compile the regular expression body. */
        LInsList fails(cx);
        pos = compileNode(root, pos, true, fails);
        if (!pos)
            return false;

        /* Fall-through from compileNode means success. */
        lir->insStorei(pos, state, offsetof(REGlobalData, stateStack));
        lir->ins1(LIR_ret, lir->insImm(1));

        /* Stick return here so we don't have to jump over it every time. */
        if (anchorFail) {
            targetCurrentPoint(anchorFail);
            lir->ins1(LIR_ret, lir->insImm(0));
        }

        /* Target failed matches. */
        targetCurrentPoint(fails);
        return true;
    }

    /* Compile a regular expressions that can only match on the first char. */
    bool compileSticky(RENode *root, LIns *start)
    {
        if (!compileRootNode(root, start, NULL))
            return false;

        /* Failed to match on first character, so fail whole match. */
        lir->ins1(LIR_ret, lir->insImm(0));
        return !fragment->lirbuf->outOMem();
    }

    /* Compile normal regular expressions that can match starting at any char. */
    bool compileAnchoring(RENode *root, LIns *start)
    {
        /* Guard outer anchoring loop.  Use <= to allow empty regexp match. */
        LIns *anchorFail = lir->insBranch(LIR_jf, lir->ins2(LIR_le, start, cpend), 0);

        if (!compileRootNode(root, start, anchorFail))
            return false;

        /* Outer loop increment. */
        lir->insStorei(lir->ins2(LIR_piadd, start, lir->insImm(2)), state,
                       offsetof(REGlobalData, skipped));

        return !fragment->lirbuf->outOMem();
    }

    inline LIns*
    addName(LirBuffer* lirbuf, LIns* ins, const char* name)
    {
#ifdef NJ_VERBOSE
        debug_only_stmt(lirbuf->names->addName(ins, name);)
#endif
        return ins;
    }

    /*
     * Insert the side exit and guard record for a compiled regexp. Most
     * of the fields are not used. The important part is the regexp source
     * and flags, which we use as the fragment lookup key.
     */
    GuardRecord* insertGuard(const jschar* re_chars, size_t re_length)
    {
        LIns* skip = lirBufWriter->insSkip(sizeof(GuardRecord) +
                                           sizeof(RESideExit) +
                                           (re_length-1) * sizeof(jschar));
        GuardRecord* guard = (GuardRecord *) skip->payload();
        memset(guard, 0, sizeof(*guard));
        RESideExit* exit = (RESideExit*)(guard+1);
        guard->exit = exit;
        guard->exit->target = fragment;
        exit->re_flags = re->flags;
        exit->re_length = re_length;
        memcpy(exit->re_chars, re_chars, re_length * sizeof(jschar));
        fragment->lastIns = lir->insGuard(LIR_loop, NULL, skip);
        return guard;
    }

 public:
 RegExpNativeCompiler(JSRegExp* re, CompilerState* cs, Fragment* fragment)
        : re(re), cs(cs), fragment(fragment), lir(NULL), lirBufWriter(NULL) {  }

    JSBool compile(JSContext* cx)
    {
        GuardRecord* guard = NULL;
        LIns* pos;
        bool oom = false;
        const jschar* re_chars;
        size_t re_length;
        Fragmento* fragmento = JS_TRACE_MONITOR(cx).reFragmento;

        re->source->getCharsAndLength(re_chars, re_length);
        /*
         * If the regexp is too long nanojit will assert when we
         * try to insert the guard record.
         */
        if (re_length > 1024) {
            re->flags |= JSREG_NOCOMPILE;
            return JS_FALSE;
        }

        this->cx = cx;
        /* At this point we have an empty fragment. */
        LirBuffer* lirbuf = fragment->lirbuf;
        if (lirbuf->outOMem())
            goto fail;
        /* FIXME Use bug 463260 smart pointer when available. */
        lir = lirBufWriter = new (&gc) LirBufWriter(lirbuf);

        /* FIXME Use bug 463260 smart pointer when available. */
#ifdef NJ_VERBOSE
        debug_only_stmt(
            if (js_LogController.lcbits & LC_TMRegexp) {
                lir = new (&gc) VerboseWriter(&gc, lir, lirbuf->names,
                                              &js_LogController);
            }
        )
#endif

        /*
         * Although we could just load REGlobalData::cpend from 'state', by
         * passing it as a parameter, we avoid loading it every iteration.
         */
        lir->ins0(LIR_start);
        lirbuf->state = state = addName(lirbuf, lir->insParam(0, 0), "state");
        lirbuf->param1 = cpend = addName(lirbuf, lir->insParam(1, 0), "cpend");

        pos = addName(lirbuf,
                      lir->insLoad(LIR_ldp, state,
                                   offsetof(REGlobalData, skipped)),
                      "pos");

        if (cs->flags & JSREG_STICKY) {
            if (!compileSticky(cs->result, pos))
                goto fail;
        } else {
            if (!compileAnchoring(cs->result, pos))
                goto fail;
        }

        guard = insertGuard(re_chars, re_length);

        if (lirbuf->outOMem())
            goto fail;
        ::compile(fragmento->assm(), fragment);
        if (fragmento->assm()->error() != nanojit::None) {
            oom = fragmento->assm()->error() == nanojit::OutOMem;
            goto fail;
        }

        delete lirBufWriter;
#ifdef NJ_VERBOSE
        debug_only_stmt( if (js_LogController.lcbits & LC_TMRegexp)
                             delete lir; )
#endif
        return JS_TRUE;
    fail:
        if (lirbuf->outOMem() || oom ||
            js_OverfullFragmento(&JS_TRACE_MONITOR(cx), fragmento)) {
            fragmento->clearFrags();
            lirbuf->rewind();
        } else {
            if (!guard) insertGuard(re_chars, re_length);
            re->flags |= JSREG_NOCOMPILE;
        }
        delete lirBufWriter;
#ifdef NJ_VERBOSE
        debug_only_stmt( if (js_LogController.lcbits & LC_TMRegexp)
                             delete lir; )
#endif
        return JS_FALSE;
    }
};

/*
 * Compile a regexp to native code in the given fragment.
 */
static inline JSBool
CompileRegExpToNative(JSContext* cx, JSRegExp* re, Fragment* fragment)
{
    JSBool rv = JS_FALSE;
    void* mark;
    CompilerState state;
    RegExpNativeCompiler rc(re, &state, fragment);

    JS_ASSERT(!fragment->code());
    mark = JS_ARENA_MARK(&cx->tempPool);
    if (!CompileRegExpToAST(cx, NULL, re->source, re->flags, state)) {
        goto out;
    }
    rv = rc.compile(cx);
    static int fail = 0;  // TODO: remove
    if (!rv)
        ++fail;
    debug_only_printf(LC_TMRegexp, "## Fail? %d, Total %d\n", (int)!rv, fail);
 out:
    JS_ARENA_RELEASE(&cx->tempPool, mark);
    return rv;
}

/* Function type for a compiled native regexp. */
typedef void *(FASTCALL *NativeRegExp)(REGlobalData*, const jschar *);

/*
 * Return a compiled native regexp if one already exists or can be created
 * now, or NULL otherwise.
 */
static NativeRegExp
GetNativeRegExp(JSContext* cx, JSRegExp* re)
{
    Fragment *fragment;
    const jschar *re_chars;
    size_t re_length;
    Fragmento* fragmento = JS_TRACE_MONITOR(cx).reFragmento;

    re->source->getCharsAndLength(re_chars, re_length);
    void* hash = HashRegExp(re->flags, re_chars, re_length);
    fragment = LookupNativeRegExp(cx, hash, re->flags, re_chars, re_length);
    if (!fragment) {
        fragment = fragmento->getAnchor(hash);
        fragment->lirbuf = JS_TRACE_MONITOR(cx).reLirBuf;
        fragment->root = fragment;
    }
    if (!fragment->code()) {
        if (!CompileRegExpToNative(cx, re, fragment))
            return NULL;
    }
    union { NIns *code; NativeRegExp func; } u;
    u.code = fragment->code();
    return u.func;
}
#endif

JSRegExp *
js_NewRegExp(JSContext *cx, JSTokenStream *ts,
             JSString *str, uintN flags, JSBool flat)
{
    JSRegExp *re;
    void *mark;
    CompilerState state;
    size_t resize;
    jsbytecode *endPC;
    uintN i;

    re = NULL;
    mark = JS_ARENA_MARK(&cx->tempPool);

    /*
     * Parsing the string as flat is now expressed internally using
     * a flag, so that we keep this information in the JSRegExp, but
     * we keep the 'flat' parameter for now for compatibility.
     */
    if (flat) flags |= JSREG_FLAT;
    if (!CompileRegExpToAST(cx, ts, str, flags, state))
        goto out;

    resize = offsetof(JSRegExp, program) + state.progLength + 1;
    re = (JSRegExp *) JS_malloc(cx, resize);
    if (!re)
        goto out;

    re->nrefs = 1;
    JS_ASSERT(state.classBitmapsMem <= CLASS_BITMAPS_MEM_LIMIT);
    re->classCount = state.classCount;
    if (re->classCount) {
        re->classList = (RECharSet *)
            JS_malloc(cx, re->classCount * sizeof(RECharSet));
        if (!re->classList) {
            js_DestroyRegExp(cx, re);
            re = NULL;
            goto out;
        }
        for (i = 0; i < re->classCount; i++)
            re->classList[i].converted = JS_FALSE;
    } else {
        re->classList = NULL;
    }

    /* Compile the bytecode version. */
    endPC = EmitREBytecode(&state, re, state.treeDepth, re->program, state.result);
    if (!endPC) {
        js_DestroyRegExp(cx, re);
        re = NULL;
        goto out;
    }
    *endPC++ = REOP_END;
    /*
     * Check whether size was overestimated and shrink using realloc.
     * This is safe since no pointers to newly parsed regexp or its parts
     * besides re exist here.
     */
    if ((size_t)(endPC - re->program) != state.progLength + 1) {
        JSRegExp *tmp;
        JS_ASSERT((size_t)(endPC - re->program) < state.progLength + 1);
        resize = offsetof(JSRegExp, program) + (endPC - re->program);
        tmp = (JSRegExp *) JS_realloc(cx, re, resize);
        if (tmp)
            re = tmp;
    }

    re->flags = flags;
    re->parenCount = state.parenCount;
    re->source = str;

out:
    JS_ARENA_RELEASE(&cx->tempPool, mark);
    return re;
}

JSRegExp *
js_NewRegExpOpt(JSContext *cx, JSString *str, JSString *opt, JSBool flat)
{
    uintN flags;
    const jschar *s;
    size_t i, n;
    char charBuf[2];

    flags = 0;
    if (opt) {
        opt->getCharsAndLength(s, n);
        for (i = 0; i < n; i++) {
#define HANDLE_FLAG(name)                                                     \
            JS_BEGIN_MACRO                                                    \
                if (flags & (name))                                           \
                    goto bad_flag;                                            \
                flags |= (name);                                              \
            JS_END_MACRO
            switch (s[i]) {
              case 'g':
                HANDLE_FLAG(JSREG_GLOB);
                break;
              case 'i':
                HANDLE_FLAG(JSREG_FOLD);
                break;
              case 'm':
                HANDLE_FLAG(JSREG_MULTILINE);
                break;
              case 'y':
                HANDLE_FLAG(JSREG_STICKY);
                break;
              default:
              bad_flag:
                charBuf[0] = (char)s[i];
                charBuf[1] = '\0';
                JS_ReportErrorFlagsAndNumber(cx, JSREPORT_ERROR,
                                             js_GetErrorMessage, NULL,
                                             JSMSG_BAD_REGEXP_FLAG, charBuf);
                return NULL;
            }
#undef HANDLE_FLAG
        }
    }
    return js_NewRegExp(cx, NULL, str, flags, flat);
}

/*
 * Save the current state of the match - the position in the input
 * text as well as the position in the bytecode. The state of any
 * parent expressions is also saved (preceding state).
 * Contents of parenCount parentheses from parenIndex are also saved.
 */
static REBackTrackData *
PushBackTrackState(REGlobalData *gData, REOp op,
                   jsbytecode *target, REMatchState *x, const jschar *cp,
                   size_t parenIndex, size_t parenCount)
{
    size_t i;
    REBackTrackData *result =
        (REBackTrackData *) ((char *)gData->backTrackSP + gData->cursz);

    size_t sz = sizeof(REBackTrackData) +
                gData->stateStackTop * sizeof(REProgState) +
                parenCount * sizeof(RECapture);

    ptrdiff_t btsize = gData->backTrackStackSize;
    ptrdiff_t btincr = ((char *)result + sz) -
                       ((char *)gData->backTrackStack + btsize);

    re_debug("\tBT_Push: %lu,%lu",
             (unsigned long) parenIndex, (unsigned long) parenCount);

    if (btincr > 0) {
        ptrdiff_t offset = (char *)result - (char *)gData->backTrackStack;

        btincr = JS_ROUNDUP(btincr, btsize);
        JS_ARENA_GROW_CAST(gData->backTrackStack, REBackTrackData *,
                           &gData->cx->regexpPool, btsize, btincr);
        if (!gData->backTrackStack) {
            js_ReportOutOfScriptQuota(gData->cx);
            gData->ok = JS_FALSE;
            return NULL;
        }
        gData->backTrackStackSize = btsize + btincr;
        result = (REBackTrackData *) ((char *)gData->backTrackStack + offset);
    }
    gData->backTrackSP = result;
    result->sz = gData->cursz;
    gData->cursz = sz;

    result->backtrack_op = op;
    result->backtrack_pc = target;
    result->cp = cp;
    result->parenCount = parenCount;
    result->parenIndex = parenIndex;

    result->saveStateStackTop = gData->stateStackTop;
    JS_ASSERT(gData->stateStackTop);
    memcpy(result + 1, gData->stateStack,
           sizeof(REProgState) * result->saveStateStackTop);

    if (parenCount != 0) {
        memcpy((char *)(result + 1) +
               sizeof(REProgState) * result->saveStateStackTop,
               &x->parens[parenIndex],
               sizeof(RECapture) * parenCount);
        for (i = 0; i != parenCount; i++)
            x->parens[parenIndex + i].index = -1;
    }

    return result;
}


/*
 *   Consecutive literal characters.
 */
#if 0
static REMatchState *
FlatNMatcher(REGlobalData *gData, REMatchState *x, jschar *matchChars,
             size_t length)
{
    size_t i;
    if (length > gData->cpend - x->cp)
        return NULL;
    for (i = 0; i != length; i++) {
        if (matchChars[i] != x->cp[i])
            return NULL;
    }
    x->cp += length;
    return x;
}
#endif

static JS_ALWAYS_INLINE REMatchState *
FlatNIMatcher(REGlobalData *gData, REMatchState *x, jschar *matchChars,
              size_t length)
{
    size_t i;
    JS_ASSERT(gData->cpend >= x->cp);
    if (length > (size_t)(gData->cpend - x->cp))
        return NULL;
    for (i = 0; i != length; i++) {
        if (upcase(matchChars[i]) != upcase(x->cp[i]))
            return NULL;
    }
    x->cp += length;
    return x;
}

/*
 * 1. Evaluate DecimalEscape to obtain an EscapeValue E.
 * 2. If E is not a character then go to step 6.
 * 3. Let ch be E's character.
 * 4. Let A be a one-element RECharSet containing the character ch.
 * 5. Call CharacterSetMatcher(A, false) and return its Matcher result.
 * 6. E must be an integer. Let n be that integer.
 * 7. If n=0 or n>NCapturingParens then throw a SyntaxError exception.
 * 8. Return an internal Matcher closure that takes two arguments, a State x
 *    and a Continuation c, and performs the following:
 *     1. Let cap be x's captures internal array.
 *     2. Let s be cap[n].
 *     3. If s is undefined, then call c(x) and return its result.
 *     4. Let e be x's endIndex.
 *     5. Let len be s's length.
 *     6. Let f be e+len.
 *     7. If f>InputLength, return failure.
 *     8. If there exists an integer i between 0 (inclusive) and len (exclusive)
 *        such that Canonicalize(s[i]) is not the same character as
 *        Canonicalize(Input [e+i]), then return failure.
 *     9. Let y be the State (f, cap).
 *     10. Call c(y) and return its result.
 */
static REMatchState *
BackrefMatcher(REGlobalData *gData, REMatchState *x, size_t parenIndex)
{
    size_t len, i;
    const jschar *parenContent;
    RECapture *cap = &x->parens[parenIndex];

    if (cap->index == -1)
        return x;

    len = cap->length;
    if (x->cp + len > gData->cpend)
        return NULL;

    parenContent = &gData->cpbegin[cap->index];
    if (gData->regexp->flags & JSREG_FOLD) {
        for (i = 0; i < len; i++) {
            if (upcase(parenContent[i]) != upcase(x->cp[i]))
                return NULL;
        }
    } else {
        for (i = 0; i < len; i++) {
            if (parenContent[i] != x->cp[i])
                return NULL;
        }
    }
    x->cp += len;
    return x;
}


/* Add a single character to the RECharSet */
static void
AddCharacterToCharSet(RECharSet *cs, jschar c)
{
    uintN byteIndex = (uintN)(c >> 3);
    JS_ASSERT(c <= cs->length);
    cs->u.bits[byteIndex] |= 1 << (c & 0x7);
}


/* Add a character range, c1 to c2 (inclusive) to the RECharSet */
static void
AddCharacterRangeToCharSet(RECharSet *cs, uintN c1, uintN c2)
{
    uintN i;

    uintN byteIndex1 = c1 >> 3;
    uintN byteIndex2 = c2 >> 3;

    JS_ASSERT(c2 <= cs->length && c1 <= c2);

    c1 &= 0x7;
    c2 &= 0x7;

    if (byteIndex1 == byteIndex2) {
        cs->u.bits[byteIndex1] |= ((uint8)0xFF >> (7 - (c2 - c1))) << c1;
    } else {
        cs->u.bits[byteIndex1] |= 0xFF << c1;
        for (i = byteIndex1 + 1; i < byteIndex2; i++)
            cs->u.bits[i] = 0xFF;
        cs->u.bits[byteIndex2] |= (uint8)0xFF >> (7 - c2);
    }
}

struct CharacterRange {
    jschar start;
    jschar end;
};

/*
 * The following characters are taken from the ECMA-262 standard, section 7.2
 * and 7.3, and the Unicode 3 standard, Table 6-1.
 */
static const CharacterRange WhiteSpaceRanges[] = {
    /* TAB, LF, VT, FF, CR */
    { 0x0009, 0x000D },
    /* SPACE */
    { 0x0020, 0x0020 },
    /* NO-BREAK SPACE */
    { 0x00A0, 0x00A0 },
    /*
     * EN QUAD, EM QUAD, EN SPACE, EM SPACE, THREE-PER-EM SPACE, FOUR-PER-EM
     * SPACE, SIX-PER-EM SPACE, FIGURE SPACE, PUNCTUATION SPACE, THIN SPACE,
     * HAIR SPACE, ZERO WIDTH SPACE
     */
    { 0x2000, 0x200B },
    /* LS, PS */
    { 0x2028, 0x2029 },
    /* NARROW NO-BREAK SPACE */
    { 0x202F, 0x202F },
    /* IDEOGRAPHIC SPACE */
    { 0x3000, 0x3000 }
};

/* ECMA-262 standard, section 15.10.2.6. */
static const CharacterRange WordRanges[] = {
    { jschar('0'), jschar('9') },
    { jschar('A'), jschar('Z') },
    { jschar('_'), jschar('_') },
    { jschar('a'), jschar('z') }
};

static void
AddCharacterRanges(RECharSet *charSet,
                   const CharacterRange *range,
                   const CharacterRange *end)
{
    for (; range < end; ++range)
        AddCharacterRangeToCharSet(charSet, range->start, range->end);
}

static void
AddInvertedCharacterRanges(RECharSet *charSet,
                           const CharacterRange *range,
                           const CharacterRange *end)
{
    uint16 previous = 0;
    for (; range < end; ++range) {
        AddCharacterRangeToCharSet(charSet, previous, range->start - 1);
        previous = range->end + 1;
    }
    AddCharacterRangeToCharSet(charSet, previous, charSet->length);
}

/* Compile the source of the class into a RECharSet */
static JSBool
ProcessCharSet(JSContext *cx, JSRegExp *re, RECharSet *charSet)
{
    const jschar *src, *end;
    JSBool inRange = JS_FALSE;
    jschar rangeStart = 0;
    uintN byteLength, n;
    jschar c, thisCh;
    intN nDigits, i;

    JS_ASSERT(!charSet->converted);
    /*
     * Assert that startIndex and length points to chars inside [] inside
     * source string.
     */
    JS_ASSERT(1 <= charSet->u.src.startIndex);
    JS_ASSERT(charSet->u.src.startIndex < re->source->length());
    JS_ASSERT(charSet->u.src.length <= re->source->length()
                                       - 1 - charSet->u.src.startIndex);

    charSet->converted = JS_TRUE;
    src = re->source->chars() + charSet->u.src.startIndex;
    end = src + charSet->u.src.length;
    JS_ASSERT(src[-1] == '[');
    JS_ASSERT(end[0] == ']');

    byteLength = (charSet->length >> 3) + 1;
    charSet->u.bits = (uint8 *)JS_malloc(cx, byteLength);
    if (!charSet->u.bits) {
        JS_ReportOutOfMemory(cx);
        return JS_FALSE;
    }
    memset(charSet->u.bits, 0, byteLength);

    if (src == end)
        return JS_TRUE;

    if (*src == '^') {
        JS_ASSERT(charSet->sense == JS_FALSE);
        ++src;
    } else {
        JS_ASSERT(charSet->sense == JS_TRUE);
    }

    while (src != end) {
        switch (*src) {
          case '\\':
            ++src;
            c = *src++;
            switch (c) {
              case 'b':
                thisCh = 0x8;
                break;
              case 'f':
                thisCh = 0xC;
                break;
              case 'n':
                thisCh = 0xA;
                break;
              case 'r':
                thisCh = 0xD;
                break;
              case 't':
                thisCh = 0x9;
                break;
              case 'v':
                thisCh = 0xB;
                break;
              case 'c':
                if (src < end && JS_ISWORD(*src)) {
                    thisCh = (jschar)(*src++ & 0x1F);
                } else {
                    --src;
                    thisCh = '\\';
                }
                break;
              case 'x':
                nDigits = 2;
                goto lexHex;
              case 'u':
                nDigits = 4;
            lexHex:
                n = 0;
                for (i = 0; (i < nDigits) && (src < end); i++) {
                    uintN digit;
                    c = *src++;
                    if (!isASCIIHexDigit(c, &digit)) {
                        /*
                         * Back off to accepting the original '\'
                         * as a literal
                         */
                        src -= i + 1;
                        n = '\\';
                        break;
                    }
                    n = (n << 4) | digit;
                }
                thisCh = (jschar)n;
                break;
              case '0':
              case '1':
              case '2':
              case '3':
              case '4':
              case '5':
              case '6':
              case '7':
                /*
                 *  This is a non-ECMA extension - decimal escapes (in this
                 *  case, octal!) are supposed to be an error inside class
                 *  ranges, but supported here for backwards compatibility.
                 */
                n = JS7_UNDEC(c);
                c = *src;
                if ('0' <= c && c <= '7') {
                    src++;
                    n = 8 * n + JS7_UNDEC(c);
                    c = *src;
                    if ('0' <= c && c <= '7') {
                        src++;
                        i = 8 * n + JS7_UNDEC(c);
                        if (i <= 0377)
                            n = i;
                        else
                            src--;
                    }
                }
                thisCh = (jschar)n;
                break;

              case 'd':
                AddCharacterRangeToCharSet(charSet, '0', '9');
                continue;   /* don't need range processing */
              case 'D':
                AddCharacterRangeToCharSet(charSet, 0, '0' - 1);
                AddCharacterRangeToCharSet(charSet,
                                           (jschar)('9' + 1),
                                           (jschar)charSet->length);
                continue;
              case 's':
                AddCharacterRanges(charSet, WhiteSpaceRanges,
                                   WhiteSpaceRanges + JS_ARRAY_LENGTH(WhiteSpaceRanges));
                continue;
              case 'S':
                AddInvertedCharacterRanges(charSet, WhiteSpaceRanges,
                                           WhiteSpaceRanges + JS_ARRAY_LENGTH(WhiteSpaceRanges));
                continue;
              case 'w':
                AddCharacterRanges(charSet, WordRanges,
                                   WordRanges + JS_ARRAY_LENGTH(WordRanges));
                continue;
              case 'W':
                AddInvertedCharacterRanges(charSet, WordRanges,
                                           WordRanges + JS_ARRAY_LENGTH(WordRanges));
                continue;
              default:
                thisCh = c;
                break;

            }
            break;

          default:
            thisCh = *src++;
            break;

        }
        if (inRange) {
            if (re->flags & JSREG_FOLD) {
                int i;

                JS_ASSERT(rangeStart <= thisCh);
                for (i = rangeStart; i <= thisCh; i++) {
                    jschar uch, dch;

                    AddCharacterToCharSet(charSet, i);
                    uch = upcase(i);
                    dch = downcase(i);
                    if (i != uch)
                        AddCharacterToCharSet(charSet, uch);
                    if (i != dch)
                        AddCharacterToCharSet(charSet, dch);
                }
            } else {
                AddCharacterRangeToCharSet(charSet, rangeStart, thisCh);
            }
            inRange = JS_FALSE;
        } else {
            if (re->flags & JSREG_FOLD) {
                AddCharacterToCharSet(charSet, upcase(thisCh));
                AddCharacterToCharSet(charSet, downcase(thisCh));
            } else {
                AddCharacterToCharSet(charSet, thisCh);
            }
            if (src < end - 1) {
                if (*src == '-') {
                    ++src;
                    inRange = JS_TRUE;
                    rangeStart = thisCh;
                }
            }
        }
    }
    return JS_TRUE;
}

static inline JSBool
MatcherProcessCharSet(REGlobalData *gData, RECharSet *charSet) {
    JSBool rv = ProcessCharSet(gData->cx, gData->regexp, charSet);
    if (!rv) gData->ok = JS_FALSE;
    return rv;
}

void
js_DestroyRegExp(JSContext *cx, JSRegExp *re)
{
    if (JS_ATOMIC_DECREMENT(&re->nrefs) == 0) {
        if (re->classList) {
            uintN i;
            for (i = 0; i < re->classCount; i++) {
                if (re->classList[i].converted)
                    JS_free(cx, re->classList[i].u.bits);
                re->classList[i].u.bits = NULL;
            }
            JS_free(cx, re->classList);
        }
        JS_free(cx, re);
    }
}

static JSBool
ReallocStateStack(REGlobalData *gData)
{
    size_t limit = gData->stateStackLimit;
    size_t sz = sizeof(REProgState) * limit;

    JS_ARENA_GROW_CAST(gData->stateStack, REProgState *,
                       &gData->cx->regexpPool, sz, sz);
    if (!gData->stateStack) {
        js_ReportOutOfScriptQuota(gData->cx);
        gData->ok = JS_FALSE;
        return JS_FALSE;
    }
    gData->stateStackLimit = limit + limit;
    return JS_TRUE;
}

#define PUSH_STATE_STACK(data)                                                \
    JS_BEGIN_MACRO                                                            \
        ++(data)->stateStackTop;                                              \
        if ((data)->stateStackTop == (data)->stateStackLimit &&               \
            !ReallocStateStack((data))) {                                     \
            return NULL;                                                      \
        }                                                                     \
    JS_END_MACRO

/*
 * Apply the current op against the given input to see if it's going to match
 * or fail. Return false if we don't get a match, true if we do. If updatecp is
 * true, then update the current state's cp. Always update startpc to the next
 * op.
 */
static JS_ALWAYS_INLINE REMatchState *
SimpleMatch(REGlobalData *gData, REMatchState *x, REOp op,
            jsbytecode **startpc, JSBool updatecp)
{
    REMatchState *result = NULL;
    jschar matchCh;
    size_t parenIndex;
    size_t offset, length, index;
    jsbytecode *pc = *startpc;  /* pc has already been incremented past op */
    jschar *source;
    const jschar *startcp = x->cp;
    jschar ch;
    RECharSet *charSet;

#ifdef REGEXP_DEBUG
    const char *opname = reop_names[op];
    re_debug("\n%06d: %*s%s", pc - gData->regexp->program,
             gData->stateStackTop * 2, "", opname);
#endif
    switch (op) {
      case REOP_EMPTY:
        result = x;
        break;
      case REOP_BOL:
        if (x->cp != gData->cpbegin) {
            if (!gData->cx->regExpStatics.multiline &&
                !(gData->regexp->flags & JSREG_MULTILINE)) {
                break;
            }
            if (!RE_IS_LINE_TERM(x->cp[-1]))
                break;
        }
        result = x;
        break;
      case REOP_EOL:
        if (x->cp != gData->cpend) {
            if (!gData->cx->regExpStatics.multiline &&
                !(gData->regexp->flags & JSREG_MULTILINE)) {
                break;
            }
            if (!RE_IS_LINE_TERM(*x->cp))
                break;
        }
        result = x;
        break;
      case REOP_WBDRY:
        if ((x->cp == gData->cpbegin || !JS_ISWORD(x->cp[-1])) ^
            !(x->cp != gData->cpend && JS_ISWORD(*x->cp))) {
            result = x;
        }
        break;
      case REOP_WNONBDRY:
        if ((x->cp == gData->cpbegin || !JS_ISWORD(x->cp[-1])) ^
            (x->cp != gData->cpend && JS_ISWORD(*x->cp))) {
            result = x;
        }
        break;
      case REOP_DOT:
        if (x->cp != gData->cpend && !RE_IS_LINE_TERM(*x->cp)) {
            result = x;
            result->cp++;
        }
        break;
      case REOP_DIGIT:
        if (x->cp != gData->cpend && JS7_ISDEC(*x->cp)) {
            result = x;
            result->cp++;
        }
        break;
      case REOP_NONDIGIT:
        if (x->cp != gData->cpend && !JS7_ISDEC(*x->cp)) {
            result = x;
            result->cp++;
        }
        break;
      case REOP_ALNUM:
        if (x->cp != gData->cpend && JS_ISWORD(*x->cp)) {
            result = x;
            result->cp++;
        }
        break;
      case REOP_NONALNUM:
        if (x->cp != gData->cpend && !JS_ISWORD(*x->cp)) {
            result = x;
            result->cp++;
        }
        break;
      case REOP_SPACE:
        if (x->cp != gData->cpend && JS_ISSPACE(*x->cp)) {
            result = x;
            result->cp++;
        }
        break;
      case REOP_NONSPACE:
        if (x->cp != gData->cpend && !JS_ISSPACE(*x->cp)) {
            result = x;
            result->cp++;
        }
        break;
      case REOP_BACKREF:
        pc = ReadCompactIndex(pc, &parenIndex);
        JS_ASSERT(parenIndex < gData->regexp->parenCount);
        result = BackrefMatcher(gData, x, parenIndex);
        break;
      case REOP_FLAT:
        pc = ReadCompactIndex(pc, &offset);
        JS_ASSERT(offset < gData->regexp->source->length());
        pc = ReadCompactIndex(pc, &length);
        JS_ASSERT(1 <= length);
        JS_ASSERT(length <= gData->regexp->source->length() - offset);
        if (length <= (size_t)(gData->cpend - x->cp)) {
            source = gData->regexp->source->chars() + offset;
            re_debug_chars(source, length);
            for (index = 0; index != length; index++) {
                if (source[index] != x->cp[index])
                    return NULL;
            }
            x->cp += length;
            result = x;
        }
        break;
      case REOP_FLAT1:
        matchCh = *pc++;
        re_debug(" '%c' == '%c'", (char)matchCh, (char)*x->cp);
        if (x->cp != gData->cpend && *x->cp == matchCh) {
            result = x;
            result->cp++;
        }
        break;
      case REOP_FLATi:
        pc = ReadCompactIndex(pc, &offset);
        JS_ASSERT(offset < gData->regexp->source->length());
        pc = ReadCompactIndex(pc, &length);
        JS_ASSERT(1 <= length);
        JS_ASSERT(length <= gData->regexp->source->length() - offset);
        source = gData->regexp->source->chars();
        result = FlatNIMatcher(gData, x, source + offset, length);
        break;
      case REOP_FLAT1i:
        matchCh = *pc++;
        if (x->cp != gData->cpend && upcase(*x->cp) == upcase(matchCh)) {
            result = x;
            result->cp++;
        }
        break;
      case REOP_UCFLAT1:
        matchCh = GET_ARG(pc);
        re_debug(" '%c' == '%c'", (char)matchCh, (char)*x->cp);
        pc += ARG_LEN;
        if (x->cp != gData->cpend && *x->cp == matchCh) {
            result = x;
            result->cp++;
        }
        break;
      case REOP_UCFLAT1i:
        matchCh = GET_ARG(pc);
        pc += ARG_LEN;
        if (x->cp != gData->cpend && upcase(*x->cp) == upcase(matchCh)) {
            result = x;
            result->cp++;
        }
        break;
      case REOP_CLASS:
        pc = ReadCompactIndex(pc, &index);
        JS_ASSERT(index < gData->regexp->classCount);
        if (x->cp != gData->cpend) {
            charSet = &gData->regexp->classList[index];
            JS_ASSERT(charSet->converted);
            ch = *x->cp;
            index = ch >> 3;
            if (charSet->length != 0 &&
                ch <= charSet->length &&
                (charSet->u.bits[index] & (1 << (ch & 0x7)))) {
                result = x;
                result->cp++;
            }
        }
        break;
      case REOP_NCLASS:
        pc = ReadCompactIndex(pc, &index);
        JS_ASSERT(index < gData->regexp->classCount);
        if (x->cp != gData->cpend) {
            charSet = &gData->regexp->classList[index];
            JS_ASSERT(charSet->converted);
            ch = *x->cp;
            index = ch >> 3;
            if (charSet->length == 0 ||
                ch > charSet->length ||
                !(charSet->u.bits[index] & (1 << (ch & 0x7)))) {
                result = x;
                result->cp++;
            }
        }
        break;

      default:
        JS_ASSERT(JS_FALSE);
    }
    if (result) {
        if (!updatecp)
            x->cp = startcp;
        *startpc = pc;
        re_debug(" * ");
        return result;
    }
    x->cp = startcp;
    return NULL;
}

static JS_ALWAYS_INLINE REMatchState *
ExecuteREBytecode(REGlobalData *gData, REMatchState *x)
{
    REMatchState *result = NULL;
    REBackTrackData *backTrackData;
    jsbytecode *nextpc, *testpc;
    REOp nextop;
    RECapture *cap;
    REProgState *curState;
    const jschar *startcp;
    size_t parenIndex, k;
    size_t parenSoFar = 0;

    jschar matchCh1, matchCh2;
    RECharSet *charSet;

    JSBool anchor;
    jsbytecode *pc = gData->regexp->program;
    REOp op = (REOp) *pc++;

    /*
     * If the first node is a simple match, step the index into the string
     * until that match is made, or fail if it can't be found at all.
     */
    if (REOP_IS_SIMPLE(op) && !(gData->regexp->flags & JSREG_STICKY)) {
        anchor = JS_FALSE;
        while (x->cp <= gData->cpend) {
            nextpc = pc;    /* reset back to start each time */
            result = SimpleMatch(gData, x, op, &nextpc, JS_TRUE);
            if (result) {
                anchor = JS_TRUE;
                x = result;
                pc = nextpc;    /* accept skip to next opcode */
                op = (REOp) *pc++;
                JS_ASSERT(op < REOP_LIMIT);
                break;
            }
            gData->skipped++;
            x->cp++;
        }
        if (!anchor)
            goto bad;
    }

    for (;;) {
#ifdef REGEXP_DEBUG
        const char *opname = reop_names[op];
        re_debug("\n%06d: %*s%s", pc - gData->regexp->program,
                 gData->stateStackTop * 2, "", opname);
#endif
        if (REOP_IS_SIMPLE(op)) {
            result = SimpleMatch(gData, x, op, &pc, JS_TRUE);
        } else {
            curState = &gData->stateStack[gData->stateStackTop];
            switch (op) {
              case REOP_END:
                goto good;
              case REOP_ALTPREREQ2:
                nextpc = pc + GET_OFFSET(pc);   /* start of next op */
                pc += ARG_LEN;
                matchCh2 = GET_ARG(pc);
                pc += ARG_LEN;
                k = GET_ARG(pc);
                pc += ARG_LEN;

                if (x->cp != gData->cpend) {
                    if (*x->cp == matchCh2)
                        goto doAlt;

                    charSet = &gData->regexp->classList[k];
                    if (!charSet->converted && !MatcherProcessCharSet(gData, charSet))
                        goto bad;
                    matchCh1 = *x->cp;
                    k = matchCh1 >> 3;
                    if ((charSet->length == 0 ||
                         matchCh1 > charSet->length ||
                         !(charSet->u.bits[k] & (1 << (matchCh1 & 0x7)))) ^
                        charSet->sense) {
                        goto doAlt;
                    }
                }
                result = NULL;
                break;

              case REOP_ALTPREREQ:
                nextpc = pc + GET_OFFSET(pc);   /* start of next op */
                pc += ARG_LEN;
                matchCh1 = GET_ARG(pc);
                pc += ARG_LEN;
                matchCh2 = GET_ARG(pc);
                pc += ARG_LEN;
                if (x->cp == gData->cpend ||
                    (*x->cp != matchCh1 && *x->cp != matchCh2)) {
                    result = NULL;
                    break;
                }
                /* else false thru... */

              case REOP_ALT:
              doAlt:
                nextpc = pc + GET_OFFSET(pc);   /* start of next alternate */
                pc += ARG_LEN;                  /* start of this alternate */
                curState->parenSoFar = parenSoFar;
                PUSH_STATE_STACK(gData);
                op = (REOp) *pc++;
                startcp = x->cp;
                if (REOP_IS_SIMPLE(op)) {
                    if (!SimpleMatch(gData, x, op, &pc, JS_TRUE)) {
                        op = (REOp) *nextpc++;
                        pc = nextpc;
                        continue;
                    }
                    result = x;
                    op = (REOp) *pc++;
                }
                nextop = (REOp) *nextpc++;
                if (!PushBackTrackState(gData, nextop, nextpc, x, startcp, 0, 0))
                    goto bad;
                continue;

              /*
               * Occurs at (successful) end of REOP_ALT,
               */
              case REOP_JUMP:
                /*
                 * If we have not gotten a result here, it is because of an
                 * empty match.  Do the same thing REOP_EMPTY would do.
                 */
                if (!result)
                    result = x;

                --gData->stateStackTop;
                pc += GET_OFFSET(pc);
                op = (REOp) *pc++;
                continue;

              /*
               * Occurs at last (successful) end of REOP_ALT,
               */
              case REOP_ENDALT:
                /*
                 * If we have not gotten a result here, it is because of an
                 * empty match.  Do the same thing REOP_EMPTY would do.
                 */
                if (!result)
                    result = x;

                --gData->stateStackTop;
                op = (REOp) *pc++;
                continue;

              case REOP_LPAREN:
                pc = ReadCompactIndex(pc, &parenIndex);
                re_debug("[ %lu ]", (unsigned long) parenIndex);
                JS_ASSERT(parenIndex < gData->regexp->parenCount);
                if (parenIndex + 1 > parenSoFar)
                    parenSoFar = parenIndex + 1;
                x->parens[parenIndex].index = x->cp - gData->cpbegin;
                x->parens[parenIndex].length = 0;
                op = (REOp) *pc++;
                continue;

              case REOP_RPAREN:
              {
                ptrdiff_t delta;

                pc = ReadCompactIndex(pc, &parenIndex);
                JS_ASSERT(parenIndex < gData->regexp->parenCount);
                cap = &x->parens[parenIndex];
                delta = x->cp - (gData->cpbegin + cap->index);
                cap->length = (delta < 0) ? 0 : (size_t) delta;
                op = (REOp) *pc++;

                if (!result)
                    result = x;
                continue;
              }
              case REOP_ASSERT:
                nextpc = pc + GET_OFFSET(pc);  /* start of term after ASSERT */
                pc += ARG_LEN;                 /* start of ASSERT child */
                op = (REOp) *pc++;
                testpc = pc;
                if (REOP_IS_SIMPLE(op) &&
                    !SimpleMatch(gData, x, op, &testpc, JS_FALSE)) {
                    result = NULL;
                    break;
                }
                curState->u.assertion.top =
                    (char *)gData->backTrackSP - (char *)gData->backTrackStack;
                curState->u.assertion.sz = gData->cursz;
                curState->index = x->cp - gData->cpbegin;
                curState->parenSoFar = parenSoFar;
                PUSH_STATE_STACK(gData);
                if (!PushBackTrackState(gData, REOP_ASSERTTEST,
                                        nextpc, x, x->cp, 0, 0)) {
                    goto bad;
                }
                continue;

              case REOP_ASSERT_NOT:
                nextpc = pc + GET_OFFSET(pc);
                pc += ARG_LEN;
                op = (REOp) *pc++;
                testpc = pc;
                if (REOP_IS_SIMPLE(op) /* Note - fail to fail! */ &&
                    SimpleMatch(gData, x, op, &testpc, JS_FALSE) &&
                    *testpc == REOP_ASSERTNOTTEST) {
                    result = NULL;
                    break;
                }
                curState->u.assertion.top
                    = (char *)gData->backTrackSP -
                      (char *)gData->backTrackStack;
                curState->u.assertion.sz = gData->cursz;
                curState->index = x->cp - gData->cpbegin;
                curState->parenSoFar = parenSoFar;
                PUSH_STATE_STACK(gData);
                if (!PushBackTrackState(gData, REOP_ASSERTNOTTEST,
                                        nextpc, x, x->cp, 0, 0)) {
                    goto bad;
                }
                continue;

              case REOP_ASSERTTEST:
                --gData->stateStackTop;
                --curState;
                x->cp = gData->cpbegin + curState->index;
                gData->backTrackSP =
                    (REBackTrackData *) ((char *)gData->backTrackStack +
                                         curState->u.assertion.top);
                gData->cursz = curState->u.assertion.sz;
                if (result)
                    result = x;
                break;

              case REOP_ASSERTNOTTEST:
                --gData->stateStackTop;
                --curState;
                x->cp = gData->cpbegin + curState->index;
                gData->backTrackSP =
                    (REBackTrackData *) ((char *)gData->backTrackStack +
                                         curState->u.assertion.top);
                gData->cursz = curState->u.assertion.sz;
                result = (!result) ? x : NULL;
                break;
              case REOP_STAR:
                curState->u.quantifier.min = 0;
                curState->u.quantifier.max = (uintN)-1;
                goto quantcommon;
              case REOP_PLUS:
                curState->u.quantifier.min = 1;
                curState->u.quantifier.max = (uintN)-1;
                goto quantcommon;
              case REOP_OPT:
                curState->u.quantifier.min = 0;
                curState->u.quantifier.max = 1;
                goto quantcommon;
              case REOP_QUANT:
                pc = ReadCompactIndex(pc, &k);
                curState->u.quantifier.min = k;
                pc = ReadCompactIndex(pc, &k);
                /* max is k - 1 to use one byte for (uintN)-1 sentinel. */
                curState->u.quantifier.max = k - 1;
                JS_ASSERT(curState->u.quantifier.min
                          <= curState->u.quantifier.max);
              quantcommon:
                if (curState->u.quantifier.max == 0) {
                    pc = pc + GET_OFFSET(pc);
                    op = (REOp) *pc++;
                    result = x;
                    continue;
                }
                /* Step over <next> */
                nextpc = pc + ARG_LEN;
                op = (REOp) *nextpc++;
                startcp = x->cp;
                if (REOP_IS_SIMPLE(op)) {
                    if (!SimpleMatch(gData, x, op, &nextpc, JS_TRUE)) {
                        if (curState->u.quantifier.min == 0)
                            result = x;
                        else
                            result = NULL;
                        pc = pc + GET_OFFSET(pc);
                        break;
                    }
                    op = (REOp) *nextpc++;
                    result = x;
                }
                curState->index = startcp - gData->cpbegin;
                curState->continue_op = REOP_REPEAT;
                curState->continue_pc = pc;
                curState->parenSoFar = parenSoFar;
                PUSH_STATE_STACK(gData);
                if (curState->u.quantifier.min == 0 &&
                    !PushBackTrackState(gData, REOP_REPEAT, pc, x, startcp,
                                        0, 0)) {
                    goto bad;
                }
                pc = nextpc;
                continue;

              case REOP_ENDCHILD: /* marks the end of a quantifier child */
                pc = curState[-1].continue_pc;
                op = (REOp) curState[-1].continue_op;

                if (!result)
                    result = x;
                continue;

              case REOP_REPEAT:
                --curState;
                do {
                    --gData->stateStackTop;
                    if (!result) {
                        /* Failed, see if we have enough children. */
                        if (curState->u.quantifier.min == 0)
                            goto repeatDone;
                        goto break_switch;
                    }
                    if (curState->u.quantifier.min == 0 &&
                        x->cp == gData->cpbegin + curState->index) {
                        /* matched an empty string, that'll get us nowhere */
                        result = NULL;
                        goto break_switch;
                    }
                    if (curState->u.quantifier.min != 0)
                        curState->u.quantifier.min--;
                    if (curState->u.quantifier.max != (uintN) -1)
                        curState->u.quantifier.max--;
                    if (curState->u.quantifier.max == 0)
                        goto repeatDone;
                    nextpc = pc + ARG_LEN;
                    nextop = (REOp) *nextpc;
                    startcp = x->cp;
                    if (REOP_IS_SIMPLE(nextop)) {
                        nextpc++;
                        if (!SimpleMatch(gData, x, nextop, &nextpc, JS_TRUE)) {
                            if (curState->u.quantifier.min == 0)
                                goto repeatDone;
                            result = NULL;
                            goto break_switch;
                        }
                        result = x;
                    }
                    curState->index = startcp - gData->cpbegin;
                    PUSH_STATE_STACK(gData);
                    if (curState->u.quantifier.min == 0 &&
                        !PushBackTrackState(gData, REOP_REPEAT,
                                            pc, x, startcp,
                                            curState->parenSoFar,
                                            parenSoFar -
                                            curState->parenSoFar)) {
                        goto bad;
                    }
                } while (*nextpc == REOP_ENDCHILD);
                pc = nextpc;
                op = (REOp) *pc++;
                parenSoFar = curState->parenSoFar;
                continue;

              repeatDone:
                result = x;
                pc += GET_OFFSET(pc);
                goto break_switch;

              case REOP_MINIMALSTAR:
                curState->u.quantifier.min = 0;
                curState->u.quantifier.max = (uintN)-1;
                goto minimalquantcommon;
              case REOP_MINIMALPLUS:
                curState->u.quantifier.min = 1;
                curState->u.quantifier.max = (uintN)-1;
                goto minimalquantcommon;
              case REOP_MINIMALOPT:
                curState->u.quantifier.min = 0;
                curState->u.quantifier.max = 1;
                goto minimalquantcommon;
              case REOP_MINIMALQUANT:
                pc = ReadCompactIndex(pc, &k);
                curState->u.quantifier.min = k;
                pc = ReadCompactIndex(pc, &k);
                /* See REOP_QUANT comments about k - 1. */
                curState->u.quantifier.max = k - 1;
                JS_ASSERT(curState->u.quantifier.min
                          <= curState->u.quantifier.max);
              minimalquantcommon:
                curState->index = x->cp - gData->cpbegin;
                curState->parenSoFar = parenSoFar;
                PUSH_STATE_STACK(gData);
                if (curState->u.quantifier.min != 0) {
                    curState->continue_op = REOP_MINIMALREPEAT;
                    curState->continue_pc = pc;
                    /* step over <next> */
                    pc += OFFSET_LEN;
                    op = (REOp) *pc++;
                } else {
                    if (!PushBackTrackState(gData, REOP_MINIMALREPEAT,
                                            pc, x, x->cp, 0, 0)) {
                        goto bad;
                    }
                    --gData->stateStackTop;
                    pc = pc + GET_OFFSET(pc);
                    op = (REOp) *pc++;
                }
                continue;

              case REOP_MINIMALREPEAT:
                --gData->stateStackTop;
                --curState;

                re_debug("{%d,%d}", curState->u.quantifier.min,
                         curState->u.quantifier.max);
#define PREPARE_REPEAT()                                                      \
    JS_BEGIN_MACRO                                                            \
        curState->index = x->cp - gData->cpbegin;                             \
        curState->continue_op = REOP_MINIMALREPEAT;                           \
        curState->continue_pc = pc;                                           \
        pc += ARG_LEN;                                                        \
        for (k = curState->parenSoFar; k < parenSoFar; k++)                   \
            x->parens[k].index = -1;                                          \
        PUSH_STATE_STACK(gData);                                              \
        op = (REOp) *pc++;                                                    \
        JS_ASSERT(op < REOP_LIMIT);                                           \
    JS_END_MACRO

                if (!result) {
                    re_debug(" - ");
                    /*
                     * Non-greedy failure - try to consume another child.
                     */
                    if (curState->u.quantifier.max == (uintN) -1 ||
                        curState->u.quantifier.max > 0) {
                        PREPARE_REPEAT();
                        continue;
                    }
                    /* Don't need to adjust pc since we're going to pop. */
                    break;
                }
                if (curState->u.quantifier.min == 0 &&
                    x->cp == gData->cpbegin + curState->index) {
                    /* Matched an empty string, that'll get us nowhere. */
                    result = NULL;
                    break;
                }
                if (curState->u.quantifier.min != 0)
                    curState->u.quantifier.min--;
                if (curState->u.quantifier.max != (uintN) -1)
                    curState->u.quantifier.max--;
                if (curState->u.quantifier.min != 0) {
                    PREPARE_REPEAT();
                    continue;
                }
                curState->index = x->cp - gData->cpbegin;
                curState->parenSoFar = parenSoFar;
                PUSH_STATE_STACK(gData);
                if (!PushBackTrackState(gData, REOP_MINIMALREPEAT,
                                        pc, x, x->cp,
                                        curState->parenSoFar,
                                        parenSoFar - curState->parenSoFar)) {
                    goto bad;
                }
                --gData->stateStackTop;
                pc = pc + GET_OFFSET(pc);
                op = (REOp) *pc++;
                JS_ASSERT(op < REOP_LIMIT);
                continue;
              default:
                JS_ASSERT(JS_FALSE);
                result = NULL;
            }
          break_switch:;
        }

        /*
         *  If the match failed and there's a backtrack option, take it.
         *  Otherwise this is a complete and utter failure.
         */
        if (!result) {
            if (gData->cursz == 0)
                return NULL;
            if (!JS_CHECK_OPERATION_LIMIT(gData->cx)) {
                gData->ok = JS_FALSE;
                return NULL;
            }

            /* Potentially detect explosive regex here. */
            gData->backTrackCount++;
            if (gData->backTrackLimit &&
                gData->backTrackCount >= gData->backTrackLimit) {
                JS_ReportErrorNumber(gData->cx, js_GetErrorMessage, NULL,
                                     JSMSG_REGEXP_TOO_COMPLEX);
                gData->ok = JS_FALSE;
                return NULL;
            }

            backTrackData = gData->backTrackSP;
            gData->cursz = backTrackData->sz;
            gData->backTrackSP =
                (REBackTrackData *) ((char *)backTrackData - backTrackData->sz);
            x->cp = backTrackData->cp;
            pc = backTrackData->backtrack_pc;
            op = (REOp) backTrackData->backtrack_op;
            JS_ASSERT(op < REOP_LIMIT);
            gData->stateStackTop = backTrackData->saveStateStackTop;
            JS_ASSERT(gData->stateStackTop);

            memcpy(gData->stateStack, backTrackData + 1,
                   sizeof(REProgState) * backTrackData->saveStateStackTop);
            curState = &gData->stateStack[gData->stateStackTop - 1];

            if (backTrackData->parenCount) {
                memcpy(&x->parens[backTrackData->parenIndex],
                       (char *)(backTrackData + 1) +
                       sizeof(REProgState) * backTrackData->saveStateStackTop,
                       sizeof(RECapture) * backTrackData->parenCount);
                parenSoFar = backTrackData->parenIndex + backTrackData->parenCount;
            } else {
                for (k = curState->parenSoFar; k < parenSoFar; k++)
                    x->parens[k].index = -1;
                parenSoFar = curState->parenSoFar;
            }

            re_debug("\tBT_Pop: %ld,%ld",
                     (unsigned long) backTrackData->parenIndex,
                     (unsigned long) backTrackData->parenCount);
            continue;
        }
        x = result;

        /*
         *  Continue with the expression.
         */
        op = (REOp)*pc++;
        JS_ASSERT(op < REOP_LIMIT);
    }

bad:
    re_debug("\n");
    return NULL;

good:
    re_debug("\n");
    return x;
}

static REMatchState *
MatchRegExp(REGlobalData *gData, REMatchState *x)
{
    const jschar *cpOrig = x->cp;

#ifdef JS_TRACER
    NativeRegExp native;

    /* Run with native regexp if possible. */
    if (TRACING_ENABLED(gData->cx) &&
        !(gData->regexp->flags & JSREG_NOCOMPILE) &&
        (native = GetNativeRegExp(gData->cx, gData->regexp))) {

        /*
         * For efficient native execution, store offset as a direct pointer into
         * the buffer and convert back after execution finishes.
         */
        gData->skipped = (ptrdiff_t)cpOrig;

#ifdef JS_JIT_SPEW
        debug_only_stmt({
            VOUCH_DOES_NOT_REQUIRE_STACK();
            JSStackFrame *caller = (JS_ON_TRACE(gData->cx))
                                   ? NULL
                                   : js_GetScriptedCaller(gData->cx, NULL);
            debug_only_printf(LC_TMRegexp,
                              "entering REGEXP trace at %s:%u@%u, code: %p\n",
                              caller ? caller->script->filename : "<unknown>",
                              caller ? js_FramePCToLineNumber(gData->cx, caller) : 0,
                              caller ? FramePCOffset(caller) : 0,
                              JS_FUNC_TO_DATA_PTR(void *, native));
        })
#endif

        void *result;
#if defined(JS_NO_FASTCALL) && defined(NANOJIT_IA32)
        /*
         * Although a NativeRegExp takes one argument and SIMULATE_FASTCALL is
         * passing two, the second goes into 'edx' and can safely be ignored.
         */
        SIMULATE_FASTCALL(result, gData, gData->cpend, native);
#else
        result = native(gData, gData->cpend);
#endif
        debug_only_print0(LC_TMRegexp, "leaving REGEXP trace\n");
        if (!result)
            return NULL;

        /* Restore REGlobalData::skipped and fill REMatchState. */
        x->cp = (const jschar *)gData->stateStack;
        gData->skipped = (const jschar *)gData->skipped - cpOrig;
        return x;
    }
#endif

    /*
     * Have to include the position beyond the last character
     * in order to detect end-of-input/line condition.
     */
    for (const jschar *p = cpOrig; p <= gData->cpend; p++) {
        gData->skipped = p - cpOrig;
        x->cp = p;
        for (uintN j = 0; j < gData->regexp->parenCount; j++)
            x->parens[j].index = -1;
        REMatchState *result = ExecuteREBytecode(gData, x);
        if (!gData->ok || result || (gData->regexp->flags & JSREG_STICKY))
            return result;
        gData->backTrackSP = gData->backTrackStack;
        gData->cursz = 0;
        gData->stateStackTop = 0;
        p = cpOrig + gData->skipped;
    }
    return NULL;
}

#define MIN_BACKTRACK_LIMIT 400000

static REMatchState *
InitMatch(JSContext *cx, REGlobalData *gData, JSRegExp *re, size_t length)
{
    REMatchState *result;
    uintN i;

    gData->backTrackStackSize = INITIAL_BACKTRACK;
    JS_ARENA_ALLOCATE_CAST(gData->backTrackStack, REBackTrackData *,
                           &cx->regexpPool,
                           INITIAL_BACKTRACK);
    if (!gData->backTrackStack)
        goto bad;

    gData->backTrackSP = gData->backTrackStack;
    gData->cursz = 0;
    gData->backTrackCount = 0;
    gData->backTrackLimit = 0;
    if (JS_GetOptions(cx) & JSOPTION_RELIMIT) {
        gData->backTrackLimit = length * length * length; /* O(n^3) */
        if (gData->backTrackLimit < MIN_BACKTRACK_LIMIT)
            gData->backTrackLimit = MIN_BACKTRACK_LIMIT;
    }

    gData->stateStackLimit = INITIAL_STATESTACK;
    JS_ARENA_ALLOCATE_CAST(gData->stateStack, REProgState *,
                           &cx->regexpPool,
                           sizeof(REProgState) * INITIAL_STATESTACK);
    if (!gData->stateStack)
        goto bad;

    gData->stateStackTop = 0;
    gData->cx = cx;
    gData->regexp = re;
    gData->ok = JS_TRUE;

    JS_ARENA_ALLOCATE_CAST(result, REMatchState *,
                           &cx->regexpPool,
                           offsetof(REMatchState, parens)
                           + re->parenCount * sizeof(RECapture));
    if (!result)
        goto bad;

    for (i = 0; i < re->classCount; i++) {
        if (!re->classList[i].converted &&
            !MatcherProcessCharSet(gData, &re->classList[i])) {
            return NULL;
        }
    }

    return result;

bad:
    js_ReportOutOfScriptQuota(cx);
    gData->ok = JS_FALSE;
    return NULL;
}

JSBool
js_ExecuteRegExp(JSContext *cx, JSRegExp *re, JSString *str, size_t *indexp,
                 JSBool test, jsval *rval)
{
    REGlobalData gData;
    REMatchState *x, *result;

    const jschar *cp, *ep;
    size_t i, length, start;
    JSSubString *morepar;
    JSBool ok;
    JSRegExpStatics *res;
    ptrdiff_t matchlen;
    uintN num, morenum;
    JSString *parstr, *matchstr;
    JSObject *obj;

    RECapture *parsub = NULL;
    void *mark;
    int64 *timestamp;

    /*
     * It's safe to load from cp because JSStrings have a zero at the end,
     * and we never let cp get beyond cpend.
     */
    start = *indexp;
    str->getCharsAndLength(cp, length);
    if (start > length)
        start = length;
    gData.cpbegin = cp;
    gData.cpend = cp + length;
    cp += start;
    gData.start = start;
    gData.skipped = 0;

    if (!cx->regexpPool.first.next) {
        /*
         * The first arena in the regexpPool must have a timestamp at its base.
         */
        JS_ARENA_ALLOCATE_CAST(timestamp, int64 *,
                               &cx->regexpPool, sizeof *timestamp);
        if (!timestamp)
            return JS_FALSE;
        *timestamp = JS_Now();
    }
    mark = JS_ARENA_MARK(&cx->regexpPool);

    x = InitMatch(cx, &gData, re, length);

    if (!x) {
        ok = JS_FALSE;
        goto out;
    }
    x->cp = cp;

    /*
     * Call the recursive matcher to do the real work.  Return null on mismatch
     * whether testing or not.  On match, return an extended Array object.
     */
    result = MatchRegExp(&gData, x);
    ok = gData.ok;
    if (!ok)
        goto out;
    if (!result) {
        *rval = JSVAL_NULL;
        goto out;
    }
    cp = result->cp;
    i = cp - gData.cpbegin;
    *indexp = i;
    matchlen = i - (start + gData.skipped);
    JS_ASSERT(matchlen >= 0);
    ep = cp;
    cp -= matchlen;

    if (test) {
        /*
         * Testing for a match and updating cx->regExpStatics: don't allocate
         * an array object, do return true.
         */
        *rval = JSVAL_TRUE;

        /* Avoid warning.  (gcc doesn't detect that obj is needed iff !test); */
        obj = NULL;
    } else {
        /*
         * The array returned on match has element 0 bound to the matched
         * string, elements 1 through state.parenCount bound to the paren
         * matches, an index property telling the length of the left context,
         * and an input property referring to the input string.
         */
        obj = js_NewSlowArrayObject(cx);
        if (!obj) {
            ok = JS_FALSE;
            goto out;
        }
        *rval = OBJECT_TO_JSVAL(obj);

#define DEFVAL(val, id) {                                                     \
    ok = js_DefineProperty(cx, obj, id, val,                                  \
                           JS_PropertyStub, JS_PropertyStub,                  \
                           JSPROP_ENUMERATE, NULL);                           \
    if (!ok) {                                                                \
        cx->weakRoots.newborn[GCX_OBJECT] = NULL;                             \
        cx->weakRoots.newborn[GCX_STRING] = NULL;                             \
        goto out;                                                             \
    }                                                                         \
}

        matchstr = js_NewDependentString(cx, str, cp - str->chars(),
                                         matchlen);
        if (!matchstr) {
            cx->weakRoots.newborn[GCX_OBJECT] = NULL;
            ok = JS_FALSE;
            goto out;
        }
        DEFVAL(STRING_TO_JSVAL(matchstr), INT_TO_JSID(0));
    }

    res = &cx->regExpStatics;
    res->input = str;
    res->parenCount = re->parenCount;
    if (re->parenCount == 0) {
        res->lastParen = js_EmptySubString;
    } else {
        for (num = 0; num < re->parenCount; num++) {
            parsub = &result->parens[num];
            if (num < 9) {
                if (parsub->index == -1) {
                    res->parens[num].chars = NULL;
                    res->parens[num].length = 0;
                } else {
                    res->parens[num].chars = gData.cpbegin + parsub->index;
                    res->parens[num].length = parsub->length;
                }
            } else {
                morenum = num - 9;
                morepar = res->moreParens;
                if (!morepar) {
                    res->moreLength = 10;
                    morepar = (JSSubString*)
                        JS_malloc(cx, 10 * sizeof(JSSubString));
                } else if (morenum >= res->moreLength) {
                    res->moreLength += 10;
                    morepar = (JSSubString*)
                        JS_realloc(cx, morepar,
                                   res->moreLength * sizeof(JSSubString));
                }
                if (!morepar) {
                    cx->weakRoots.newborn[GCX_OBJECT] = NULL;
                    cx->weakRoots.newborn[GCX_STRING] = NULL;
                    ok = JS_FALSE;
                    goto out;
                }
                res->moreParens = morepar;
                if (parsub->index == -1) {
                    morepar[morenum].chars = NULL;
                    morepar[morenum].length = 0;
                } else {
                    morepar[morenum].chars = gData.cpbegin + parsub->index;
                    morepar[morenum].length = parsub->length;
                }
            }
            if (test)
                continue;
            if (parsub->index == -1) {
                ok = js_DefineProperty(cx, obj, INT_TO_JSID(num + 1),
                                       JSVAL_VOID, NULL, NULL,
                                       JSPROP_ENUMERATE, NULL);
            } else {
                parstr = js_NewDependentString(cx, str,
                                               gData.cpbegin + parsub->index -
                                               str->chars(),
                                               parsub->length);
                if (!parstr) {
                    cx->weakRoots.newborn[GCX_OBJECT] = NULL;
                    cx->weakRoots.newborn[GCX_STRING] = NULL;
                    ok = JS_FALSE;
                    goto out;
                }
                ok = js_DefineProperty(cx, obj, INT_TO_JSID(num + 1),
                                       STRING_TO_JSVAL(parstr), NULL, NULL,
                                       JSPROP_ENUMERATE, NULL);
            }
            if (!ok) {
                cx->weakRoots.newborn[GCX_OBJECT] = NULL;
                cx->weakRoots.newborn[GCX_STRING] = NULL;
                goto out;
            }
        }
        if (parsub->index == -1) {
            res->lastParen = js_EmptySubString;
        } else {
            res->lastParen.chars = gData.cpbegin + parsub->index;
            res->lastParen.length = parsub->length;
        }
    }

    if (!test) {
        /*
         * Define the index and input properties last for better for/in loop
         * order (so they come after the elements).
         */
        DEFVAL(INT_TO_JSVAL(start + gData.skipped),
               ATOM_TO_JSID(cx->runtime->atomState.indexAtom));
        DEFVAL(STRING_TO_JSVAL(str),
               ATOM_TO_JSID(cx->runtime->atomState.inputAtom));
    }

#undef DEFVAL

    res->lastMatch.chars = cp;
    res->lastMatch.length = matchlen;

    /*
     * For JS1.3 and ECMAv2, emulate Perl5 exactly:
     *
     * js1.3        "hi", "hi there"            "hihitherehi therebye"
     */
    res->leftContext.chars = str->chars();
    res->leftContext.length = start + gData.skipped;
    res->rightContext.chars = ep;
    res->rightContext.length = gData.cpend - ep;

out:
    JS_ARENA_RELEASE(&cx->regexpPool, mark);
    return ok;
}

/************************************************************************/

static JSBool
regexp_getProperty(JSContext *cx, JSObject *obj, jsval id, jsval *vp)
{
    jsint slot;
    JSRegExp *re;

    if (!JSVAL_IS_INT(id))
        return JS_TRUE;
    while (OBJ_GET_CLASS(cx, obj) != &js_RegExpClass) {
        obj = OBJ_GET_PROTO(cx, obj);
        if (!obj)
            return JS_TRUE;
    }
    slot = JSVAL_TO_INT(id);
    if (slot == REGEXP_LAST_INDEX)
        return JS_GetReservedSlot(cx, obj, 0, vp);

    JS_LOCK_OBJ(cx, obj);
    re = (JSRegExp *) JS_GetPrivate(cx, obj);
    if (re) {
        switch (slot) {
          case REGEXP_SOURCE:
            *vp = STRING_TO_JSVAL(re->source);
            break;
          case REGEXP_GLOBAL:
            *vp = BOOLEAN_TO_JSVAL((re->flags & JSREG_GLOB) != 0);
            break;
          case REGEXP_IGNORE_CASE:
            *vp = BOOLEAN_TO_JSVAL((re->flags & JSREG_FOLD) != 0);
            break;
          case REGEXP_MULTILINE:
            *vp = BOOLEAN_TO_JSVAL((re->flags & JSREG_MULTILINE) != 0);
            break;
          case REGEXP_STICKY:
            *vp = BOOLEAN_TO_JSVAL((re->flags & JSREG_STICKY) != 0);
            break;
        }
    }
    JS_UNLOCK_OBJ(cx, obj);
    return JS_TRUE;
}

static JSBool
regexp_setProperty(JSContext *cx, JSObject *obj, jsval id, jsval *vp)
{
    JSBool ok;
    jsint slot;
    jsdouble lastIndex;

    ok = JS_TRUE;
    if (!JSVAL_IS_INT(id))
        return ok;
    while (OBJ_GET_CLASS(cx, obj) != &js_RegExpClass) {
        obj = OBJ_GET_PROTO(cx, obj);
        if (!obj)
            return JS_TRUE;
    }
    slot = JSVAL_TO_INT(id);
    if (slot == REGEXP_LAST_INDEX) {
        if (!JS_ValueToNumber(cx, *vp, &lastIndex))
            return JS_FALSE;
        lastIndex = js_DoubleToInteger(lastIndex);
        ok = JS_NewNumberValue(cx, lastIndex, vp) &&
             JS_SetReservedSlot(cx, obj, 0, *vp);
    }
    return ok;
}

#define REGEXP_PROP_ATTRS     (JSPROP_PERMANENT | JSPROP_SHARED)
#define RO_REGEXP_PROP_ATTRS  (REGEXP_PROP_ATTRS | JSPROP_READONLY)

#define G regexp_getProperty
#define S regexp_setProperty

static JSPropertySpec regexp_props[] = {
    {"source",     REGEXP_SOURCE,      RO_REGEXP_PROP_ATTRS,G,S},
    {"global",     REGEXP_GLOBAL,      RO_REGEXP_PROP_ATTRS,G,S},
    {"ignoreCase", REGEXP_IGNORE_CASE, RO_REGEXP_PROP_ATTRS,G,S},
    {"lastIndex",  REGEXP_LAST_INDEX,  REGEXP_PROP_ATTRS,G,S},
    {"multiline",  REGEXP_MULTILINE,   RO_REGEXP_PROP_ATTRS,G,S},
    {"sticky",     REGEXP_STICKY,      RO_REGEXP_PROP_ATTRS,G,S},
    {0,0,0,0,0}
};

#undef G
#undef S

/*
 * RegExp class static properties and their Perl counterparts:
 *
 *  RegExp.input                $_
 *  RegExp.multiline            $*
 *  RegExp.lastMatch            $&
 *  RegExp.lastParen            $+
 *  RegExp.leftContext          $`
 *  RegExp.rightContext         $'
 */
enum regexp_static_tinyid {
    REGEXP_STATIC_INPUT         = -1,
    REGEXP_STATIC_MULTILINE     = -2,
    REGEXP_STATIC_LAST_MATCH    = -3,
    REGEXP_STATIC_LAST_PAREN    = -4,
    REGEXP_STATIC_LEFT_CONTEXT  = -5,
    REGEXP_STATIC_RIGHT_CONTEXT = -6
};

void
js_InitRegExpStatics(JSContext *cx)
{
    /*
     * To avoid multiple allocations in InitMatch(), the arena size parameter
     * should be at least as big as:
     *   INITIAL_BACKTRACK
     *   + (sizeof(REProgState) * INITIAL_STATESTACK)
     *   + (offsetof(REMatchState, parens) + avgParanSize * sizeof(RECapture))
     */
    JS_INIT_ARENA_POOL(&cx->regexpPool, "regexp",
                       12 * 1024 - 40,  /* FIXME: bug 421435 */
                       sizeof(void *), &cx->scriptStackQuota);

    JS_ClearRegExpStatics(cx);
}

JS_FRIEND_API(void)
js_SaveRegExpStatics(JSContext *cx, JSRegExpStatics *statics,
                     JSTempValueRooter *tvr)
{
  *statics = cx->regExpStatics;
  JS_PUSH_TEMP_ROOT_STRING(cx, statics->input, tvr);
}

JS_FRIEND_API(void)
js_RestoreRegExpStatics(JSContext *cx, JSRegExpStatics *statics,
                        JSTempValueRooter *tvr)
{
  cx->regExpStatics = *statics;
  JS_POP_TEMP_ROOT(cx, tvr);
}

void
js_TraceRegExpStatics(JSTracer *trc, JSContext *acx)
{
    JSRegExpStatics *res = &acx->regExpStatics;

    if (res->input)
        JS_CALL_STRING_TRACER(trc, res->input, "res->input");
}

void
js_FreeRegExpStatics(JSContext *cx)
{
    JSRegExpStatics *res = &cx->regExpStatics;

    if (res->moreParens) {
        JS_free(cx, res->moreParens);
        res->moreParens = NULL;
    }
    JS_FinishArenaPool(&cx->regexpPool);
}

static JSBool
regexp_static_getProperty(JSContext *cx, JSObject *obj, jsval id, jsval *vp)
{
    jsint slot;
    JSRegExpStatics *res;
    JSString *str;
    JSSubString *sub;

    res = &cx->regExpStatics;
    if (!JSVAL_IS_INT(id))
        return JS_TRUE;
    slot = JSVAL_TO_INT(id);
    switch (slot) {
      case REGEXP_STATIC_INPUT:
        *vp = res->input ? STRING_TO_JSVAL(res->input)
                         : JS_GetEmptyStringValue(cx);
        return JS_TRUE;
      case REGEXP_STATIC_MULTILINE:
        *vp = BOOLEAN_TO_JSVAL(res->multiline);
        return JS_TRUE;
      case REGEXP_STATIC_LAST_MATCH:
        sub = &res->lastMatch;
        break;
      case REGEXP_STATIC_LAST_PAREN:
        sub = &res->lastParen;
        break;
      case REGEXP_STATIC_LEFT_CONTEXT:
        sub = &res->leftContext;
        break;
      case REGEXP_STATIC_RIGHT_CONTEXT:
        sub = &res->rightContext;
        break;
      default:
        sub = REGEXP_PAREN_SUBSTRING(res, slot);
        break;
    }
    str = js_NewStringCopyN(cx, sub->chars, sub->length);
    if (!str)
        return JS_FALSE;
    *vp = STRING_TO_JSVAL(str);
    return JS_TRUE;
}

static JSBool
regexp_static_setProperty(JSContext *cx, JSObject *obj, jsval id, jsval *vp)
{
    JSRegExpStatics *res;

    if (!JSVAL_IS_INT(id))
        return JS_TRUE;
    res = &cx->regExpStatics;
    /* XXX use if-else rather than switch to keep MSVC1.52 from crashing */
    if (JSVAL_TO_INT(id) == REGEXP_STATIC_INPUT) {
        if (!JSVAL_IS_STRING(*vp) &&
            !JS_ConvertValue(cx, *vp, JSTYPE_STRING, vp)) {
            return JS_FALSE;
        }
        res->input = JSVAL_TO_STRING(*vp);
    } else if (JSVAL_TO_INT(id) == REGEXP_STATIC_MULTILINE) {
        if (!JSVAL_IS_BOOLEAN(*vp) &&
            !JS_ConvertValue(cx, *vp, JSTYPE_BOOLEAN, vp)) {
            return JS_FALSE;
        }
        res->multiline = JSVAL_TO_BOOLEAN(*vp);
    }
    return JS_TRUE;
}
#define REGEXP_STATIC_PROP_ATTRS    (REGEXP_PROP_ATTRS | JSPROP_ENUMERATE)
#define RO_REGEXP_STATIC_PROP_ATTRS (REGEXP_STATIC_PROP_ATTRS | JSPROP_READONLY)

static JSPropertySpec regexp_static_props[] = {
    {"input",
     REGEXP_STATIC_INPUT,
     REGEXP_STATIC_PROP_ATTRS,
     regexp_static_getProperty,    regexp_static_setProperty},
    {"multiline",
     REGEXP_STATIC_MULTILINE,
     REGEXP_STATIC_PROP_ATTRS,
     regexp_static_getProperty,    regexp_static_setProperty},
    {"lastMatch",
     REGEXP_STATIC_LAST_MATCH,
     RO_REGEXP_STATIC_PROP_ATTRS,
     regexp_static_getProperty,    regexp_static_getProperty},
    {"lastParen",
     REGEXP_STATIC_LAST_PAREN,
     RO_REGEXP_STATIC_PROP_ATTRS,
     regexp_static_getProperty,    regexp_static_getProperty},
    {"leftContext",
     REGEXP_STATIC_LEFT_CONTEXT,
     RO_REGEXP_STATIC_PROP_ATTRS,
     regexp_static_getProperty,    regexp_static_getProperty},
    {"rightContext",
     REGEXP_STATIC_RIGHT_CONTEXT,
     RO_REGEXP_STATIC_PROP_ATTRS,
     regexp_static_getProperty,    regexp_static_getProperty},

    /* XXX should have block scope and local $1, etc. */
    {"$1", 0, RO_REGEXP_STATIC_PROP_ATTRS,
     regexp_static_getProperty,    regexp_static_getProperty},
    {"$2", 1, RO_REGEXP_STATIC_PROP_ATTRS,
     regexp_static_getProperty,    regexp_static_getProperty},
    {"$3", 2, RO_REGEXP_STATIC_PROP_ATTRS,
     regexp_static_getProperty,    regexp_static_getProperty},
    {"$4", 3, RO_REGEXP_STATIC_PROP_ATTRS,
     regexp_static_getProperty,    regexp_static_getProperty},
    {"$5", 4, RO_REGEXP_STATIC_PROP_ATTRS,
     regexp_static_getProperty,    regexp_static_getProperty},
    {"$6", 5, RO_REGEXP_STATIC_PROP_ATTRS,
     regexp_static_getProperty,    regexp_static_getProperty},
    {"$7", 6, RO_REGEXP_STATIC_PROP_ATTRS,
     regexp_static_getProperty,    regexp_static_getProperty},
    {"$8", 7, RO_REGEXP_STATIC_PROP_ATTRS,
     regexp_static_getProperty,    regexp_static_getProperty},
    {"$9", 8, RO_REGEXP_STATIC_PROP_ATTRS,
     regexp_static_getProperty,    regexp_static_getProperty},

    {0,0,0,0,0}
};

static void
regexp_finalize(JSContext *cx, JSObject *obj)
{
    JSRegExp *re;

    re = (JSRegExp *) JS_GetPrivate(cx, obj);
    if (!re)
        return;
    js_DestroyRegExp(cx, re);
}

/* Forward static prototype. */
static JSBool
regexp_exec_sub(JSContext *cx, JSObject *obj, uintN argc, jsval *argv,
                JSBool test, jsval *rval);

static JSBool
regexp_call(JSContext *cx, JSObject *obj, uintN argc, jsval *argv, jsval *rval)
{
    return regexp_exec_sub(cx, JSVAL_TO_OBJECT(argv[-2]), argc, argv,
                           JS_FALSE, rval);
}

#if JS_HAS_XDR

#include "jsxdrapi.h"

JSBool
js_XDRRegExpObject(JSXDRState *xdr, JSObject **objp)
{
    JSRegExp *re;
    JSString *source;
    uint32 flagsword;
    JSObject *obj;

    if (xdr->mode == JSXDR_ENCODE) {
        re = (JSRegExp *) JS_GetPrivate(xdr->cx, *objp);
        if (!re)
            return JS_FALSE;
        source = re->source;
        flagsword = (uint32)re->flags;
    }
    if (!JS_XDRString(xdr, &source) ||
        !JS_XDRUint32(xdr, &flagsword)) {
        return JS_FALSE;
    }
    if (xdr->mode == JSXDR_DECODE) {
        obj = js_NewObject(xdr->cx, &js_RegExpClass, NULL, NULL);
        if (!obj)
            return JS_FALSE;
        STOBJ_CLEAR_PARENT(obj);
        STOBJ_CLEAR_PROTO(obj);
        re = js_NewRegExp(xdr->cx, NULL, source, (uint8)flagsword, JS_FALSE);
        if (!re)
            return JS_FALSE;
        if (!JS_SetPrivate(xdr->cx, obj, re) ||
            !js_SetLastIndex(xdr->cx, obj, 0)) {
            js_DestroyRegExp(xdr->cx, re);
            return JS_FALSE;
        }
        *objp = obj;
    }
    return JS_TRUE;
}

#else  /* !JS_HAS_XDR */

#define js_XDRRegExpObject NULL

#endif /* !JS_HAS_XDR */

static void
regexp_trace(JSTracer *trc, JSObject *obj)
{
    JSRegExp *re;

    re = (JSRegExp *) JS_GetPrivate(trc->context, obj);
    if (re && re->source)
        JS_CALL_STRING_TRACER(trc, re->source, "source");
}

JSClass js_RegExpClass = {
    js_RegExp_str,
    JSCLASS_HAS_PRIVATE | JSCLASS_HAS_RESERVED_SLOTS(1) |
    JSCLASS_MARK_IS_TRACE | JSCLASS_HAS_CACHED_PROTO(JSProto_RegExp),
    JS_PropertyStub,    JS_PropertyStub,
    JS_PropertyStub,    JS_PropertyStub,
    JS_EnumerateStub,   JS_ResolveStub,
    JS_ConvertStub,     regexp_finalize,
    NULL,               NULL,
    regexp_call,        NULL,
    js_XDRRegExpObject, NULL,
    JS_CLASS_TRACE(regexp_trace), 0
};

static const jschar empty_regexp_ucstr[] = {'(', '?', ':', ')', 0};

JSBool
js_regexp_toString(JSContext *cx, JSObject *obj, jsval *vp)
{
    JSRegExp *re;
    const jschar *source;
    jschar *chars;
    size_t length, nflags;
    uintN flags;
    JSString *str;

    if (!JS_InstanceOf(cx, obj, &js_RegExpClass, vp + 2))
        return JS_FALSE;
    JS_LOCK_OBJ(cx, obj);
    re = (JSRegExp *) JS_GetPrivate(cx, obj);
    if (!re) {
        JS_UNLOCK_OBJ(cx, obj);
        *vp = STRING_TO_JSVAL(cx->runtime->emptyString);
        return JS_TRUE;
    }

    re->source->getCharsAndLength(source, length);
    if (length == 0) {
        source = empty_regexp_ucstr;
        length = JS_ARRAY_LENGTH(empty_regexp_ucstr) - 1;
    }
    length += 2;
    nflags = 0;
    for (flags = re->flags; flags != 0; flags &= flags - 1)
        nflags++;
    chars = (jschar*) JS_malloc(cx, (length + nflags + 1) * sizeof(jschar));
    if (!chars) {
        JS_UNLOCK_OBJ(cx, obj);
        return JS_FALSE;
    }

    chars[0] = '/';
    js_strncpy(&chars[1], source, length - 2);
    chars[length-1] = '/';
    if (nflags) {
        if (re->flags & JSREG_GLOB)
            chars[length++] = 'g';
        if (re->flags & JSREG_FOLD)
            chars[length++] = 'i';
        if (re->flags & JSREG_MULTILINE)
            chars[length++] = 'm';
        if (re->flags & JSREG_STICKY)
            chars[length++] = 'y';
    }
    JS_UNLOCK_OBJ(cx, obj);
    chars[length] = 0;

    str = js_NewString(cx, chars, length);
    if (!str) {
        JS_free(cx, chars);
        return JS_FALSE;
    }
    *vp = STRING_TO_JSVAL(str);
    return JS_TRUE;
}

static JSBool
regexp_toString(JSContext *cx, uintN argc, jsval *vp)
{
    JSObject *obj;

    obj = JS_THIS_OBJECT(cx, vp);
    return obj && js_regexp_toString(cx, obj, vp);
}

static JSBool
regexp_compile_sub(JSContext *cx, JSObject *obj, uintN argc, jsval *argv,
                   jsval *rval)
{
    JSString *opt, *str;
    JSRegExp *oldre, *re;
    JSBool ok, ok2;
    JSObject *obj2;
    size_t length, nbytes;
    const jschar *cp, *start, *end;
    jschar *nstart, *ncp, *tmp;

    if (!JS_InstanceOf(cx, obj, &js_RegExpClass, argv))
        return JS_FALSE;
    opt = NULL;
    if (argc == 0) {
        str = cx->runtime->emptyString;
    } else {
        if (JSVAL_IS_OBJECT(argv[0])) {
            /*
             * If we get passed in a RegExp object we construct a new
             * RegExp that is a duplicate of it by re-compiling the
             * original source code. ECMA requires that it be an error
             * here if the flags are specified. (We must use the flags
             * from the original RegExp also).
             */
            obj2 = JSVAL_TO_OBJECT(argv[0]);
            if (obj2 && OBJ_GET_CLASS(cx, obj2) == &js_RegExpClass) {
                if (argc >= 2 && !JSVAL_IS_VOID(argv[1])) { /* 'flags' passed */
                    JS_ReportErrorNumber(cx, js_GetErrorMessage, NULL,
                                         JSMSG_NEWREGEXP_FLAGGED);
                    return JS_FALSE;
                }
                JS_LOCK_OBJ(cx, obj2);
                re = (JSRegExp *) JS_GetPrivate(cx, obj2);
                if (!re) {
                    JS_UNLOCK_OBJ(cx, obj2);
                    return JS_FALSE;
                }
                re = js_NewRegExp(cx, NULL, re->source, re->flags, JS_FALSE);
                JS_UNLOCK_OBJ(cx, obj2);
                goto created;
            }
        }
        str = js_ValueToString(cx, argv[0]);
        if (!str)
            return JS_FALSE;
        argv[0] = STRING_TO_JSVAL(str);
        if (argc > 1) {
            if (JSVAL_IS_VOID(argv[1])) {
                opt = NULL;
            } else {
                opt = js_ValueToString(cx, argv[1]);
                if (!opt)
                    return JS_FALSE;
                argv[1] = STRING_TO_JSVAL(opt);
            }
        }

        /* Escape any naked slashes in the regexp source. */
        str->getCharsAndLength(start, length);
        end = start + length;
        nstart = ncp = NULL;
        for (cp = start; cp < end; cp++) {
            if (*cp == '/' && (cp == start || cp[-1] != '\\')) {
                nbytes = (++length + 1) * sizeof(jschar);
                if (!nstart) {
                    nstart = (jschar *) JS_malloc(cx, nbytes);
                    if (!nstart)
                        return JS_FALSE;
                    ncp = nstart + (cp - start);
                    js_strncpy(nstart, start, cp - start);
                } else {
                    tmp = (jschar *) JS_realloc(cx, nstart, nbytes);
                    if (!tmp) {
                        JS_free(cx, nstart);
                        return JS_FALSE;
                    }
                    ncp = tmp + (ncp - nstart);
                    nstart = tmp;
                }
                *ncp++ = '\\';
            }
            if (nstart)
                *ncp++ = *cp;
        }

        if (nstart) {
            /* Don't forget to store the backstop after the new string. */
            JS_ASSERT((size_t)(ncp - nstart) == length);
            *ncp = 0;
            str = js_NewString(cx, nstart, length);
            if (!str) {
                JS_free(cx, nstart);
                return JS_FALSE;
            }
            argv[0] = STRING_TO_JSVAL(str);
        }
    }

    re = js_NewRegExpOpt(cx, str, opt, JS_FALSE);
created:
    if (!re)
        return JS_FALSE;
    JS_LOCK_OBJ(cx, obj);
    oldre = (JSRegExp *) JS_GetPrivate(cx, obj);
    ok = JS_SetPrivate(cx, obj, re);
    ok2 = js_SetLastIndex(cx, obj, 0);
    JS_UNLOCK_OBJ(cx, obj);
    if (!ok) {
        js_DestroyRegExp(cx, re);
        return JS_FALSE;
    }
    if (oldre)
        js_DestroyRegExp(cx, oldre);
    *rval = OBJECT_TO_JSVAL(obj);
    return ok2;
}

static JSBool
regexp_compile(JSContext *cx, uintN argc, jsval *vp)
{
    JSObject *obj;

    obj = JS_THIS_OBJECT(cx, vp);
    return obj && regexp_compile_sub(cx, obj, argc, vp + 2, vp);
}

static JSBool
regexp_exec_sub(JSContext *cx, JSObject *obj, uintN argc, jsval *argv,
                JSBool test, jsval *rval)
{
    JSBool ok, sticky;
    JSRegExp *re;
    jsdouble lastIndex;
    JSString *str;
    size_t i;

    ok = JS_InstanceOf(cx, obj, &js_RegExpClass, argv);
    if (!ok)
        return JS_FALSE;
    JS_LOCK_OBJ(cx, obj);
    re = (JSRegExp *) JS_GetPrivate(cx, obj);
    if (!re) {
        JS_UNLOCK_OBJ(cx, obj);
        return JS_TRUE;
    }

    /* NB: we must reach out: after this paragraph, in order to drop re. */
    HOLD_REGEXP(cx, re);
    sticky = (re->flags & JSREG_STICKY) != 0;
    if (re->flags & (JSREG_GLOB | JSREG_STICKY)) {
        ok = js_GetLastIndex(cx, obj, &lastIndex);
    } else {
        lastIndex = 0;
    }
    JS_UNLOCK_OBJ(cx, obj);
    if (!ok)
        goto out;

    /* Now that obj is unlocked, it's safe to (potentially) grab the GC lock. */
    if (argc == 0) {
        str = cx->regExpStatics.input;
        if (!str) {
            const char *bytes = js_GetStringBytes(cx, re->source);

            if (bytes) {
                JS_ReportErrorNumber(cx, js_GetErrorMessage, NULL,
                                     JSMSG_NO_INPUT,
                                     bytes,
                                     (re->flags & JSREG_GLOB) ? "g" : "",
                                     (re->flags & JSREG_FOLD) ? "i" : "",
                                     (re->flags & JSREG_MULTILINE) ? "m" : "",
                                     (re->flags & JSREG_STICKY) ? "y" : "");
            }
            ok = JS_FALSE;
            goto out;
        }
    } else {
        str = js_ValueToString(cx, argv[0]);
        if (!str) {
            ok = JS_FALSE;
            goto out;
        }
        argv[0] = STRING_TO_JSVAL(str);
    }

    if (lastIndex < 0 || str->length() < lastIndex) {
        ok = js_SetLastIndex(cx, obj, 0);
        *rval = JSVAL_NULL;
    } else {
        i = (size_t) lastIndex;
        ok = js_ExecuteRegExp(cx, re, str, &i, test, rval);
        if (ok &&
            ((re->flags & JSREG_GLOB) || (*rval != JSVAL_NULL && sticky))) {
            ok = js_SetLastIndex(cx, obj, (*rval == JSVAL_NULL) ? 0 : i);
        }
    }

out:
    DROP_REGEXP(cx, re);
    return ok;
}

static JSBool
regexp_exec(JSContext *cx, uintN argc, jsval *vp)
{
    return regexp_exec_sub(cx, JS_THIS_OBJECT(cx, vp), argc, vp + 2, JS_FALSE,
                           vp);
}

static JSBool
regexp_test(JSContext *cx, uintN argc, jsval *vp)
{
    if (!regexp_exec_sub(cx, JS_THIS_OBJECT(cx, vp), argc, vp + 2, JS_TRUE, vp))
        return JS_FALSE;
    if (*vp != JSVAL_TRUE)
        *vp = JSVAL_FALSE;
    return JS_TRUE;
}

static JSFunctionSpec regexp_methods[] = {
#if JS_HAS_TOSOURCE
    JS_FN(js_toSource_str,  regexp_toString,    0,0),
#endif
    JS_FN(js_toString_str,  regexp_toString,    0,0),
    JS_FN("compile",        regexp_compile,     2,0),
    JS_FN("exec",           regexp_exec,        1,0),
    JS_FN("test",           regexp_test,        1,0),
    JS_FS_END
};

static JSBool
RegExp(JSContext *cx, JSObject *obj, uintN argc, jsval *argv, jsval *rval)
{
    if (!JS_IsConstructing(cx)) {
        /*
         * If first arg is regexp and no flags are given, just return the arg.
         * (regexp_compile_sub detects the regexp + flags case and throws a
         * TypeError.)  See 10.15.3.1.
         */
        if ((argc < 2 || JSVAL_IS_VOID(argv[1])) &&
            !JSVAL_IS_PRIMITIVE(argv[0]) &&
            OBJ_GET_CLASS(cx, JSVAL_TO_OBJECT(argv[0])) == &js_RegExpClass) {
            *rval = argv[0];
            return JS_TRUE;
        }

        /* Otherwise, replace obj with a new RegExp object. */
        obj = js_NewObject(cx, &js_RegExpClass, NULL, NULL);
        if (!obj)
            return JS_FALSE;

        /*
         * regexp_compile_sub does not use rval to root its temporaries so we
         * can use it to root obj.
         */
        *rval = OBJECT_TO_JSVAL(obj);
    }
    return regexp_compile_sub(cx, obj, argc, argv, rval);
}

JSObject *
js_InitRegExpClass(JSContext *cx, JSObject *obj)
{
    JSObject *proto = js_InitClass(cx, obj, NULL, &js_RegExpClass, RegExp, 1,
                                   regexp_props, regexp_methods,
                                   regexp_static_props, NULL);
    if (!proto)
        return NULL;

    JSObject *ctor = JS_GetConstructor(cx, proto);
    if (!ctor)
        return NULL;

    /* Give RegExp.prototype private data so it matches the empty string. */
    jsval rval;
    if (!JS_AliasProperty(cx, ctor, "input",        "$_") ||
        !JS_AliasProperty(cx, ctor, "multiline",    "$*") ||
        !JS_AliasProperty(cx, ctor, "lastMatch",    "$&") ||
        !JS_AliasProperty(cx, ctor, "lastParen",    "$+") ||
        !JS_AliasProperty(cx, ctor, "leftContext",  "$`") ||
        !JS_AliasProperty(cx, ctor, "rightContext", "$'") ||
        !regexp_compile_sub(cx, proto, 0, NULL, &rval)) {
        return NULL;
    }

    return proto;
}

JSObject *
js_NewRegExpObject(JSContext *cx, JSTokenStream *ts,
                   jschar *chars, size_t length, uintN flags)
{
    JSString *str;
    JSObject *obj;
    JSRegExp *re;

    str = js_NewStringCopyN(cx, chars, length);
    if (!str)
        return NULL;
    JSAutoTempValueRooter tvr(cx, str);
    re = js_NewRegExp(cx, ts,  str, flags, JS_FALSE);
    if (!re)
        return NULL;
    obj = js_NewObject(cx, &js_RegExpClass, NULL, NULL);
    if (!obj || !JS_SetPrivate(cx, obj, re)) {
        js_DestroyRegExp(cx, re);
        obj = NULL;
    }
    if (obj && !js_SetLastIndex(cx, obj, 0))
        obj = NULL;
    return obj;
}

JSObject *
js_CloneRegExpObject(JSContext *cx, JSObject *obj, JSObject *parent)
{
    JSObject *clone;
    JSRegExp *re;

    JS_ASSERT(OBJ_GET_CLASS(cx, obj) == &js_RegExpClass);
    clone = js_NewObject(cx, &js_RegExpClass, NULL, parent);
    if (!clone)
        return NULL;
    re = (JSRegExp *) JS_GetPrivate(cx, obj);
    if (!JS_SetPrivate(cx, clone, re) || !js_SetLastIndex(cx, clone, 0)) {
        cx->weakRoots.newborn[GCX_OBJECT] = NULL;
        return NULL;
    }
    HOLD_REGEXP(cx, re);
    return clone;
}

JSBool
js_GetLastIndex(JSContext *cx, JSObject *obj, jsdouble *lastIndex)
{
    jsval v;

    return JS_GetReservedSlot(cx, obj, 0, &v) &&
           JS_ValueToNumber(cx, v, lastIndex);
}

JSBool
js_SetLastIndex(JSContext *cx, JSObject *obj, jsdouble lastIndex)
{
    jsval v;

    return JS_NewNumberValue(cx, lastIndex, &v) &&
           JS_SetReservedSlot(cx, obj, 0, v);
}
<|MERGE_RESOLUTION|>--- conflicted
+++ resolved
@@ -2817,16 +2817,6 @@
         return pos;
     }
 
-<<<<<<< HEAD
-#if defined(AVMPLUS_ARM) || defined(AVMPLUS_SPARC)
-/* We can't do this on ARM or SPARC, since it relies on doing a 32-bit load from
- * a pointer which is only 2-byte aligned.
- */
-#undef USE_DOUBLE_CHAR_MATCH
-#else
-#define USE_DOUBLE_CHAR_MATCH
-#endif
-=======
     LIns *compileQuant(RENode *node, LIns *pos, bool atEnd, LInsList &fails)
     {
         /* Only support greedy *, +, ?. */
@@ -2925,7 +2915,6 @@
         targetCurrentPoint(kidFails);
         return iterBegin;
     }
->>>>>>> b2926d79
 
     /*
      * Compile the regular expression rooted at 'node'.  Return 0 on failed
