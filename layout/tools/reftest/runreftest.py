# This Source Code Form is subject to the terms of the Mozilla Public
# License, v. 2.0. If a copy of the MPL was not distributed with this
# file, You can obtain one at http://mozilla.org/MPL/2.0/.

"""
Runs the reftest test harness.
"""

<<<<<<< HEAD
from optparse import OptionParser
import json
import os
import re
import shutil
import sys

=======
import re
import sys
import shutil
import os
import threading
import subprocess
import collections
import multiprocessing
>>>>>>> 82a055c4
SCRIPT_DIRECTORY = os.path.abspath(os.path.realpath(os.path.dirname(sys.argv[0])))
sys.path.insert(0, SCRIPT_DIRECTORY)

from automation import Automation
from automationutils import (
        addCommonOptions,
        getDebuggerInfo,
        isURL,
        processLeakLog
)

import mozprofile

def categoriesToRegex(categoryList):
  return "\\(" + ', '.join(["(?P<%s>\\d+) %s" % c for c in categoryList]) + "\\)"
summaryLines = [('Successful', [('pass', 'pass'), ('loadOnly', 'load only')]),
                ('Unexpected', [('fail', 'unexpected fail'),
                                ('pass', 'unexpected pass'),
                                ('asserts', 'unexpected asserts'),
                                ('fixedAsserts', 'unexpected fixed asserts'),
                                ('failedLoad', 'failed load'),
                                ('exception', 'exception')]),
                ('Known problems', [('knownFail', 'known fail'),
                                    ('knownAsserts', 'known asserts'),
                                    ('random', 'random'),
                                    ('skipped', 'skipped'),
                                    ('slow', 'slow')])]

# Python's print is not threadsafe.
printLock = threading.Lock()

class ReftestThread(threading.Thread):
  def __init__(self, cmdlineArgs):
    threading.Thread.__init__(self)
    self.cmdlineArgs = cmdlineArgs
    self.summaryMatches = {}
    self.retcode = -1
    for text, _ in summaryLines:
      self.summaryMatches[text] = None

  def run(self):
    with printLock:
      print "Starting thread with", self.cmdlineArgs
      sys.stdout.flush()
    process = subprocess.Popen(self.cmdlineArgs, stdout=subprocess.PIPE)
    for chunk in self.chunkForMergedOutput(process.stdout):
      with printLock:
        print chunk,
        sys.stdout.flush()
    self.retcode = process.wait()

  def chunkForMergedOutput(self, logsource):
    """Gather lines together that should be printed as one atomic unit.
    Individual test results--anything between 'REFTEST TEST-START' and
    'REFTEST TEST-END' lines--are an atomic unit.  Lines with data from
    summaries are parsed and the data stored for later aggregation.
    Other lines are considered their own atomic units and are permitted
    to intermix freely."""
    testStartRegex = re.compile("^REFTEST TEST-START")
    testEndRegex = re.compile("^REFTEST TEST-END")
    summaryHeadRegex = re.compile("^REFTEST INFO \\| Result summary:")
    summaryRegexFormatString = "^REFTEST INFO \\| (?P<message>{text}): (?P<total>\\d+) {regex}"
    summaryRegexStrings = [summaryRegexFormatString.format(text=text,
                                                           regex=categoriesToRegex(categories))
                           for (text, categories) in summaryLines]
    summaryRegexes = [re.compile(regex) for regex in summaryRegexStrings]

    for line in logsource:
      if testStartRegex.search(line) is not None:
        chunkedLines = [line]
        for lineToBeChunked in logsource:
          chunkedLines.append(lineToBeChunked)
          if testEndRegex.search(lineToBeChunked) is not None:
            break
        yield ''.join(chunkedLines)
        continue

      haveSuppressedSummaryLine = False
      for regex in summaryRegexes:
        match = regex.search(line)
        if match is not None:
          self.summaryMatches[match.group('message')] = match
          haveSuppressedSummaryLine = True
          break
      if haveSuppressedSummaryLine:
        continue

      if summaryHeadRegex.search(line) is None:
        yield line

class RefTest(object):

  oldcwd = os.getcwd()

  def __init__(self, automation=None):
    self.automation = automation or Automation()

  def getFullPath(self, path):
    "Get an absolute path relative to self.oldcwd."
    return os.path.normpath(os.path.join(self.oldcwd, os.path.expanduser(path)))

  def getManifestPath(self, path):
    "Get the path of the manifest, and for remote testing this function is subclassed to point to remote manifest"
    path = self.getFullPath(path)
    if os.path.isdir(path):
      defaultManifestPath = os.path.join(path, 'reftest.list')
      if os.path.exists(defaultManifestPath):
        path = defaultManifestPath
      else:
        defaultManifestPath = os.path.join(path, 'crashtests.list')
        if os.path.exists(defaultManifestPath):
          path = defaultManifestPath
    return path

  def makeJSString(self, s):
    return '"%s"' % re.sub(r'([\\"])', r'\\\1', s)

  def createReftestProfile(self, options, manifest, server='localhost',
                           special_powers=True, profile_to_clone=None):
    """
      Sets up a profile for reftest.
      'manifest' is the path to the reftest.list file we want to test with.  This is used in
      the remote subclass in remotereftest.py so we can write it to a preference for the
      bootstrap extension.
    """

    locations = mozprofile.permissions.ServerLocations()
    locations.add_host(server, port=0)
    locations.add_host('<file>', port=0)

    # Set preferences for communication between our command line arguments
    # and the reftest harness.  Preferences that are required for reftest
    # to work should instead be set in reftest-cmdline.js .
    prefs = {}
    prefs['reftest.timeout'] = options.timeout * 1000
    if options.totalChunks:
      prefs['reftest.totalChunks'] = options.totalChunks
    if options.thisChunk:
      prefs['reftest.thisChunk'] = options.thisChunk
    if options.logFile:
      prefs['reftest.logFile'] = options.logFile
    if options.ignoreWindowSize:
      prefs['reftest.ignoreWindowSize'] = True
    if options.filter:
      prefs['reftest.filter'] = options.filter
    prefs['reftest.focusFilterMode'] = options.focusFilterMode

    for v in options.extraPrefs:
      thispref = v.split('=')
      if len(thispref) < 2:
        print "Error: syntax error in --setpref=" + v
        sys.exit(1)
      prefs[thispref[0]] = mozprofile.Preferences.cast(thispref[1].strip())

    # install the reftest extension bits into the profile
    addons = []
    addons.append(os.path.join(SCRIPT_DIRECTORY, "reftest"))

    # I would prefer to use "--install-extension reftest/specialpowers", but that requires tight coordination with
    # release engineering and landing on multiple branches at once.
    if special_powers and (manifest.endswith('crashtests.list') or manifest.endswith('jstests.list')):
      addons.append(os.path.join(SCRIPT_DIRECTORY, 'specialpowers'))

    # Install distributed extensions, if application has any.
    distExtDir = os.path.join(options.app[ : options.app.rfind(os.sep)], "distribution", "extensions")
    if os.path.isdir(distExtDir):
      for f in os.listdir(distExtDir):
        addons.append(os.path.join(distExtDir, f))

    # Install custom extensions.
    for f in options.extensionsToInstall:
      addons.append(self.getFullPath(f))

    kwargs = { 'addons': addons,
               'preferences': prefs,
               'locations': locations }
    if profile_to_clone:
        profile = mozprofile.Profile.clone(profile_to_clone, **kwargs)
    else:
        profile = mozprofile.Profile(**kwargs)

    self.copyExtraFilesToProfile(options, profile)
    return profile

  def buildBrowserEnv(self, options, profileDir):
    browserEnv = self.automation.environment(xrePath = options.xrePath)
    browserEnv["XPCOM_DEBUG_BREAK"] = "stack"

    for v in options.environment:
      ix = v.find("=")
      if ix <= 0:
        print "Error: syntax error in --setenv=" + v
        return None
      browserEnv[v[:ix]] = v[ix + 1:]

    # Enable leaks detection to its own log file.
    self.leakLogFile = os.path.join(profileDir, "runreftest_leaks.log")
    browserEnv["XPCOM_MEM_BLOAT_LOG"] = self.leakLogFile
    return browserEnv

  def cleanup(self, profileDir):
    if profileDir:
      shutil.rmtree(profileDir, True)

  def runTests(self, testPath, options, cmdlineArgs = None):
    if not options.runTestsInParallel:
      return self.runSerialTests(testPath, options, cmdlineArgs)

    cpuCount = multiprocessing.cpu_count()

    # We have the directive, technology, and machine to run multiple test instances.
    # Experimentation says that reftests are not overly CPU-intensive, so we can run
    # multiple jobs per CPU core.
    #
    # Our Windows machines in automation seem to get upset when we run a lot of
    # simultaneous tests on them, so tone things down there.
    if sys.platform == 'win32':
      jobsWithoutFocus = cpuCount
    else:
      jobsWithoutFocus = 2 * cpuCount
      
    totalJobs = jobsWithoutFocus + 1
    perProcessArgs = [sys.argv[:] for i in range(0, totalJobs)]

    # First job is only needs-focus tests.  Remaining jobs are non-needs-focus and chunked.
    perProcessArgs[0].insert(-1, "--focus-filter-mode=needs-focus")
    for (chunkNumber, jobArgs) in enumerate(perProcessArgs[1:], start=1):
      jobArgs[-1:-1] = ["--focus-filter-mode=non-needs-focus",
                        "--total-chunks=%d" % jobsWithoutFocus,
                        "--this-chunk=%d" % chunkNumber]

    for jobArgs in perProcessArgs:
      try:
        jobArgs.remove("--run-tests-in-parallel")
      except:
        pass
      jobArgs.insert(-1, "--no-run-tests-in-parallel")
      jobArgs[0:0] = [sys.executable, "-u"]

    threads = [ReftestThread(args) for args in perProcessArgs[1:]]
    for t in threads:
      t.start()

    while True:
      # The test harness in each individual thread will be doing timeout
      # handling on its own, so we shouldn't need to worry about any of
      # the threads hanging for arbitrarily long.
      for t in threads:
        t.join(10)
      if not any(t.is_alive() for t in threads):
        break

    # Run the needs-focus tests serially after the other ones, so we don't
    # have to worry about races between the needs-focus tests *actually*
    # needing focus and the dummy windows in the non-needs-focus tests
    # trying to focus themselves.
    focusThread = ReftestThread(perProcessArgs[0])
    focusThread.start()
    focusThread.join()

    # Output the summaries that the ReftestThread filters suppressed.
    summaryObjects = [collections.defaultdict(int) for s in summaryLines]
    for t in threads:
      for (summaryObj, (text, categories)) in zip(summaryObjects, summaryLines):
        threadMatches = t.summaryMatches[text]
        for (attribute, description) in categories:
          amount = int(threadMatches.group(attribute) if threadMatches else 0)
          summaryObj[attribute] += amount
        amount = int(threadMatches.group('total') if threadMatches else 0)
        summaryObj['total'] += amount

    print 'REFTEST INFO | Result summary:'
    for (summaryObj, (text, categories)) in zip(summaryObjects, summaryLines):
      details = ', '.join(["%d %s" % (summaryObj[attribute], description) for (attribute, description) in categories])
      print 'REFTEST INFO | ' + text + ': ' + str(summaryObj['total']) + ' (' +  details + ')'

    return int(any(t.retcode != 0 for t in threads))

  def runSerialTests(self, testPath, options, cmdlineArgs = None):
    debuggerInfo = getDebuggerInfo(self.oldcwd, options.debugger, options.debuggerArgs,
        options.debuggerInteractive);

    profileDir = None
    try:
      reftestlist = self.getManifestPath(testPath)
      if cmdlineArgs == None:
        cmdlineArgs = ['-reftest', reftestlist]
      profile = self.createReftestProfile(options, reftestlist)
      profileDir = profile.profile # name makes more sense

      # browser environment
      browserEnv = self.buildBrowserEnv(options, profileDir)

      self.automation.log.info("REFTEST INFO | runreftest.py | Running tests: start.\n")
      status = self.automation.runApp(None, browserEnv, options.app, profileDir,
                                 cmdlineArgs,
                                 utilityPath = options.utilityPath,
                                 xrePath=options.xrePath,
                                 debuggerInfo=debuggerInfo,
                                 symbolsPath=options.symbolsPath,
                                 # give the JS harness 30 seconds to deal
                                 # with its own timeouts
                                 timeout=options.timeout + 30.0)
      processLeakLog(self.leakLogFile, options.leakThreshold)
      self.automation.log.info("\nREFTEST INFO | runreftest.py | Running tests: end.")
    finally:
      self.cleanup(profileDir)
    return status

  def copyExtraFilesToProfile(self, options, profile):
    "Copy extra files or dirs specified on the command line to the testing profile."
    profileDir = profile.profile
    for f in options.extraProfileFiles:
      abspath = self.getFullPath(f)
      if os.path.isfile(abspath):
        if os.path.basename(abspath) == 'user.js':
          extra_prefs = mozprofile.Preferences.read_prefs(abspath)
          profile.set_preferences(extra_prefs)
        else:
          shutil.copy2(abspath, profileDir)
      elif os.path.isdir(abspath):
        dest = os.path.join(profileDir, os.path.basename(abspath))
        shutil.copytree(abspath, dest)
      else:
        self.automation.log.warning("WARNING | runreftest.py | Failed to copy %s to profile", abspath)
        continue


class ReftestOptions(OptionParser):

  def __init__(self, automation):
    self.automation = automation
    OptionParser.__init__(self)
    defaults = {}

    # we want to pass down everything from automation.__all__
    addCommonOptions(self,
                     defaults=dict(zip(self.automation.__all__,
                            [getattr(self.automation, x) for x in self.automation.__all__])))
    self.automation.addCommonOptions(self)
    self.add_option("--appname",
                    action = "store", type = "string", dest = "app",
                    default = os.path.join(SCRIPT_DIRECTORY, automation.DEFAULT_APP),
                    help = "absolute path to application, overriding default")
    self.add_option("--extra-profile-file",
                    action = "append", dest = "extraProfileFiles",
                    default = [],
                    help = "copy specified files/dirs to testing profile")
    self.add_option("--timeout",
                    action = "store", dest = "timeout", type = "int",
                    default = 5 * 60, # 5 minutes per bug 479518
                    help = "reftest will timeout in specified number of seconds. [default %default s].")
    self.add_option("--leak-threshold",
                    action = "store", type = "int", dest = "leakThreshold",
                    default = 0,
                    help = "fail if the number of bytes leaked through "
                           "refcounted objects (or bytes in classes with "
                           "MOZ_COUNT_CTOR and MOZ_COUNT_DTOR) is greater "
                           "than the given number")
    self.add_option("--utility-path",
                    action = "store", type = "string", dest = "utilityPath",
                    default = self.automation.DIST_BIN,
                    help = "absolute path to directory containing utility "
                           "programs (xpcshell, ssltunnel, certutil)")
    defaults["utilityPath"] = self.automation.DIST_BIN

    self.add_option("--total-chunks",
                    type = "int", dest = "totalChunks",
                    help = "how many chunks to split the tests up into")
    defaults["totalChunks"] = None

    self.add_option("--this-chunk",
                    type = "int", dest = "thisChunk",
                    help = "which chunk to run between 1 and --total-chunks")
    defaults["thisChunk"] = None

    self.add_option("--log-file",
                    action = "store", type = "string", dest = "logFile",
                    default = None,
                    help = "file to log output to in addition to stdout")
    defaults["logFile"] = None

    self.add_option("--skip-slow-tests",
                    dest = "skipSlowTests", action = "store_true",
                    help = "skip tests marked as slow when running")
    defaults["skipSlowTests"] = False

    self.add_option("--ignore-window-size",
                    dest = "ignoreWindowSize", action = "store_true",
                    help = "ignore the window size, which may cause spurious failures and passes")
    defaults["ignoreWindowSize"] = False

    self.add_option("--install-extension",
                    action = "append", dest = "extensionsToInstall",
                    help = "install the specified extension in the testing profile. "
                           "The extension file's name should be <id>.xpi where <id> is "
                           "the extension's id as indicated in its install.rdf. "
                           "An optional path can be specified too.")
    defaults["extensionsToInstall"] = []

    self.add_option("--run-tests-in-parallel",
                    action = "store_true", dest = "runTestsInParallel",
                    help = "run tests in parallel if possible")
    self.add_option("--no-run-tests-in-parallel",
                    action = "store_false", dest = "runTestsInParallel",
                    help = "do not run tests in parallel")
    defaults["runTestsInParallel"] = False

    self.add_option("--setenv",
                    action = "append", type = "string",
                    dest = "environment", metavar = "NAME=VALUE",
                    help = "sets the given variable in the application's "
                           "environment")
    defaults["environment"] = []

    self.add_option("--filter",
                    action = "store", type="string", dest = "filter",
                    help = "specifies a regular expression (as could be passed to the JS "
                           "RegExp constructor) to test against URLs in the reftest manifest; "
                           "only test items that have a matching test URL will be run.")
    defaults["filter"] = None

    self.add_option("--focus-filter-mode",
                    action = "store", type = "string", dest = "focusFilterMode",
                    help = "filters tests to run by whether they require focus. "
                           "Valid values are `all', `needs-focus', or `non-needs-focus'. "
                           "Defaults to `all'.")
    defaults["focusFilterMode"] = "all"

    self.set_defaults(**defaults)

  def verifyCommonOptions(self, options, reftest):
    if options.totalChunks is not None and options.thisChunk is None:
      self.error("thisChunk must be specified when totalChunks is specified")

    if options.totalChunks:
      if not 1 <= options.thisChunk <= options.totalChunks:
        self.error("thisChunk must be between 1 and totalChunks")

    if options.logFile:
      options.logFile = reftest.getFullPath(options.logFile)

    if options.xrePath is not None:
      if not os.access(options.xrePath, os.F_OK):
        self.error("--xre-path '%s' not found" % options.xrePath)
      if not os.path.isdir(options.xrePath):
        self.error("--xre-path '%s' is not a directory" % options.xrePath)
      options.xrePath = reftest.getFullPath(options.xrePath)

    if options.runTestsInParallel:
      if options.logFile is not None:
        self.error("cannot specify logfile with parallel tests")
      if options.totalChunks is not None and options.thisChunk is None:
        self.error("cannot specify thisChunk or totalChunks with parallel tests")
      if options.focusFilterMode != "all":
        self.error("cannot specify focusFilterMode with parallel tests")
      if options.debugger is not None:
        self.error("cannot specify a debugger with parallel tests")

    return options

def main():
  automation = Automation()
  parser = ReftestOptions(automation)
  reftest = RefTest(automation)

  options, args = parser.parse_args()
  if len(args) != 1:
    print >>sys.stderr, "No reftest.list specified."
    sys.exit(1)

  options = parser.verifyCommonOptions(options, reftest)

  options.app = reftest.getFullPath(options.app)
  if not os.path.exists(options.app):
    print """Error: Path %(app)s doesn't exist.
Are you executing $objdir/_tests/reftest/runreftest.py?""" \
            % {"app": options.app}
    sys.exit(1)

  if options.xrePath is None:
    options.xrePath = os.path.dirname(options.app)

  if options.symbolsPath and not isURL(options.symbolsPath):
    options.symbolsPath = reftest.getFullPath(options.symbolsPath)
  options.utilityPath = reftest.getFullPath(options.utilityPath)

  sys.exit(reftest.runTests(args[0], options))

if __name__ == "__main__":
  main()<|MERGE_RESOLUTION|>--- conflicted
+++ resolved
@@ -6,15 +6,8 @@
 Runs the reftest test harness.
 """
 
-<<<<<<< HEAD
 from optparse import OptionParser
 import json
-import os
-import re
-import shutil
-import sys
-
-=======
 import re
 import sys
 import shutil
@@ -23,7 +16,6 @@
 import subprocess
 import collections
 import multiprocessing
->>>>>>> 82a055c4
 SCRIPT_DIRECTORY = os.path.abspath(os.path.realpath(os.path.dirname(sys.argv[0])))
 sys.path.insert(0, SCRIPT_DIRECTORY)
 
