# This Source Code Form is subject to the terms of the Mozilla Public
# License, v. 2.0. If a copy of the MPL was not distributed with this
# file, You can obtain one at http://mozilla.org/MPL/2.0/.

"""
Runs the reftest test harness.
"""

from optparse import OptionParser
<<<<<<< HEAD
import json
=======
import collections
import json
import multiprocessing
import os
>>>>>>> c574bba7
import re
import shutil
import subprocess
import sys
import threading

SCRIPT_DIRECTORY = os.path.abspath(os.path.realpath(os.path.dirname(sys.argv[0])))
sys.path.insert(0, SCRIPT_DIRECTORY)

from automation import Automation
from automationutils import (
        addCommonOptions,
        getDebuggerInfo,
        isURL,
        processLeakLog
)
<<<<<<< HEAD

=======
>>>>>>> c574bba7
import mozprofile

def categoriesToRegex(categoryList):
  return "\\(" + ', '.join(["(?P<%s>\\d+) %s" % c for c in categoryList]) + "\\)"
summaryLines = [('Successful', [('pass', 'pass'), ('loadOnly', 'load only')]),
                ('Unexpected', [('fail', 'unexpected fail'),
                                ('pass', 'unexpected pass'),
                                ('asserts', 'unexpected asserts'),
                                ('fixedAsserts', 'unexpected fixed asserts'),
                                ('failedLoad', 'failed load'),
                                ('exception', 'exception')]),
                ('Known problems', [('knownFail', 'known fail'),
                                    ('knownAsserts', 'known asserts'),
                                    ('random', 'random'),
                                    ('skipped', 'skipped'),
                                    ('slow', 'slow')])]

# Python's print is not threadsafe.
printLock = threading.Lock()

class ReftestThread(threading.Thread):
  def __init__(self, cmdlineArgs):
    threading.Thread.__init__(self)
    self.cmdlineArgs = cmdlineArgs
    self.summaryMatches = {}
    self.retcode = -1
    for text, _ in summaryLines:
      self.summaryMatches[text] = None

  def run(self):
    with printLock:
      print "Starting thread with", self.cmdlineArgs
      sys.stdout.flush()
    process = subprocess.Popen(self.cmdlineArgs, stdout=subprocess.PIPE)
    for chunk in self.chunkForMergedOutput(process.stdout):
      with printLock:
        print chunk,
        sys.stdout.flush()
    self.retcode = process.wait()

  def chunkForMergedOutput(self, logsource):
    """Gather lines together that should be printed as one atomic unit.
    Individual test results--anything between 'REFTEST TEST-START' and
    'REFTEST TEST-END' lines--are an atomic unit.  Lines with data from
    summaries are parsed and the data stored for later aggregation.
    Other lines are considered their own atomic units and are permitted
    to intermix freely."""
    testStartRegex = re.compile("^REFTEST TEST-START")
    testEndRegex = re.compile("^REFTEST TEST-END")
    summaryHeadRegex = re.compile("^REFTEST INFO \\| Result summary:")
    summaryRegexFormatString = "^REFTEST INFO \\| (?P<message>{text}): (?P<total>\\d+) {regex}"
    summaryRegexStrings = [summaryRegexFormatString.format(text=text,
                                                           regex=categoriesToRegex(categories))
                           for (text, categories) in summaryLines]
    summaryRegexes = [re.compile(regex) for regex in summaryRegexStrings]

    for line in logsource:
      if testStartRegex.search(line) is not None:
        chunkedLines = [line]
        for lineToBeChunked in logsource:
          chunkedLines.append(lineToBeChunked)
          if testEndRegex.search(lineToBeChunked) is not None:
            break
        yield ''.join(chunkedLines)
        continue

      haveSuppressedSummaryLine = False
      for regex in summaryRegexes:
        match = regex.search(line)
        if match is not None:
          self.summaryMatches[match.group('message')] = match
          haveSuppressedSummaryLine = True
          break
      if haveSuppressedSummaryLine:
        continue

      if summaryHeadRegex.search(line) is None:
        yield line

class RefTest(object):

  oldcwd = os.getcwd()

  def __init__(self, automation=None):
    self.automation = automation or Automation()

  def getFullPath(self, path):
    "Get an absolute path relative to self.oldcwd."
    return os.path.normpath(os.path.join(self.oldcwd, os.path.expanduser(path)))

  def getManifestPath(self, path):
    "Get the path of the manifest, and for remote testing this function is subclassed to point to remote manifest"
    path = self.getFullPath(path)
    if os.path.isdir(path):
      defaultManifestPath = os.path.join(path, 'reftest.list')
      if os.path.exists(defaultManifestPath):
        path = defaultManifestPath
      else:
        defaultManifestPath = os.path.join(path, 'crashtests.list')
        if os.path.exists(defaultManifestPath):
          path = defaultManifestPath
    return path

  def makeJSString(self, s):
    return '"%s"' % re.sub(r'([\\"])', r'\\\1', s)

  def createReftestProfile(self, options, manifest, server='localhost',
                           special_powers=True, profile_to_clone=None):
    """
      Sets up a profile for reftest.
      'manifest' is the path to the reftest.list file we want to test with.  This is used in
      the remote subclass in remotereftest.py so we can write it to a preference for the
      bootstrap extension.
    """

    locations = mozprofile.permissions.ServerLocations()
    locations.add_host(server, port=0)
    locations.add_host('<file>', port=0)

    # Set preferences for communication between our command line arguments
    # and the reftest harness.  Preferences that are required for reftest
    # to work should instead be set in reftest-cmdline.js .
    prefs = {}
    prefs['reftest.timeout'] = options.timeout * 1000
    if options.totalChunks:
      prefs['reftest.totalChunks'] = options.totalChunks
    if options.thisChunk:
      prefs['reftest.thisChunk'] = options.thisChunk
    if options.logFile:
      prefs['reftest.logFile'] = options.logFile
    if options.ignoreWindowSize:
      prefs['reftest.ignoreWindowSize'] = True
    if options.filter:
      prefs['reftest.filter'] = options.filter
    prefs['reftest.focusFilterMode'] = options.focusFilterMode

    for v in options.extraPrefs:
      thispref = v.split('=')
      if len(thispref) < 2:
        print "Error: syntax error in --setpref=" + v
        sys.exit(1)
      prefs[thispref[0]] = mozprofile.Preferences.cast(thispref[1].strip())

    # install the reftest extension bits into the profile
    addons = []
    addons.append(os.path.join(SCRIPT_DIRECTORY, "reftest"))

    # I would prefer to use "--install-extension reftest/specialpowers", but that requires tight coordination with
    # release engineering and landing on multiple branches at once.
    if special_powers and (manifest.endswith('crashtests.list') or manifest.endswith('jstests.list')):
      addons.append(os.path.join(SCRIPT_DIRECTORY, 'specialpowers'))

    # Install distributed extensions, if application has any.
    distExtDir = os.path.join(options.app[ : options.app.rfind(os.sep)], "distribution", "extensions")
    if os.path.isdir(distExtDir):
      for f in os.listdir(distExtDir):
        addons.append(os.path.join(distExtDir, f))

    # Install custom extensions.
    for f in options.extensionsToInstall:
      addons.append(self.getFullPath(f))

    kwargs = { 'addons': addons,
               'preferences': prefs,
               'locations': locations }
    if profile_to_clone:
        profile = mozprofile.Profile.clone(profile_to_clone, **kwargs)
    else:
        profile = mozprofile.Profile(**kwargs)

    self.copyExtraFilesToProfile(options, profile)
    return profile

  def buildBrowserEnv(self, options, profileDir):
    browserEnv = self.automation.environment(xrePath = options.xrePath)
    browserEnv["XPCOM_DEBUG_BREAK"] = "stack"

    for v in options.environment:
      ix = v.find("=")
      if ix <= 0:
        print "Error: syntax error in --setenv=" + v
        return None
      browserEnv[v[:ix]] = v[ix + 1:]

    # Enable leaks detection to its own log file.
    self.leakLogFile = os.path.join(profileDir, "runreftest_leaks.log")
    browserEnv["XPCOM_MEM_BLOAT_LOG"] = self.leakLogFile
    return browserEnv

  def cleanup(self, profileDir):
    if profileDir:
      shutil.rmtree(profileDir, True)

  def runTests(self, testPath, options, cmdlineArgs = None):
    if not options.runTestsInParallel:
      return self.runSerialTests(testPath, options, cmdlineArgs)

    cpuCount = multiprocessing.cpu_count()

    # We have the directive, technology, and machine to run multiple test instances.
    # Experimentation says that reftests are not overly CPU-intensive, so we can run
    # multiple jobs per CPU core.
    #
    # Our Windows machines in automation seem to get upset when we run a lot of
    # simultaneous tests on them, so tone things down there.
    if sys.platform == 'win32':
      jobsWithoutFocus = cpuCount
    else:
      jobsWithoutFocus = 2 * cpuCount
      
    totalJobs = jobsWithoutFocus + 1
    perProcessArgs = [sys.argv[:] for i in range(0, totalJobs)]

    # First job is only needs-focus tests.  Remaining jobs are non-needs-focus and chunked.
    perProcessArgs[0].insert(-1, "--focus-filter-mode=needs-focus")
    for (chunkNumber, jobArgs) in enumerate(perProcessArgs[1:], start=1):
      jobArgs[-1:-1] = ["--focus-filter-mode=non-needs-focus",
                        "--total-chunks=%d" % jobsWithoutFocus,
                        "--this-chunk=%d" % chunkNumber]

    for jobArgs in perProcessArgs:
      try:
        jobArgs.remove("--run-tests-in-parallel")
      except:
        pass
      jobArgs.insert(-1, "--no-run-tests-in-parallel")
      jobArgs[0:0] = [sys.executable, "-u"]

    threads = [ReftestThread(args) for args in perProcessArgs[1:]]
    for t in threads:
      t.start()

    while True:
      # The test harness in each individual thread will be doing timeout
      # handling on its own, so we shouldn't need to worry about any of
      # the threads hanging for arbitrarily long.
      for t in threads:
        t.join(10)
      if not any(t.is_alive() for t in threads):
        break

    # Run the needs-focus tests serially after the other ones, so we don't
    # have to worry about races between the needs-focus tests *actually*
    # needing focus and the dummy windows in the non-needs-focus tests
    # trying to focus themselves.
    focusThread = ReftestThread(perProcessArgs[0])
    focusThread.start()
    focusThread.join()

    # Output the summaries that the ReftestThread filters suppressed.
    summaryObjects = [collections.defaultdict(int) for s in summaryLines]
    for t in threads:
      for (summaryObj, (text, categories)) in zip(summaryObjects, summaryLines):
        threadMatches = t.summaryMatches[text]
        for (attribute, description) in categories:
          amount = int(threadMatches.group(attribute) if threadMatches else 0)
          summaryObj[attribute] += amount
        amount = int(threadMatches.group('total') if threadMatches else 0)
        summaryObj['total'] += amount

    print 'REFTEST INFO | Result summary:'
    for (summaryObj, (text, categories)) in zip(summaryObjects, summaryLines):
      details = ', '.join(["%d %s" % (summaryObj[attribute], description) for (attribute, description) in categories])
      print 'REFTEST INFO | ' + text + ': ' + str(summaryObj['total']) + ' (' +  details + ')'

    return int(any(t.retcode != 0 for t in threads))

  def runSerialTests(self, testPath, options, cmdlineArgs = None):
    debuggerInfo = getDebuggerInfo(self.oldcwd, options.debugger, options.debuggerArgs,
        options.debuggerInteractive);

    profileDir = None
    try:
      reftestlist = self.getManifestPath(testPath)
      if cmdlineArgs == None:
        cmdlineArgs = ['-reftest', reftestlist]
      profile = self.createReftestProfile(options, reftestlist)
      profileDir = profile.profile # name makes more sense

      # browser environment
      browserEnv = self.buildBrowserEnv(options, profileDir)

      self.automation.log.info("REFTEST INFO | runreftest.py | Running tests: start.\n")
      status = self.automation.runApp(None, browserEnv, options.app, profileDir,
                                 cmdlineArgs,
                                 utilityPath = options.utilityPath,
                                 xrePath=options.xrePath,
                                 debuggerInfo=debuggerInfo,
                                 symbolsPath=options.symbolsPath,
                                 # give the JS harness 30 seconds to deal
                                 # with its own timeouts
                                 timeout=options.timeout + 30.0)
      processLeakLog(self.leakLogFile, options.leakThreshold)
      self.automation.log.info("\nREFTEST INFO | runreftest.py | Running tests: end.")
    finally:
      self.cleanup(profileDir)
    return status

  def copyExtraFilesToProfile(self, options, profile):
    "Copy extra files or dirs specified on the command line to the testing profile."
    profileDir = profile.profile
    for f in options.extraProfileFiles:
      abspath = self.getFullPath(f)
      if os.path.isfile(abspath):
        if os.path.basename(abspath) == 'user.js':
          extra_prefs = mozprofile.Preferences.read_prefs(abspath)
          profile.set_preferences(extra_prefs)
        else:
          shutil.copy2(abspath, profileDir)
      elif os.path.isdir(abspath):
        dest = os.path.join(profileDir, os.path.basename(abspath))
        shutil.copytree(abspath, dest)
      else:
        self.automation.log.warning("WARNING | runreftest.py | Failed to copy %s to profile", abspath)
        continue


class ReftestOptions(OptionParser):

<<<<<<< HEAD
  def __init__(self, automation):
    self.automation = automation
=======
  def __init__(self, automation=None):
    self.automation = automation or Automation()
>>>>>>> c574bba7
    OptionParser.__init__(self)
    defaults = {}

    # we want to pass down everything from automation.__all__
    addCommonOptions(self,
                     defaults=dict(zip(self.automation.__all__,
                            [getattr(self.automation, x) for x in self.automation.__all__])))
    self.automation.addCommonOptions(self)
    self.add_option("--appname",
                    action = "store", type = "string", dest = "app",
                    default = os.path.join(SCRIPT_DIRECTORY, automation.DEFAULT_APP),
                    help = "absolute path to application, overriding default")
    self.add_option("--extra-profile-file",
                    action = "append", dest = "extraProfileFiles",
                    default = [],
                    help = "copy specified files/dirs to testing profile")
    self.add_option("--timeout",
                    action = "store", dest = "timeout", type = "int",
                    default = 5 * 60, # 5 minutes per bug 479518
                    help = "reftest will timeout in specified number of seconds. [default %default s].")
    self.add_option("--leak-threshold",
                    action = "store", type = "int", dest = "leakThreshold",
                    default = 0,
                    help = "fail if the number of bytes leaked through "
                           "refcounted objects (or bytes in classes with "
                           "MOZ_COUNT_CTOR and MOZ_COUNT_DTOR) is greater "
                           "than the given number")
    self.add_option("--utility-path",
                    action = "store", type = "string", dest = "utilityPath",
                    default = self.automation.DIST_BIN,
                    help = "absolute path to directory containing utility "
                           "programs (xpcshell, ssltunnel, certutil)")
    defaults["utilityPath"] = self.automation.DIST_BIN

    self.add_option("--total-chunks",
                    type = "int", dest = "totalChunks",
                    help = "how many chunks to split the tests up into")
    defaults["totalChunks"] = None

    self.add_option("--this-chunk",
                    type = "int", dest = "thisChunk",
                    help = "which chunk to run between 1 and --total-chunks")
    defaults["thisChunk"] = None

    self.add_option("--log-file",
                    action = "store", type = "string", dest = "logFile",
                    default = None,
                    help = "file to log output to in addition to stdout")
    defaults["logFile"] = None

    self.add_option("--skip-slow-tests",
                    dest = "skipSlowTests", action = "store_true",
                    help = "skip tests marked as slow when running")
    defaults["skipSlowTests"] = False

    self.add_option("--ignore-window-size",
                    dest = "ignoreWindowSize", action = "store_true",
                    help = "ignore the window size, which may cause spurious failures and passes")
    defaults["ignoreWindowSize"] = False

    self.add_option("--install-extension",
                    action = "append", dest = "extensionsToInstall",
                    help = "install the specified extension in the testing profile. "
                           "The extension file's name should be <id>.xpi where <id> is "
                           "the extension's id as indicated in its install.rdf. "
                           "An optional path can be specified too.")
    defaults["extensionsToInstall"] = []

    self.add_option("--run-tests-in-parallel",
                    action = "store_true", dest = "runTestsInParallel",
                    help = "run tests in parallel if possible")
    self.add_option("--no-run-tests-in-parallel",
                    action = "store_false", dest = "runTestsInParallel",
                    help = "do not run tests in parallel")
    defaults["runTestsInParallel"] = False

    self.add_option("--setenv",
                    action = "append", type = "string",
                    dest = "environment", metavar = "NAME=VALUE",
                    help = "sets the given variable in the application's "
                           "environment")
    defaults["environment"] = []

    self.add_option("--filter",
                    action = "store", type="string", dest = "filter",
                    help = "specifies a regular expression (as could be passed to the JS "
                           "RegExp constructor) to test against URLs in the reftest manifest; "
                           "only test items that have a matching test URL will be run.")
    defaults["filter"] = None

    self.add_option("--focus-filter-mode",
                    action = "store", type = "string", dest = "focusFilterMode",
                    help = "filters tests to run by whether they require focus. "
                           "Valid values are `all', `needs-focus', or `non-needs-focus'. "
                           "Defaults to `all'.")
    defaults["focusFilterMode"] = "all"

    self.set_defaults(**defaults)

  def verifyCommonOptions(self, options, reftest):
    if options.totalChunks is not None and options.thisChunk is None:
      self.error("thisChunk must be specified when totalChunks is specified")

    if options.totalChunks:
      if not 1 <= options.thisChunk <= options.totalChunks:
        self.error("thisChunk must be between 1 and totalChunks")

    if options.logFile:
      options.logFile = reftest.getFullPath(options.logFile)

    if options.xrePath is not None:
      if not os.access(options.xrePath, os.F_OK):
        self.error("--xre-path '%s' not found" % options.xrePath)
      if not os.path.isdir(options.xrePath):
        self.error("--xre-path '%s' is not a directory" % options.xrePath)
      options.xrePath = reftest.getFullPath(options.xrePath)

    if options.runTestsInParallel:
      if options.logFile is not None:
        self.error("cannot specify logfile with parallel tests")
      if options.totalChunks is not None and options.thisChunk is None:
        self.error("cannot specify thisChunk or totalChunks with parallel tests")
      if options.focusFilterMode != "all":
        self.error("cannot specify focusFilterMode with parallel tests")
      if options.debugger is not None:
        self.error("cannot specify a debugger with parallel tests")

    return options

def main():
  automation = Automation()
  parser = ReftestOptions(automation)
  reftest = RefTest(automation)

  options, args = parser.parse_args()
  if len(args) != 1:
    print >>sys.stderr, "No reftest.list specified."
    sys.exit(1)

  options = parser.verifyCommonOptions(options, reftest)

  options.app = reftest.getFullPath(options.app)
  if not os.path.exists(options.app):
    print """Error: Path %(app)s doesn't exist.
Are you executing $objdir/_tests/reftest/runreftest.py?""" \
            % {"app": options.app}
    sys.exit(1)

  if options.xrePath is None:
    options.xrePath = os.path.dirname(options.app)

  if options.symbolsPath and not isURL(options.symbolsPath):
    options.symbolsPath = reftest.getFullPath(options.symbolsPath)
  options.utilityPath = reftest.getFullPath(options.utilityPath)

  sys.exit(reftest.runTests(args[0], options))

if __name__ == "__main__":
  main()<|MERGE_RESOLUTION|>--- conflicted
+++ resolved
@@ -7,14 +7,10 @@
 """
 
 from optparse import OptionParser
-<<<<<<< HEAD
-import json
-=======
 import collections
 import json
 import multiprocessing
 import os
->>>>>>> c574bba7
 import re
 import shutil
 import subprocess
@@ -31,10 +27,6 @@
         isURL,
         processLeakLog
 )
-<<<<<<< HEAD
-
-=======
->>>>>>> c574bba7
 import mozprofile
 
 def categoriesToRegex(categoryList):
@@ -354,13 +346,8 @@
 
 class ReftestOptions(OptionParser):
 
-<<<<<<< HEAD
-  def __init__(self, automation):
-    self.automation = automation
-=======
   def __init__(self, automation=None):
     self.automation = automation or Automation()
->>>>>>> c574bba7
     OptionParser.__init__(self)
     defaults = {}
 
