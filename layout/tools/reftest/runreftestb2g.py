--- conflicted
+++ resolved
@@ -475,10 +475,6 @@
         return path
 
 
-<<<<<<< HEAD
-
-=======
->>>>>>> c574bba7
 def run_remote_reftests(parser, options, args):
     auto = B2GRemoteAutomation(None, "fennec", context_chrome=True)
 
@@ -591,17 +587,11 @@
 def main(args=sys.argv[1:]):
     parser = B2GOptions()
     options, args = parser.parse_args(args)
-<<<<<<< HEAD
-=======
 
     if options.desktop:
         return run_desktop_reftests(parser, options, args)
     return run_remote_reftests(parser, options, args)
->>>>>>> c574bba7
-
-    if options.desktop:
-        return run_desktop_reftests(parser, options, args)
-    return run_remote_reftests(parser, options, args)
+
 
 if __name__ == "__main__":
     sys.exit(main())
