# -*- Mode: python; c-basic-offset: 4; indent-tabs-mode: nil; tab-width: 40 -*-
# vim: set filetype=python:
# This Source Code Form is subject to the terms of the Mozilla Public
# License, v. 2.0. If a copy of the MPL was not distributed with this
# file, You can obtain one at http://mozilla.org/MPL/2.0/.

EXPORTS += [
    'nsContentDLF.h',
    'nsLayoutCID.h',
    'nsLayoutStatics.h',
]

UNIFIED_SOURCES += [
    'nsContentDLF.cpp',
    'nsLayoutModule.cpp',
    'nsLayoutStatics.cpp',
]

if CONFIG['MOZ_NFC']:
    LOCAL_INCLUDES += [
        '/dom/nfc'
    ]

FAIL_ON_WARNINGS = True

MSVC_ENABLE_PGO = True

LIBRARY_NAME = 'gklayout'

include('/ipc/chromium/chromium-config.mozbuild')

<<<<<<< HEAD
=======
LOCAL_INCLUDES += [
    '/docshell/base',
]
>>>>>>> 93c960da
FINAL_LIBRARY = 'xul'<|MERGE_RESOLUTION|>--- conflicted
+++ resolved
@@ -29,10 +29,7 @@
 
 include('/ipc/chromium/chromium-config.mozbuild')
 
-<<<<<<< HEAD
-=======
 LOCAL_INCLUDES += [
     '/docshell/base',
 ]
->>>>>>> 93c960da
 FINAL_LIBRARY = 'xul'