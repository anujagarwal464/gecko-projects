/* -*- Mode: C++; tab-width: 2; indent-tabs-mode: nil; c-basic-offset: 2 -*-
 * vim: set ts=2 sw=2 et tw=78:
 * This Source Code Form is subject to the terms of the Mozilla Public
 * License, v. 2.0. If a copy of the MPL was not distributed with this
 * file, You can obtain one at http://mozilla.org/MPL/2.0/.
 */

/*
 * structures that represent things to be painted (ordered in z-order),
 * used during painting and hit testing
 */

#include "mozilla/dom/TabChild.h"
#include "mozilla/layers/PLayerTransaction.h"

#include "nsDisplayList.h"

#include "nsCSSRendering.h"
#include "nsRenderingContext.h"
#include "nsISelectionController.h"
#include "nsIPresShell.h"
#include "nsRegion.h"
#include "nsStyleStructInlines.h"
#include "nsStyleTransformMatrix.h"
#include "gfxMatrix.h"
#include "nsSVGIntegrationUtils.h"
#include "nsLayoutUtils.h"
#include "nsIScrollableFrame.h"
#include "nsThemeConstants.h"
#include "LayerTreeInvalidation.h"

#include "imgIContainer.h"
#include "BasicLayers.h"
#include "nsBoxFrame.h"
#include "nsViewportFrame.h"
#include "nsSubDocumentFrame.h"
#include "nsSVGEffects.h"
#include "nsSVGElement.h"
#include "nsSVGClipPathFrame.h"
#include "GeckoProfiler.h"
#include "nsAnimationManager.h"
#include "nsTransitionManager.h"
#include "nsViewManager.h"
#include "ImageLayers.h"
#include "ImageContainer.h"
#include "nsCanvasFrame.h"
#include "StickyScrollContainer.h"
#include "mozilla/LookAndFeel.h"
#include "mozilla/Preferences.h"
#include "ActiveLayerTracker.h"

#include <stdint.h>
#include <algorithm>

using namespace mozilla;
using namespace mozilla::css;
using namespace mozilla::layers;
using namespace mozilla::dom;
typedef FrameMetrics::ViewID ViewID;

static void AddTransformFunctions(nsCSSValueList* aList,
                                  nsStyleContext* aContext,
                                  nsPresContext* aPresContext,
                                  nsRect& aBounds,
                                  float aAppUnitsPerPixel,
                                  InfallibleTArray<TransformFunction>& aFunctions)
{
  if (aList->mValue.GetUnit() == eCSSUnit_None) {
    return;
  }

  for (const nsCSSValueList* curr = aList; curr; curr = curr->mNext) {
    const nsCSSValue& currElem = curr->mValue;
    NS_ASSERTION(currElem.GetUnit() == eCSSUnit_Function,
                 "Stream should consist solely of functions!");
    nsCSSValue::Array* array = currElem.GetArrayValue();
    bool canStoreInRuleTree = true;
    switch (nsStyleTransformMatrix::TransformFunctionOf(array)) {
      case eCSSKeyword_rotatex:
      {
        double theta = array->Item(1).GetAngleValueInRadians();
        aFunctions.AppendElement(RotationX(theta));
        break;
      }
      case eCSSKeyword_rotatey:
      {
        double theta = array->Item(1).GetAngleValueInRadians();
        aFunctions.AppendElement(RotationY(theta));
        break;
      }
      case eCSSKeyword_rotatez:
      {
        double theta = array->Item(1).GetAngleValueInRadians();
        aFunctions.AppendElement(RotationZ(theta));
        break;
      }
      case eCSSKeyword_rotate:
      {
        double theta = array->Item(1).GetAngleValueInRadians();
        aFunctions.AppendElement(Rotation(theta));
        break;
      }
      case eCSSKeyword_rotate3d:
      {
        double x = array->Item(1).GetFloatValue();
        double y = array->Item(2).GetFloatValue();
        double z = array->Item(3).GetFloatValue();
        double theta = array->Item(4).GetAngleValueInRadians();
        aFunctions.AppendElement(Rotation3D(x, y, z, theta));
        break;
      }
      case eCSSKeyword_scalex:
      {
        double x = array->Item(1).GetFloatValue();
        aFunctions.AppendElement(Scale(x, 1, 1));
        break;
      }
      case eCSSKeyword_scaley:
      {
        double y = array->Item(1).GetFloatValue();
        aFunctions.AppendElement(Scale(1, y, 1));
        break;
      }
      case eCSSKeyword_scalez:
      {
        double z = array->Item(1).GetFloatValue();
        aFunctions.AppendElement(Scale(1, 1, z));
        break;
      }
      case eCSSKeyword_scale:
      {
        double x = array->Item(1).GetFloatValue();
        // scale(x) is shorthand for scale(x, x);
        double y = array->Count() == 2 ? x : array->Item(2).GetFloatValue();
        aFunctions.AppendElement(Scale(x, y, 1));
        break;
      }
      case eCSSKeyword_scale3d:
      {
        double x = array->Item(1).GetFloatValue();
        double y = array->Item(2).GetFloatValue();
        double z = array->Item(3).GetFloatValue();
        aFunctions.AppendElement(Scale(x, y, z));
        break;
      }
      case eCSSKeyword_translatex:
      {
        double x = nsStyleTransformMatrix::ProcessTranslatePart(
          array->Item(1), aContext, aPresContext, canStoreInRuleTree,
          aBounds.Width(), aAppUnitsPerPixel);
        aFunctions.AppendElement(Translation(x, 0, 0));
        break;
      }
      case eCSSKeyword_translatey:
      {
        double y = nsStyleTransformMatrix::ProcessTranslatePart(
          array->Item(1), aContext, aPresContext, canStoreInRuleTree,
          aBounds.Height(), aAppUnitsPerPixel);
        aFunctions.AppendElement(Translation(0, y, 0));
        break;
      }
      case eCSSKeyword_translatez:
      {
        double z = nsStyleTransformMatrix::ProcessTranslatePart(
          array->Item(1), aContext, aPresContext, canStoreInRuleTree,
          0, aAppUnitsPerPixel);
        aFunctions.AppendElement(Translation(0, 0, z));
        break;
      }
      case eCSSKeyword_translate:
      {
        double x = nsStyleTransformMatrix::ProcessTranslatePart(
          array->Item(1), aContext, aPresContext, canStoreInRuleTree,
          aBounds.Width(), aAppUnitsPerPixel);
        // translate(x) is shorthand for translate(x, 0)
        double y = 0;
        if (array->Count() == 3) {
           y = nsStyleTransformMatrix::ProcessTranslatePart(
            array->Item(2), aContext, aPresContext, canStoreInRuleTree,
            aBounds.Height(), aAppUnitsPerPixel);
        }
        aFunctions.AppendElement(Translation(x, y, 0));
        break;
      }
      case eCSSKeyword_translate3d:
      {
        double x = nsStyleTransformMatrix::ProcessTranslatePart(
          array->Item(1), aContext, aPresContext, canStoreInRuleTree,
          aBounds.Width(), aAppUnitsPerPixel);
        double y = nsStyleTransformMatrix::ProcessTranslatePart(
          array->Item(2), aContext, aPresContext, canStoreInRuleTree,
          aBounds.Height(), aAppUnitsPerPixel);
        double z = nsStyleTransformMatrix::ProcessTranslatePart(
          array->Item(3), aContext, aPresContext, canStoreInRuleTree,
          0, aAppUnitsPerPixel);

        aFunctions.AppendElement(Translation(x, y, z));
        break;
      }
      case eCSSKeyword_skewx:
      {
        double x = array->Item(1).GetAngleValueInRadians();
        aFunctions.AppendElement(SkewX(x));
        break;
      }
      case eCSSKeyword_skewy:
      {
        double y = array->Item(1).GetAngleValueInRadians();
        aFunctions.AppendElement(SkewY(y));
        break;
      }
      case eCSSKeyword_skew:
      {
        double x = array->Item(1).GetAngleValueInRadians();
        // skew(x) is shorthand for skew(x, 0)
        double y = 0;
        if (array->Count() == 3) {
          y = array->Item(2).GetAngleValueInRadians();
        }
        aFunctions.AppendElement(Skew(x, y));
        break;
      }
      case eCSSKeyword_matrix:
      {
        gfx3DMatrix matrix;
        matrix._11 = array->Item(1).GetFloatValue();
        matrix._12 = array->Item(2).GetFloatValue();
        matrix._13 = 0;
        matrix._14 = 0;
        matrix._21 = array->Item(3).GetFloatValue();
        matrix._22 = array->Item(4).GetFloatValue();
        matrix._23 = 0;
        matrix._24 = 0;
        matrix._31 = 0;
        matrix._32 = 0;
        matrix._33 = 1;
        matrix._34 = 0;
        matrix._41 = array->Item(5).GetFloatValue();
        matrix._42 = array->Item(6).GetFloatValue();
        matrix._43 = 0;
        matrix._44 = 1;
        aFunctions.AppendElement(TransformMatrix(matrix));
        break;
      }
      case eCSSKeyword_matrix3d:
      {
        gfx3DMatrix matrix;
        matrix._11 = array->Item(1).GetFloatValue();
        matrix._12 = array->Item(2).GetFloatValue();
        matrix._13 = array->Item(3).GetFloatValue();
        matrix._14 = array->Item(4).GetFloatValue();
        matrix._21 = array->Item(5).GetFloatValue();
        matrix._22 = array->Item(6).GetFloatValue();
        matrix._23 = array->Item(7).GetFloatValue();
        matrix._24 = array->Item(8).GetFloatValue();
        matrix._31 = array->Item(9).GetFloatValue();
        matrix._32 = array->Item(10).GetFloatValue();
        matrix._33 = array->Item(11).GetFloatValue();
        matrix._34 = array->Item(12).GetFloatValue();
        matrix._41 = array->Item(13).GetFloatValue();
        matrix._42 = array->Item(14).GetFloatValue();
        matrix._43 = array->Item(15).GetFloatValue();
        matrix._44 = array->Item(16).GetFloatValue();
        aFunctions.AppendElement(TransformMatrix(matrix));
        break;
      }
      case eCSSKeyword_interpolatematrix:
      {
        gfx3DMatrix matrix;
        nsStyleTransformMatrix::ProcessInterpolateMatrix(matrix, array,
                                                         aContext,
                                                         aPresContext,
                                                         canStoreInRuleTree,
                                                         aBounds,
                                                         aAppUnitsPerPixel);
        aFunctions.AppendElement(TransformMatrix(matrix));
        break;
      }
      case eCSSKeyword_perspective:
      {
        aFunctions.AppendElement(Perspective(array->Item(1).GetFloatValue()));
        break;
      }
      default:
        NS_ERROR("Function not handled yet!");
    }
  }
}

static TimingFunction
ToTimingFunction(css::ComputedTimingFunction& aCTF)
{
  if (aCTF.GetType() == nsTimingFunction::Function) {
    const nsSMILKeySpline* spline = aCTF.GetFunction();
    return TimingFunction(CubicBezierFunction(spline->X1(), spline->Y1(),
                                              spline->X2(), spline->Y2()));
  }

  uint32_t type = aCTF.GetType() == nsTimingFunction::StepStart ? 1 : 2;
  return TimingFunction(StepFunction(aCTF.GetSteps(), type));
}

static void
AddAnimationsForProperty(nsIFrame* aFrame, nsCSSProperty aProperty,
                         ElementAnimation* ea, Layer* aLayer,
                         AnimationData& aData)
{
  NS_ASSERTION(aLayer->AsContainerLayer(), "Should only animate ContainerLayer");
  nsStyleContext* styleContext = aFrame->StyleContext();
  nsPresContext* presContext = aFrame->PresContext();
  nsRect bounds = nsDisplayTransform::GetFrameBoundsForTransform(aFrame);
  // all data passed directly to the compositor should be in css pixels
  float scale = nsDeviceContext::AppUnitsPerCSSPixel();

  TimeStamp startTime = ea->mStartTime + ea->mDelay;
  TimeDuration duration = ea->mIterationDuration;
  float iterations = ea->mIterationCount != NS_IEEEPositiveInfinity()
                     ? ea->mIterationCount : -1;
  int direction = ea->mDirection;

  Animation* animation = aLayer->AddAnimation(startTime, duration,
                                              iterations, direction,
                                              aProperty, aData);

  for (uint32_t propIdx = 0; propIdx < ea->mProperties.Length(); propIdx++) {
    AnimationProperty* property = &ea->mProperties[propIdx];

    if (aProperty != property->mProperty) {
      continue;
    }

    for (uint32_t segIdx = 0; segIdx < property->mSegments.Length(); segIdx++) {
      AnimationPropertySegment* segment = &property->mSegments[segIdx];

      AnimationSegment* animSegment = animation->segments().AppendElement();
      if (aProperty == eCSSProperty_transform) {
        animSegment->startState() = InfallibleTArray<TransformFunction>();
        animSegment->endState() = InfallibleTArray<TransformFunction>();

        nsCSSValueList* list = segment->mFromValue.GetCSSValueListValue();
        AddTransformFunctions(list, styleContext, presContext, bounds, scale,
                              animSegment->startState().get_ArrayOfTransformFunction());

        list = segment->mToValue.GetCSSValueListValue();
        AddTransformFunctions(list, styleContext, presContext, bounds, scale,
                              animSegment->endState().get_ArrayOfTransformFunction());
      } else if (aProperty == eCSSProperty_opacity) {
        animSegment->startState() = segment->mFromValue.GetFloatValue();
        animSegment->endState() = segment->mToValue.GetFloatValue();
      }

      animSegment->startPortion() = segment->mFromKey;
      animSegment->endPortion() = segment->mToKey;
      animSegment->sampleFn() = ToTimingFunction(segment->mTimingFunction);
    }
  }
}

static void
AddAnimationsAndTransitionsToLayer(Layer* aLayer, nsDisplayListBuilder* aBuilder,
                                   nsDisplayItem* aItem, nsCSSProperty aProperty)
{
  aLayer->ClearAnimations();

  nsIFrame* frame = aItem->Frame();

  nsIContent* content = frame->GetContent();
  if (!content) {
    return;
  }
  ElementTransitions* et =
    nsTransitionManager::GetTransitionsForCompositor(content, aProperty);

  ElementAnimations* ea =
    nsAnimationManager::GetAnimationsForCompositor(content, aProperty);

  if (!ea && !et) {
    return;
  }

  // If the frame is not prerendered, bail out.
  if (!aItem->CanUseAsyncAnimations(aBuilder)) {
    // AnimationManager or TransitionManager need to know that we refused to
    // run this animation asynchronously so that they will not throttle the
    // main thread animation.
    frame->Properties().Set(nsIFrame::RefusedAsyncAnimation(),
                            reinterpret_cast<void*>(intptr_t(true)));

    // We need to schedule another refresh driver run so that AnimationManager
    // or TransitionManager get a chance to unthrottle the animation.
    frame->SchedulePaint();
    return;
  }

  mozilla::TimeStamp currentTime =
    frame->PresContext()->RefreshDriver()->MostRecentRefresh();
  AnimationData data;
  if (aProperty == eCSSProperty_transform) {
    nsRect bounds = nsDisplayTransform::GetFrameBoundsForTransform(frame);
    // all data passed directly to the compositor should be in css pixels
    float scale = nsDeviceContext::AppUnitsPerCSSPixel();
    gfxPoint3D offsetToTransformOrigin =
      nsDisplayTransform::GetDeltaToTransformOrigin(frame, scale, &bounds);
    gfxPoint3D offsetToPerspectiveOrigin =
      nsDisplayTransform::GetDeltaToPerspectiveOrigin(frame, scale);
    nscoord perspective = 0.0;
    nsStyleContext* parentStyleContext = frame->StyleContext()->GetParent();
    if (parentStyleContext) {
      const nsStyleDisplay* disp = parentStyleContext->StyleDisplay();
      if (disp && disp->mChildPerspective.GetUnit() == eStyleUnit_Coord) {
        perspective = disp->mChildPerspective.GetCoordValue();
      }
    }
    nsPoint origin = aItem->ToReferenceFrame();

    data = TransformData(origin, offsetToTransformOrigin,
                         offsetToPerspectiveOrigin, bounds, perspective,
                         frame->PresContext()->AppUnitsPerDevPixel());
  } else if (aProperty == eCSSProperty_opacity) {
    data = null_t();
  }

  if (et) {
    for (uint32_t tranIdx = 0; tranIdx < et->mPropertyTransitions.Length(); tranIdx++) {
      ElementPropertyTransition* pt = &et->mPropertyTransitions[tranIdx];
      if (pt->mProperty != aProperty || !pt->IsRunningAt(currentTime)) {
        continue;
      }

      ElementAnimation anim;
      anim.mIterationCount = 1;
      anim.mDirection = NS_STYLE_ANIMATION_DIRECTION_NORMAL;
      anim.mFillMode = NS_STYLE_ANIMATION_FILL_MODE_NONE;
      // Transition mStartTime is end-of-delay; animation mStartTime
      // is start-of-delay, so set delay here to 0.
      anim.mStartTime = pt->mStartTime;
      anim.mDelay = TimeDuration::FromMilliseconds(0);
      anim.mIterationDuration = pt->mDuration;

      AnimationProperty& prop = *anim.mProperties.AppendElement();
      prop.mProperty = pt->mProperty;

      AnimationPropertySegment& segment = *prop.mSegments.AppendElement();
      segment.mFromKey = 0;
      segment.mToKey = 1;
      segment.mFromValue = pt->mStartValue;
      segment.mToValue = pt->mEndValue;
      segment.mTimingFunction = pt->mTimingFunction;

      AddAnimationsForProperty(frame, aProperty, &anim,
                               aLayer, data);

      pt->mIsRunningOnCompositor = true;
    }
    aLayer->SetAnimationGeneration(et->mAnimationGeneration);
  }

  if (ea) {
    for (uint32_t animIdx = 0; animIdx < ea->mAnimations.Length(); animIdx++) {
      ElementAnimation* anim = &ea->mAnimations[animIdx];
      if (!(anim->HasAnimationOfProperty(aProperty) &&
            anim->IsRunningAt(currentTime))) {
        continue;
      }
      AddAnimationsForProperty(frame, aProperty, anim,
                               aLayer, data);
    }
    aLayer->SetAnimationGeneration(ea->mAnimationGeneration);
  }
}

nsDisplayListBuilder::nsDisplayListBuilder(nsIFrame* aReferenceFrame,
    Mode aMode, bool aBuildCaret)
    : mReferenceFrame(aReferenceFrame),
      mIgnoreScrollFrame(nullptr),
      mCurrentTableItem(nullptr),
      mFinalTransparentRegion(nullptr),
      mCachedOffsetFrame(aReferenceFrame),
      mCachedReferenceFrame(aReferenceFrame),
      mCachedOffset(0, 0),
      mGlassDisplayItem(nullptr),
      mMode(aMode),
      mBuildCaret(aBuildCaret),
      mIgnoreSuppression(false),
      mHadToIgnoreSuppression(false),
      mIsAtRootOfPseudoStackingContext(false),
      mIncludeAllOutOfFlows(false),
      mSelectedFramesOnly(false),
      mAccurateVisibleRegions(false),
      mAllowMergingAndFlattening(true),
      mWillComputePluginGeometry(false),
      mInTransform(false),
      mSyncDecodeImages(false),
      mIsPaintingToWindow(false),
      mIsCompositingCheap(false),
      mContainsPluginItem(false),
      mContainsBlendMode(false)
{
  MOZ_COUNT_CTOR(nsDisplayListBuilder);
  PL_InitArenaPool(&mPool, "displayListArena", 1024,
                   std::max(NS_ALIGNMENT_OF(void*),NS_ALIGNMENT_OF(double))-1);

  nsPresContext* pc = aReferenceFrame->PresContext();
  nsIPresShell *shell = pc->PresShell();
  if (pc->IsRenderingOnlySelection()) {
    nsCOMPtr<nsISelectionController> selcon(do_QueryInterface(shell));
    if (selcon) {
      selcon->GetSelection(nsISelectionController::SELECTION_NORMAL,
                           getter_AddRefs(mBoundingSelection));
    }
  }

  nsCSSRendering::BeginFrameTreesLocked();
  PR_STATIC_ASSERT(nsDisplayItem::TYPE_MAX < (1 << nsDisplayItem::TYPE_BITS));
}

static void MarkFrameForDisplay(nsIFrame* aFrame, nsIFrame* aStopAtFrame) {
  for (nsIFrame* f = aFrame; f;
       f = nsLayoutUtils::GetParentOrPlaceholderFor(f)) {
    if (f->GetStateBits() & NS_FRAME_FORCE_DISPLAY_LIST_DESCEND_INTO)
      return;
    f->AddStateBits(NS_FRAME_FORCE_DISPLAY_LIST_DESCEND_INTO);
    if (f == aStopAtFrame) {
      // we've reached a frame that we know will be painted, so we can stop.
      break;
    }
  }
}

void nsDisplayListBuilder::MarkOutOfFlowFrameForDisplay(nsIFrame* aDirtyFrame,
                                                        nsIFrame* aFrame,
                                                        const nsRect& aDirtyRect)
{
  nsRect dirtyRectRelativeToDirtyFrame = aDirtyRect;
  nsRect displayPort;
  if (nsLayoutUtils::IsFixedPosFrameInDisplayPort(aFrame, &displayPort)) {
    NS_ASSERTION(aDirtyFrame == aFrame->GetParent(), "Dirty frame should be viewport frame");
    dirtyRectRelativeToDirtyFrame = displayPort;
  }

  nsRect dirty = dirtyRectRelativeToDirtyFrame - aFrame->GetOffsetTo(aDirtyFrame);
  nsRect overflowRect = aFrame->GetVisualOverflowRect();

  if (aFrame->IsTransformed() &&
      nsLayoutUtils::HasAnimationsForCompositor(aFrame->GetContent(),
                                                eCSSProperty_transform)) {
   /**
    * Add a fuzz factor to the overflow rectangle so that elements only just
    * out of view are pulled into the display list, so they can be
    * prerendered if necessary.
    */
    overflowRect.Inflate(nsPresContext::CSSPixelsToAppUnits(32));
  }

  if (!dirty.IntersectRect(dirty, overflowRect))
    return;
  const DisplayItemClip* clip = mClipState.GetClipForContainingBlockDescendants();
  OutOfFlowDisplayData* data = clip ? new OutOfFlowDisplayData(*clip, dirty)
    : new OutOfFlowDisplayData(dirty);
  aFrame->Properties().Set(nsDisplayListBuilder::OutOfFlowDisplayDataProperty(), data);

  MarkFrameForDisplay(aFrame, aDirtyFrame);
}

static void UnmarkFrameForDisplay(nsIFrame* aFrame) {
  nsPresContext* presContext = aFrame->PresContext();
  presContext->PropertyTable()->
    Delete(aFrame, nsDisplayListBuilder::OutOfFlowDisplayDataProperty());

  for (nsIFrame* f = aFrame; f;
       f = nsLayoutUtils::GetParentOrPlaceholderFor(f)) {
    if (!(f->GetStateBits() & NS_FRAME_FORCE_DISPLAY_LIST_DESCEND_INTO))
      return;
    f->RemoveStateBits(NS_FRAME_FORCE_DISPLAY_LIST_DESCEND_INTO);
  }
}

static void AdjustForScrollBars(ScreenIntRect& aToAdjust, nsIScrollableFrame* aScrollableFrame) {
  if (aScrollableFrame && !LookAndFeel::GetInt(LookAndFeel::eIntID_UseOverlayScrollbars)) {
    nsMargin sizes = aScrollableFrame->GetActualScrollbarSizes();
    // Scrollbars are not subject to scaling, so CSS pixels = screen pixels for them.
    ScreenIntMargin boundMargins = RoundedToInt(CSSMargin::FromAppUnits(sizes) * CSSToScreenScale(1.0f));
    aToAdjust.Deflate(boundMargins);
  }
}

static void RecordFrameMetrics(nsIFrame* aForFrame,
                               nsIFrame* aScrollFrame,
                               const nsIFrame* aReferenceFrame,
                               ContainerLayer* aRoot,
                               const nsRect& aVisibleRect,
                               const nsRect& aViewport,
                               nsRect* aDisplayPort,
                               nsRect* aCriticalDisplayPort,
                               ViewID aScrollId,
<<<<<<< HEAD
=======
                               bool aIsRoot,
>>>>>>> 93c960da
                               const ContainerLayerParameters& aContainerParameters) {
  nsPresContext* presContext = aForFrame->PresContext();
  int32_t auPerDevPixel = presContext->AppUnitsPerDevPixel();
  LayoutDeviceToLayerScale resolution(aContainerParameters.mXScale, aContainerParameters.mYScale);

  nsIntRect visible = aVisibleRect.ScaleToNearestPixels(
    resolution.scale, resolution.scale, auPerDevPixel);
  aRoot->SetVisibleRegion(visible);

  FrameMetrics metrics;
  metrics.mViewport = CSSRect::FromAppUnits(aViewport);
  if (aDisplayPort) {
    metrics.mDisplayPort = CSSRect::FromAppUnits(*aDisplayPort);
    if (aCriticalDisplayPort) {
      metrics.mCriticalDisplayPort = CSSRect::FromAppUnits(*aCriticalDisplayPort);
    }
  }

  nsIScrollableFrame* scrollableFrame = nullptr;
  if (aScrollFrame)
    scrollableFrame = aScrollFrame->GetScrollTargetFrame();

  if (scrollableFrame) {
    nsRect contentBounds = scrollableFrame->GetScrollRange();
    contentBounds.width += scrollableFrame->GetScrollPortRect().width;
    contentBounds.height += scrollableFrame->GetScrollPortRect().height;
    metrics.mScrollableRect = CSSRect::FromAppUnits(contentBounds);
    nsPoint scrollPosition = scrollableFrame->GetScrollPosition();
    metrics.mScrollOffset = CSSPoint::FromAppUnits(scrollPosition);
  }
  else {
    nsRect contentBounds = aForFrame->GetRect();
    metrics.mScrollableRect = CSSRect::FromAppUnits(contentBounds);
  }

  metrics.mScrollId = aScrollId;
  metrics.mIsRoot = aIsRoot;

  // Only the root scrollable frame for a given presShell should pick up
  // the presShell's resolution. All the other frames are 1.0.
  nsIPresShell* presShell = presContext->GetPresShell();
  if (aScrollFrame == presShell->GetRootScrollFrame()) {
    metrics.mResolution = ParentLayerToLayerScale(presShell->GetXResolution(),
                                                  presShell->GetYResolution());
  } else {
    metrics.mResolution = ParentLayerToLayerScale(1.0f);
  }

  // For the cumulateive resolution, multiply the resolutions of all the
  // presShells back up to the root
  metrics.mCumulativeResolution = LayoutDeviceToLayerScale(1.0f);
  nsIPresShell* curPresShell = presShell;
  while (curPresShell != nullptr) {
    ParentLayerToLayerScale presShellResolution(curPresShell->GetXResolution(),
                                                curPresShell->GetYResolution());
    metrics.mCumulativeResolution.scale *= presShellResolution.scale;
    nsPresContext* parentContext = curPresShell->GetPresContext()->GetParentPresContext();
    curPresShell = parentContext ? parentContext->GetPresShell() : nullptr;
  }

  metrics.mDevPixelsPerCSSPixel = CSSToLayoutDeviceScale(
    (float)nsPresContext::AppUnitsPerCSSPixel() / auPerDevPixel);

  // Initially, AsyncPanZoomController should render the content to the screen
  // at the painted resolution.
  const LayerToScreenScale layerToScreenScale(1.0f);
  metrics.mZoom = metrics.mCumulativeResolution * metrics.mDevPixelsPerCSSPixel
                * layerToScreenScale;

  if (presShell) {
    nsIDocument* document = nullptr;
    document = presShell->GetDocument();
    if (document) {
      nsCOMPtr<nsPIDOMWindow> innerWin(document->GetInnerWindow());
      if (innerWin) {
        metrics.mMayHaveTouchListeners = innerWin->HasTouchEventListeners();
      }
    }
  }

  // Calculate the composition bounds as the size of the scroll frame and
  // its origin relative to the reference frame.
  // If aScrollFrame is null, we are in a document without a root scroll frame,
  // so it's a xul document. In this case, use the size of the viewport frame.
  nsIFrame* frameForCompositionBoundsCalculation = aScrollFrame ? aScrollFrame : aForFrame;
  nsRect compositionBounds(frameForCompositionBoundsCalculation->GetOffsetToCrossDoc(aReferenceFrame),
                           frameForCompositionBoundsCalculation->GetSize());
  metrics.mCompositionBounds = RoundedToInt(LayoutDeviceRect::FromAppUnits(compositionBounds, auPerDevPixel)
                             * metrics.mCumulativeResolution
                             * layerToScreenScale);

  // For the root scroll frame of the root content document, clamp the
  // composition bounds to the widget bounds. This is necessary because, if
  // the page is zoomed in, the frame's size might be larger than the widget
  // bounds, but we don't want the composition bounds to be.
  bool useWidgetBounds = false;
  bool isRootContentDocRootScrollFrame = presContext->IsRootContentDocument()
                                      && aScrollFrame == presShell->GetRootScrollFrame();
  if (isRootContentDocRootScrollFrame) {
    if (nsIWidget* widget = aForFrame->GetNearestWidget()) {
      nsIntRect bounds;
      widget->GetBounds(bounds);
      ScreenIntRect screenBounds = ScreenIntRect::FromUnknownRect(mozilla::gfx::IntRect(
          bounds.x, bounds.y, bounds.width, bounds.height));
      AdjustForScrollBars(screenBounds, scrollableFrame);
      metrics.mCompositionBounds = screenBounds.ClampRect(metrics.mCompositionBounds);
      useWidgetBounds = true;
    }
  }

  // Adjust composition bounds for the size of scroll bars.
  // If the widget bounds were used to clamp the composition bounds,
  // this adjustment was already made to the widget bounds.
  if (!useWidgetBounds) {
    AdjustForScrollBars(metrics.mCompositionBounds, scrollableFrame);
  }

  metrics.mPresShellId = presShell->GetPresShellId();

  aRoot->SetFrameMetrics(metrics);
}

nsDisplayListBuilder::~nsDisplayListBuilder() {
  NS_ASSERTION(mFramesMarkedForDisplay.Length() == 0,
               "All frames should have been unmarked");
  NS_ASSERTION(mPresShellStates.Length() == 0,
               "All presshells should have been exited");
  NS_ASSERTION(!mCurrentTableItem, "No table item should be active");

  nsCSSRendering::EndFrameTreesLocked();

  for (uint32_t i = 0; i < mDisplayItemClipsToDestroy.Length(); ++i) {
    mDisplayItemClipsToDestroy[i]->DisplayItemClip::~DisplayItemClip();
  }

  PL_FinishArenaPool(&mPool);
  MOZ_COUNT_DTOR(nsDisplayListBuilder);
}

uint32_t
nsDisplayListBuilder::GetBackgroundPaintFlags() {
  uint32_t flags = 0;
  if (mSyncDecodeImages) {
    flags |= nsCSSRendering::PAINTBG_SYNC_DECODE_IMAGES;
  }
  if (mIsPaintingToWindow) {
    flags |= nsCSSRendering::PAINTBG_TO_WINDOW;
  }
  return flags;
}

void
nsDisplayListBuilder::SubtractFromVisibleRegion(nsRegion* aVisibleRegion,
                                                const nsRegion& aRegion)
{
  if (aRegion.IsEmpty())
    return;

  nsRegion tmp;
  tmp.Sub(*aVisibleRegion, aRegion);
  // Don't let *aVisibleRegion get too complex, but don't let it fluff out
  // to its bounds either, which can be very bad (see bug 516740).
  // Do let aVisibleRegion get more complex if by doing so we reduce its
  // area by at least half.
  if (GetAccurateVisibleRegions() || tmp.GetNumRects() <= 15 ||
      tmp.Area() <= aVisibleRegion->Area()/2) {
    *aVisibleRegion = tmp;
  }
}

nsCaret *
nsDisplayListBuilder::GetCaret() {
  nsRefPtr<nsCaret> caret = CurrentPresShellState()->mPresShell->GetCaret();
  return caret;
}

void
nsDisplayListBuilder::EnterPresShell(nsIFrame* aReferenceFrame,
                                     const nsRect& aDirtyRect) {
  PresShellState* state = mPresShellStates.AppendElement();
  if (!state)
    return;
  state->mPresShell = aReferenceFrame->PresContext()->PresShell();
  state->mCaretFrame = nullptr;
  state->mFirstFrameMarkedForDisplay = mFramesMarkedForDisplay.Length();

  state->mPresShell->UpdateCanvasBackground();

  if (mIsPaintingToWindow) {
    mReferenceFrame->AddPaintedPresShell(state->mPresShell);

    state->mPresShell->IncrementPaintCount();
  }

  bool buildCaret = mBuildCaret;
  if (mIgnoreSuppression || !state->mPresShell->IsPaintingSuppressed()) {
    if (state->mPresShell->IsPaintingSuppressed()) {
      mHadToIgnoreSuppression = true;
    }
    state->mIsBackgroundOnly = false;
  } else {
    state->mIsBackgroundOnly = true;
    buildCaret = false;
  }

  if (!buildCaret)
    return;

  nsRefPtr<nsCaret> caret = state->mPresShell->GetCaret();
  state->mCaretFrame = caret->GetCaretFrame();
  NS_ASSERTION(state->mCaretFrame == caret->GetCaretFrame(),
               "GetCaretFrame() is unstable");

  if (state->mCaretFrame) {
    // Check if the dirty rect intersects with the caret's dirty rect.
    nsRect caretRect =
      caret->GetCaretRect() + state->mCaretFrame->GetOffsetTo(aReferenceFrame);
    if (caretRect.Intersects(aDirtyRect)) {
      // Okay, our rects intersect, let's mark the frame and all of its ancestors.
      mFramesMarkedForDisplay.AppendElement(state->mCaretFrame);
      MarkFrameForDisplay(state->mCaretFrame, nullptr);
    }
  }
}

void
nsDisplayListBuilder::LeavePresShell(nsIFrame* aReferenceFrame,
                                     const nsRect& aDirtyRect) {
  if (CurrentPresShellState()->mPresShell != aReferenceFrame->PresContext()->PresShell()) {
    // Must have not allocated a state for this presshell, presumably due
    // to OOM.
    return;
  }

  ResetMarkedFramesForDisplayList();
  mPresShellStates.SetLength(mPresShellStates.Length() - 1);
}

void
nsDisplayListBuilder::ResetMarkedFramesForDisplayList()
{
  // Unmark and pop off the frames marked for display in this pres shell.
  uint32_t firstFrameForShell = CurrentPresShellState()->mFirstFrameMarkedForDisplay;
  for (uint32_t i = firstFrameForShell;
       i < mFramesMarkedForDisplay.Length(); ++i) {
    UnmarkFrameForDisplay(mFramesMarkedForDisplay[i]);
  }
  mFramesMarkedForDisplay.SetLength(firstFrameForShell);
}

void
nsDisplayListBuilder::MarkFramesForDisplayList(nsIFrame* aDirtyFrame,
                                               const nsFrameList& aFrames,
                                               const nsRect& aDirtyRect) {
  for (nsFrameList::Enumerator e(aFrames); !e.AtEnd(); e.Next()) {
    mFramesMarkedForDisplay.AppendElement(e.get());
    MarkOutOfFlowFrameForDisplay(aDirtyFrame, e.get(), aDirtyRect);
  }
}

void
nsDisplayListBuilder::MarkPreserve3DFramesForDisplayList(nsIFrame* aDirtyFrame, const nsRect& aDirtyRect)
{
  nsAutoTArray<nsIFrame::ChildList,4> childListArray;
  aDirtyFrame->GetChildLists(&childListArray);
  nsIFrame::ChildListArrayIterator lists(childListArray);
  for (; !lists.IsDone(); lists.Next()) {
    nsFrameList::Enumerator childFrames(lists.CurrentList());
    for (; !childFrames.AtEnd(); childFrames.Next()) {
      nsIFrame *child = childFrames.get();
      if (child->Preserves3D()) {
        mFramesMarkedForDisplay.AppendElement(child);
        nsRect dirty = aDirtyRect - child->GetOffsetTo(aDirtyFrame);

        child->Properties().Set(nsDisplayListBuilder::Preserve3DDirtyRectProperty(),
                           new nsRect(dirty));

        MarkFrameForDisplay(child, aDirtyFrame);
      }
    }
  }
}

void*
nsDisplayListBuilder::Allocate(size_t aSize) {
  void *tmp;
  PL_ARENA_ALLOCATE(tmp, &mPool, aSize);
  if (!tmp) {
    NS_RUNTIMEABORT("out of memory");
  }
  return tmp;
}

const DisplayItemClip*
nsDisplayListBuilder::AllocateDisplayItemClip(const DisplayItemClip& aOriginal)
{
  void* p = Allocate(sizeof(DisplayItemClip));
  if (!aOriginal.GetRoundedRectCount()) {
    memcpy(p, &aOriginal, sizeof(DisplayItemClip));
    return static_cast<DisplayItemClip*>(p);
  }

  DisplayItemClip* c = new (p) DisplayItemClip(aOriginal);
  mDisplayItemClipsToDestroy.AppendElement(c);
  return c;
}

void nsDisplayListSet::MoveTo(const nsDisplayListSet& aDestination) const
{
  aDestination.BorderBackground()->AppendToTop(BorderBackground());
  aDestination.BlockBorderBackgrounds()->AppendToTop(BlockBorderBackgrounds());
  aDestination.Floats()->AppendToTop(Floats());
  aDestination.Content()->AppendToTop(Content());
  aDestination.PositionedDescendants()->AppendToTop(PositionedDescendants());
  aDestination.Outlines()->AppendToTop(Outlines());
}

void
nsDisplayList::FlattenTo(nsTArray<nsDisplayItem*>* aElements) {
  nsDisplayItem* item;
  while ((item = RemoveBottom()) != nullptr) {
    if (item->GetType() == nsDisplayItem::TYPE_WRAP_LIST) {
      item->GetSameCoordinateSystemChildren()->FlattenTo(aElements);
      item->~nsDisplayItem();
    } else {
      aElements->AppendElement(item);
    }
  }
}

nsRect
nsDisplayList::GetBounds(nsDisplayListBuilder* aBuilder) const {
  nsRect bounds;
  for (nsDisplayItem* i = GetBottom(); i != nullptr; i = i->GetAbove()) {
    bounds.UnionRect(bounds, i->GetClippedBounds(aBuilder));
  }
  return bounds;
}

bool
nsDisplayList::ComputeVisibilityForRoot(nsDisplayListBuilder* aBuilder,
                                        nsRegion* aVisibleRegion) {
  PROFILER_LABEL("nsDisplayList", "ComputeVisibilityForRoot");
  nsRegion r;
  r.And(*aVisibleRegion, GetBounds(aBuilder));
  return ComputeVisibilityForSublist(aBuilder, aVisibleRegion,
                                     r.GetBounds(), r.GetBounds());
}

static nsRegion
TreatAsOpaque(nsDisplayItem* aItem, nsDisplayListBuilder* aBuilder)
{
  bool snap;
  nsRegion opaque = aItem->GetOpaqueRegion(aBuilder, &snap);
  if (aBuilder->IsForPluginGeometry()) {
    // Treat all leaf chrome items as opaque, unless their frames are opacity:0.
    // Since opacity:0 frames generate an nsDisplayOpacity, that item will
    // not be treated as opaque here, so opacity:0 chrome content will be
    // effectively ignored, as it should be.
    // We treat leaf chrome items as opaque to ensure that they cover
    // content plugins, for security reasons.
    // Non-leaf chrome items don't render contents of their own so shouldn't
    // be treated as opaque (and their bounds is just the union of their
    // children, which might be a large area their contents don't really cover).
    nsIFrame* f = aItem->Frame();
    if (f->PresContext()->IsChrome() && !aItem->GetChildren() &&
        f->StyleDisplay()->mOpacity != 0.0) {
      opaque = aItem->GetBounds(aBuilder, &snap);
    }
  }
  if (opaque.IsEmpty()) {
    return opaque;
  }
  nsRegion opaqueClipped;
  nsRegionRectIterator iter(opaque);
  for (const nsRect* r = iter.Next(); r; r = iter.Next()) {
    opaqueClipped.Or(opaqueClipped, aItem->GetClip().ApproximateIntersectInward(*r));
  }
  return opaqueClipped;
}

bool
nsDisplayList::ComputeVisibilityForSublist(nsDisplayListBuilder* aBuilder,
                                           nsRegion* aVisibleRegion,
                                           const nsRect& aListVisibleBounds,
                                           const nsRect& aAllowVisibleRegionExpansion) {
#ifdef DEBUG
  nsRegion r;
  r.And(*aVisibleRegion, GetBounds(aBuilder));
  NS_ASSERTION(r.GetBounds().IsEqualInterior(aListVisibleBounds),
               "bad aListVisibleBounds");
#endif

  mVisibleRect = aListVisibleBounds;
  bool anyVisible = false;

  nsAutoTArray<nsDisplayItem*, 512> elements;
  FlattenTo(&elements);

  bool forceTransparentSurface = false;

  for (int32_t i = elements.Length() - 1; i >= 0; --i) {
    nsDisplayItem* item = elements[i];
    nsDisplayItem* belowItem = i < 1 ? nullptr : elements[i - 1];

    nsDisplayList* list = item->GetSameCoordinateSystemChildren();
    if (aBuilder->AllowMergingAndFlattening()) {
      if (belowItem && item->TryMerge(aBuilder, belowItem)) {
        belowItem->~nsDisplayItem();
        elements.ReplaceElementsAt(i - 1, 1, item);
        continue;
      }

      if (list && item->ShouldFlattenAway(aBuilder)) {
        // The elements on the list >= i no longer serve any use.
        elements.SetLength(i);
        list->FlattenTo(&elements);
        i = elements.Length();
        item->~nsDisplayItem();
        continue;
      }
    }

    nsRect bounds = item->GetClippedBounds(aBuilder);

    nsRegion itemVisible;
    itemVisible.And(*aVisibleRegion, bounds);
    item->mVisibleRect = itemVisible.GetBounds();

    if (item->ComputeVisibility(aBuilder, aVisibleRegion,
                                aAllowVisibleRegionExpansion.Intersect(bounds))) {
      anyVisible = true;
      nsRegion opaque = TreatAsOpaque(item, aBuilder);
      // Subtract opaque item from the visible region
      aBuilder->SubtractFromVisibleRegion(aVisibleRegion, opaque);
      if (aBuilder->NeedToForceTransparentSurfaceForItem(item) ||
          (list && list->NeedsTransparentSurface())) {
        forceTransparentSurface = true;
      }
    }
    AppendToBottom(item);
  }

  mIsOpaque = !aVisibleRegion->Intersects(mVisibleRect);
  mForceTransparentSurface = forceTransparentSurface;
#ifdef DEBUG
  mDidComputeVisibility = true;
#endif
  return anyVisible;
}

void nsDisplayList::PaintRoot(nsDisplayListBuilder* aBuilder,
                              nsRenderingContext* aCtx,
                              uint32_t aFlags) const {
  PROFILER_LABEL("nsDisplayList", "PaintRoot");
  PaintForFrame(aBuilder, aCtx, aBuilder->RootReferenceFrame(), aFlags);
}

/**
 * We paint by executing a layer manager transaction, constructing a
 * single layer representing the display list, and then making it the
 * root of the layer manager, drawing into the ThebesLayers.
 */
void nsDisplayList::PaintForFrame(nsDisplayListBuilder* aBuilder,
                                  nsRenderingContext* aCtx,
                                  nsIFrame* aForFrame,
                                  uint32_t aFlags) const {
  NS_ASSERTION(mDidComputeVisibility,
               "Must call ComputeVisibility before calling Paint");

  nsRefPtr<LayerManager> layerManager;
  bool widgetTransaction = false;
  bool allowRetaining = false;
  bool doBeginTransaction = true;
  nsView *view = nullptr;
  if (aFlags & PAINT_USE_WIDGET_LAYERS) {
    nsIFrame* rootReferenceFrame = aBuilder->RootReferenceFrame();
    view = rootReferenceFrame->GetView();
    NS_ASSERTION(rootReferenceFrame == nsLayoutUtils::GetDisplayRootFrame(rootReferenceFrame),
                 "Reference frame must be a display root for us to use the layer manager");
    nsIWidget* window = rootReferenceFrame->GetNearestWidget();
    if (window) {
      layerManager = window->GetLayerManager(&allowRetaining);
      if (layerManager) {
        doBeginTransaction = !(aFlags & PAINT_EXISTING_TRANSACTION);
        widgetTransaction = true;
      }
    }
  }
  if (!layerManager) {
    if (!aCtx) {
      NS_WARNING("Nowhere to paint into");
      return;
    }
    layerManager = new BasicLayerManager();
  }

  // Store the existing layer builder to reinstate it on return.
  FrameLayerBuilder *oldBuilder = layerManager->GetLayerBuilder();

  FrameLayerBuilder *layerBuilder = new FrameLayerBuilder();
  layerBuilder->Init(aBuilder, layerManager);

  if (aFlags & PAINT_FLUSH_LAYERS) {
    FrameLayerBuilder::InvalidateAllLayers(layerManager);
  }

  if (doBeginTransaction) {
    if (aCtx) {
      layerManager->BeginTransactionWithTarget(aCtx->ThebesContext());
    } else {
      layerManager->BeginTransaction();
    }
  }
  if (widgetTransaction) {
    layerBuilder->DidBeginRetainedLayerTransaction(layerManager);
  }

  nsPresContext* presContext = aForFrame->PresContext();
  nsIPresShell* presShell = presContext->GetPresShell();

  NotifySubDocInvalidationFunc computeInvalidFunc =
    presContext->MayHavePaintEventListenerInSubDocument() ? nsPresContext::NotifySubDocInvalidation : 0;
  bool computeInvalidRect = (computeInvalidFunc ||
                             !layerManager->IsCompositingCheap()) &&
                            widgetTransaction;

  nsAutoPtr<LayerProperties> props(computeInvalidRect ? 
                                     LayerProperties::CloneFrom(layerManager->GetRoot()) : 
                                     nullptr);

  ContainerLayerParameters containerParameters
    (presShell->GetXResolution(), presShell->GetYResolution());
  nsRefPtr<ContainerLayer> root = layerBuilder->
    BuildContainerLayerFor(aBuilder, layerManager, aForFrame, nullptr, *this,
                           containerParameters, nullptr);

  nsIDocument* document = nullptr;
  if (presShell) {
    document = presShell->GetDocument();
  }

  if (widgetTransaction ||
      // SVG-as-an-image docs don't paint as part of the retained layer tree,
      // but they still need the invalidation state bits cleared in order for
      // invalidation for CSS/SMIL animation to work properly.
      (document && document->IsBeingUsedAsImage())) {
    aForFrame->ClearInvalidationStateBits();
  }

  if (!root) {
    layerManager->SetUserData(&gLayerManagerLayerBuilder, oldBuilder);
    return;
  }
  // Root is being scaled up by the X/Y resolution. Scale it back down.
  root->SetPostScale(1.0f/containerParameters.mXScale,
                     1.0f/containerParameters.mYScale);

  ViewID id = FrameMetrics::NULL_SCROLL_ID;
  bool isRoot = presContext->IsRootContentDocument();

  nsIFrame* rootScrollFrame = presShell->GetRootScrollFrame();
  nsRect displayport, criticalDisplayport;
  bool usingDisplayport = false;
  bool usingCriticalDisplayport = false;
  if (rootScrollFrame) {
    nsIContent* content = rootScrollFrame->GetContent();
    if (content) {
      usingDisplayport = nsLayoutUtils::GetDisplayPort(content, &displayport);
      usingCriticalDisplayport =
        nsLayoutUtils::GetCriticalDisplayPort(content, &criticalDisplayport);

      // If this is the root content document, we want it to have a scroll id.
      if (isRoot) {
        id = nsLayoutUtils::FindOrCreateIDFor(content);
      }
    }
  }

  nsRect viewport(aBuilder->ToReferenceFrame(aForFrame), aForFrame->GetSize());

  RecordFrameMetrics(aForFrame, rootScrollFrame,
                     aBuilder->FindReferenceFrameFor(aForFrame),
                     root, mVisibleRect, viewport,
                     (usingDisplayport ? &displayport : nullptr),
                     (usingCriticalDisplayport ? &criticalDisplayport : nullptr),
                     id, isRoot, containerParameters);
  if (usingDisplayport &&
      !(root->GetContentFlags() & Layer::CONTENT_OPAQUE)) {
    // See bug 693938, attachment 567017
    NS_WARNING("We don't support transparent content with displayports, force it to be opqaue");
    root->SetContentFlags(Layer::CONTENT_OPAQUE);
  }

  layerManager->SetRoot(root);
  layerBuilder->WillEndTransaction();
  bool temp = aBuilder->SetIsCompositingCheap(layerManager->IsCompositingCheap());
  layerManager->EndTransaction(FrameLayerBuilder::DrawThebesLayer,
                               aBuilder, (aFlags & PAINT_NO_COMPOSITE) ? LayerManager::END_NO_COMPOSITE : LayerManager::END_DEFAULT);
  aBuilder->SetIsCompositingCheap(temp);
  layerBuilder->DidEndTransaction();

  nsIntRegion invalid;
  if (props) {
    invalid = props->ComputeDifferences(root, computeInvalidFunc);
  } else if (widgetTransaction) {
    LayerProperties::ClearInvalidations(root);
  }

  bool shouldInvalidate = layerManager->NeedsWidgetInvalidation();
  if (view) {
    if (props) {
      if (!invalid.IsEmpty()) {
        nsIntRect bounds = invalid.GetBounds();
        nsRect rect(presContext->DevPixelsToAppUnits(bounds.x),
                    presContext->DevPixelsToAppUnits(bounds.y),
                    presContext->DevPixelsToAppUnits(bounds.width),
                    presContext->DevPixelsToAppUnits(bounds.height));
        if (shouldInvalidate) {
          view->GetViewManager()->InvalidateViewNoSuppression(view, rect);
        }
        presContext->NotifyInvalidation(bounds, 0);
      }
    } else if (shouldInvalidate) {
      view->GetViewManager()->InvalidateView(view);
    }
  }

  if (aFlags & PAINT_FLUSH_LAYERS) {
    FrameLayerBuilder::InvalidateAllLayers(layerManager);
  }

  layerManager->SetUserData(&gLayerManagerLayerBuilder, oldBuilder);
}

uint32_t nsDisplayList::Count() const {
  uint32_t count = 0;
  for (nsDisplayItem* i = GetBottom(); i; i = i->GetAbove()) {
    ++count;
  }
  return count;
}

nsDisplayItem* nsDisplayList::RemoveBottom() {
  nsDisplayItem* item = mSentinel.mAbove;
  if (!item)
    return nullptr;
  mSentinel.mAbove = item->mAbove;
  if (item == mTop) {
    // must have been the only item
    mTop = &mSentinel;
  }
  item->mAbove = nullptr;
  return item;
}

void nsDisplayList::DeleteAll() {
  nsDisplayItem* item;
  while ((item = RemoveBottom()) != nullptr) {
    item->~nsDisplayItem();
  }
}

static bool
GetMouseThrough(const nsIFrame* aFrame)
{
  if (!aFrame->IsBoxFrame())
    return false;

  const nsIFrame* frame = aFrame;
  while (frame) {
    if (frame->GetStateBits() & NS_FRAME_MOUSE_THROUGH_ALWAYS) {
      return true;
    } else if (frame->GetStateBits() & NS_FRAME_MOUSE_THROUGH_NEVER) {
      return false;
    }
    frame = frame->GetParentBox();
  }
  return false;
}

static bool
IsFrameReceivingPointerEvents(nsIFrame* aFrame)
{
  nsSubDocumentFrame* frame = do_QueryFrame(aFrame);
  if (frame && frame->PassPointerEventsToChildren()) {
    return true;
  }
  return NS_STYLE_POINTER_EVENTS_NONE !=
    aFrame->StyleVisibility()->GetEffectivePointerEvents(aFrame);
}

// A list of frames, and their z depth. Used for sorting
// the results of hit testing.
struct FramesWithDepth
{
  FramesWithDepth(float aDepth) :
    mDepth(aDepth)
  {}

  bool operator<(const FramesWithDepth& aOther) const {
    if (mDepth != aOther.mDepth) {
      // We want to sort so that the shallowest item (highest depth value) is first
      return mDepth > aOther.mDepth;
    }
    return this < &aOther;
  }
  bool operator==(const FramesWithDepth& aOther) const {
    return this == &aOther;
  }

  float mDepth;
  nsTArray<nsIFrame*> mFrames;
};

// Sort the frames by depth and then moves all the contained frames to the destination
void FlushFramesArray(nsTArray<FramesWithDepth>& aSource, nsTArray<nsIFrame*>* aDest)
{
  if (aSource.IsEmpty()) {
    return;
  }
  aSource.Sort();
  uint32_t length = aSource.Length();
  for (uint32_t i = 0; i < length; i++) {
    aDest->MoveElementsFrom(aSource[i].mFrames);
  }
  aSource.Clear();
}

void nsDisplayList::HitTest(nsDisplayListBuilder* aBuilder, const nsRect& aRect,
                            nsDisplayItem::HitTestState* aState,
                            nsTArray<nsIFrame*> *aOutFrames) const {
  int32_t itemBufferStart = aState->mItemBuffer.Length();
  nsDisplayItem* item;
  for (item = GetBottom(); item; item = item->GetAbove()) {
    aState->mItemBuffer.AppendElement(item);
  }
  nsAutoTArray<FramesWithDepth, 16> temp;
  for (int32_t i = aState->mItemBuffer.Length() - 1; i >= itemBufferStart; --i) {
    // Pop element off the end of the buffer. We want to shorten the buffer
    // so that recursive calls to HitTest have more buffer space.
    item = aState->mItemBuffer[i];
    aState->mItemBuffer.SetLength(i);

    bool snap;
    nsRect r = item->GetBounds(aBuilder, &snap).Intersect(aRect);
    if (item->GetClip().MayIntersect(r)) {
      nsAutoTArray<nsIFrame*, 16> outFrames;
      item->HitTest(aBuilder, aRect, aState, &outFrames);

      // For 3d transforms with preserve-3d we add hit frames into the temp list
      // so we can sort them later, otherwise we add them directly to the output list.
      nsTArray<nsIFrame*> *writeFrames = aOutFrames;
      if (item->GetType() == nsDisplayItem::TYPE_TRANSFORM &&
          item->Frame()->Preserves3D()) {
        if (outFrames.Length()) {
          nsDisplayTransform *transform = static_cast<nsDisplayTransform*>(item);
          nsPoint point = aRect.TopLeft();
          // A 1x1 rect means a point, otherwise use the center of the rect
          if (aRect.width != 1 || aRect.height != 1) {
            point = aRect.Center();
          }
          temp.AppendElement(FramesWithDepth(transform->GetHitDepthAtPoint(point)));
          writeFrames = &temp[temp.Length() - 1].mFrames;
        }
      } else {
        // We may have just finished a run of consecutive preserve-3d transforms,
        // so flush these into the destination array before processing our frame list.
        FlushFramesArray(temp, aOutFrames);
      }

      for (uint32_t j = 0; j < outFrames.Length(); j++) {
        nsIFrame *f = outFrames.ElementAt(j);
        // Handle the XUL 'mousethrough' feature and 'pointer-events'.
        if (!GetMouseThrough(f) && IsFrameReceivingPointerEvents(f)) {
          writeFrames->AppendElement(f);
        }
      }
    }
  }
  // Clear any remaining preserve-3d transforms.
  FlushFramesArray(temp, aOutFrames);
  NS_ASSERTION(aState->mItemBuffer.Length() == uint32_t(itemBufferStart),
               "How did we forget to pop some elements?");
}

static void Sort(nsDisplayList* aList, int32_t aCount, nsDisplayList::SortLEQ aCmp,
                 void* aClosure) {
  if (aCount < 2)
    return;

  nsDisplayList list1;
  nsDisplayList list2;
  int i;
  int32_t half = aCount/2;
  bool sorted = true;
  nsDisplayItem* prev = nullptr;
  for (i = 0; i < aCount; ++i) {
    nsDisplayItem* item = aList->RemoveBottom();
    (i < half ? &list1 : &list2)->AppendToTop(item);
    if (sorted && prev && !aCmp(prev, item, aClosure)) {
      sorted = false;
    }
    prev = item;
  }
  if (sorted) {
    aList->AppendToTop(&list1);
    aList->AppendToTop(&list2);
    return;
  }

  Sort(&list1, half, aCmp, aClosure);
  Sort(&list2, aCount - half, aCmp, aClosure);

  for (i = 0; i < aCount; ++i) {
    if (list1.GetBottom() &&
        (!list2.GetBottom() ||
         aCmp(list1.GetBottom(), list2.GetBottom(), aClosure))) {
      aList->AppendToTop(list1.RemoveBottom());
    } else {
      aList->AppendToTop(list2.RemoveBottom());
    }
  }
}

static nsIContent* FindContentInDocument(nsDisplayItem* aItem, nsIDocument* aDoc) {
  nsIFrame* f = aItem->Frame();
  while (f) {
    nsPresContext* pc = f->PresContext();
    if (pc->Document() == aDoc) {
      return f->GetContent();
    }
    f = nsLayoutUtils::GetCrossDocParentFrame(pc->PresShell()->GetRootFrame());
  }
  return nullptr;
}

static bool IsContentLEQ(nsDisplayItem* aItem1, nsDisplayItem* aItem2,
                         void* aClosure) {
  nsIContent* commonAncestor = static_cast<nsIContent*>(aClosure);
  // It's possible that the nsIContent for aItem1 or aItem2 is in a subdocument
  // of commonAncestor, because display items for subdocuments have been
  // mixed into the same list. Ensure that we're looking at content
  // in commonAncestor's document.
  nsIDocument* commonAncestorDoc = commonAncestor->OwnerDoc();
  nsIContent* content1 = FindContentInDocument(aItem1, commonAncestorDoc);
  nsIContent* content2 = FindContentInDocument(aItem2, commonAncestorDoc);
  if (!content1 || !content2) {
    NS_ERROR("Document trees are mixed up!");
    // Something weird going on
    return true;
  }
  return nsLayoutUtils::CompareTreePosition(content1, content2, commonAncestor) <= 0;
}

static bool IsZOrderLEQ(nsDisplayItem* aItem1, nsDisplayItem* aItem2,
                        void* aClosure) {
  // Note that we can't just take the difference of the two
  // z-indices here, because that might overflow a 32-bit int.
  int32_t index1 = nsLayoutUtils::GetZIndex(aItem1->Frame());
  int32_t index2 = nsLayoutUtils::GetZIndex(aItem2->Frame());
  return index1 <= index2;
}

void nsDisplayList::SortByZOrder(nsDisplayListBuilder* aBuilder,
                                 nsIContent* aCommonAncestor) {
  Sort(aBuilder, IsZOrderLEQ, aCommonAncestor);
}

void nsDisplayList::SortByContentOrder(nsDisplayListBuilder* aBuilder,
                                       nsIContent* aCommonAncestor) {
  Sort(aBuilder, IsContentLEQ, aCommonAncestor);
}

void nsDisplayList::Sort(nsDisplayListBuilder* aBuilder,
                         SortLEQ aCmp, void* aClosure) {
  ::Sort(this, Count(), aCmp, aClosure);
}

void
nsDisplayItem::AddInvalidRegionForSyncDecodeBackgroundImages(
  nsDisplayListBuilder* aBuilder,
  const nsDisplayItemGeometry* aGeometry,
  nsRegion* aInvalidRegion)
{
  if (aBuilder->ShouldSyncDecodeImages()) {
    if (!nsCSSRendering::AreAllBackgroundImagesDecodedForFrame(mFrame)) {
      bool snap;
      aInvalidRegion->Or(*aInvalidRegion, GetBounds(aBuilder, &snap));
    }
  }
}

/* static */ bool
nsDisplayItem::ForceActiveLayers()
{
  static bool sForce = false;
  static bool sForceCached = false;

  if (!sForceCached) {
    Preferences::AddBoolVarCache(&sForce, "layers.force-active", false);
    sForceCached = true;
  }

  return sForce;
}

/* static */ int32_t
nsDisplayItem::MaxActiveLayers()
{
  static int32_t sMaxLayers = false;
  static bool sMaxLayersCached = false;

  if (!sMaxLayersCached) {
    Preferences::AddIntVarCache(&sMaxLayers, "layers.max-active", -1);
    sMaxLayersCached = true;
  }

  return sMaxLayers;
}

bool
nsDisplayItem::RecomputeVisibility(nsDisplayListBuilder* aBuilder,
                                   nsRegion* aVisibleRegion) {
  nsRect bounds = GetClippedBounds(aBuilder);

  nsRegion itemVisible;
  itemVisible.And(*aVisibleRegion, bounds);
  mVisibleRect = itemVisible.GetBounds();

  // When we recompute visibility within layers we don't need to
  // expand the visible region for content behind plugins (the plugin
  // is not in the layer).
  if (!ComputeVisibility(aBuilder, aVisibleRegion, nsRect()))
    return false;

  nsRegion opaque = TreatAsOpaque(this, aBuilder);
  aBuilder->SubtractFromVisibleRegion(aVisibleRegion, opaque);
  return true;
}

nsRect
nsDisplayItem::GetClippedBounds(nsDisplayListBuilder* aBuilder)
{
  bool snap;
  nsRect r = GetBounds(aBuilder, &snap);
  return GetClip().ApplyNonRoundedIntersection(r);
}

nsRect
nsDisplaySolidColor::GetBounds(nsDisplayListBuilder* aBuilder, bool* aSnap)
{
  *aSnap = true;
  return mBounds;
}

void
nsDisplaySolidColor::Paint(nsDisplayListBuilder* aBuilder,
                           nsRenderingContext* aCtx)
{
  aCtx->SetColor(mColor);
  aCtx->FillRect(mVisibleRect);
}

static void
RegisterThemeGeometry(nsDisplayListBuilder* aBuilder, nsIFrame* aFrame)
{
  nsIFrame* displayRoot = nsLayoutUtils::GetDisplayRootFrame(aFrame);

  for (nsIFrame* f = aFrame; f; f = f->GetParent()) {
    // Bail out if we're in a transformed subtree
    if (f->IsTransformed())
      return;
    // Bail out if we're not in the displayRoot's document
    if (!f->GetParent() && f != displayRoot)
      return;
  }

  nsRect borderBox(aFrame->GetOffsetTo(displayRoot), aFrame->GetSize());
  aBuilder->RegisterThemeGeometry(aFrame->StyleDisplay()->mAppearance,
      borderBox.ToNearestPixels(aFrame->PresContext()->AppUnitsPerDevPixel()));
}

nsDisplayBackgroundImage::nsDisplayBackgroundImage(nsDisplayListBuilder* aBuilder,
                                                   nsIFrame* aFrame,
                                                   uint32_t aLayer,
                                                   const nsStyleBackground* aBackgroundStyle)
  : nsDisplayImageContainer(aBuilder, aFrame)
  , mBackgroundStyle(aBackgroundStyle)
  , mLayer(aLayer)
{
  MOZ_COUNT_CTOR(nsDisplayBackgroundImage);

  mBounds = GetBoundsInternal(aBuilder);
}

nsDisplayBackgroundImage::~nsDisplayBackgroundImage()
{
#ifdef NS_BUILD_REFCNT_LOGGING
  MOZ_COUNT_DTOR(nsDisplayBackgroundImage);
#endif
}

static nsStyleContext* GetBackgroundStyleContext(nsIFrame* aFrame)
{
  nsStyleContext *sc;
  if (!nsCSSRendering::FindBackground(aFrame, &sc)) {
    // We don't want to bail out if moz-appearance is set on a root
    // node. If it has a parent content node, bail because it's not
    // a root, other wise keep going in order to let the theme stuff
    // draw the background. The canvas really should be drawing the
    // bg, but there's no way to hook that up via css.
    if (!aFrame->StyleDisplay()->mAppearance) {
      return nullptr;
    }

    nsIContent* content = aFrame->GetContent();
    if (!content || content->GetParent()) {
      return nullptr;
    }

    sc = aFrame->StyleContext();
  }
  return sc;
}

/*static*/ bool
nsDisplayBackgroundImage::AppendBackgroundItemsToTop(nsDisplayListBuilder* aBuilder,
                                                     nsIFrame* aFrame,
                                                     nsDisplayList* aList)
{
  nsStyleContext* bgSC = nullptr;
  const nsStyleBackground* bg = nullptr;
  nsPresContext* presContext = aFrame->PresContext();
  bool isThemed = aFrame->IsThemed();
  if (!isThemed) {
    bgSC = GetBackgroundStyleContext(aFrame);
    if (bgSC) {
      bg = bgSC->StyleBackground();
    }
  }

  bool drawBackgroundColor = false;
  nscolor color;
  if (!nsCSSRendering::IsCanvasFrame(aFrame) && bg) {
    bool drawBackgroundImage;
    color =
      nsCSSRendering::DetermineBackgroundColor(presContext, bgSC, aFrame,
                                               drawBackgroundImage, drawBackgroundColor);
  }

  // An auxiliary list is necessary in case we have background blending; if that
  // is the case, background items need to be wrapped by a blend container to
  // isolate blending to the background
  nsDisplayList bgItemList;
  // Even if we don't actually have a background color to paint, we may still need
  // to create an item for hit testing.
  if ((drawBackgroundColor && color != NS_RGBA(0,0,0,0)) ||
      aBuilder->IsForEventDelivery()) {
    bgItemList.AppendNewToTop(
        new (aBuilder) nsDisplayBackgroundColor(aBuilder, aFrame, bg,
                                                drawBackgroundColor ? color : NS_RGBA(0, 0, 0, 0)));
  }

  if (isThemed) {
    nsDisplayThemedBackground* bgItem =
      new (aBuilder) nsDisplayThemedBackground(aBuilder, aFrame);
    bgItemList.AppendNewToTop(bgItem);
    aList->AppendToTop(&bgItemList);
    return true;
  }

  if (!bg) {
    aList->AppendToTop(&bgItemList);
    return false;
  }
 
  bool needBlendContainer = false;

  // Passing bg == nullptr in this macro will result in one iteration with
  // i = 0.
  NS_FOR_VISIBLE_BACKGROUND_LAYERS_BACK_TO_FRONT(i, bg) {
    if (bg->mLayers[i].mImage.IsEmpty()) {
      continue;
    }

    if (bg->mLayers[i].mBlendMode != NS_STYLE_BLEND_NORMAL) {
      needBlendContainer = true;
    }

    nsDisplayBackgroundImage* bgItem =
      new (aBuilder) nsDisplayBackgroundImage(aBuilder, aFrame, i, bg);
    bgItemList.AppendNewToTop(bgItem);
  }

  if (needBlendContainer) {
    bgItemList.AppendNewToTop(
      new (aBuilder) nsDisplayBlendContainer(aBuilder, aFrame, &bgItemList));
  }

  aList->AppendToTop(&bgItemList);
  return false;
}

// Check that the rounded border of aFrame, added to aToReferenceFrame,
// intersects aRect.  Assumes that the unrounded border has already
// been checked for intersection.
static bool
RoundedBorderIntersectsRect(nsIFrame* aFrame,
                            const nsPoint& aFrameToReferenceFrame,
                            const nsRect& aTestRect)
{
  if (!nsRect(aFrameToReferenceFrame, aFrame->GetSize()).Intersects(aTestRect))
    return false;

  nscoord radii[8];
  return !aFrame->GetBorderRadii(radii) ||
         nsLayoutUtils::RoundedRectIntersectsRect(nsRect(aFrameToReferenceFrame,
                                                  aFrame->GetSize()),
                                                  radii, aTestRect);
}

// Returns TRUE if aContainedRect is guaranteed to be contained in
// the rounded rect defined by aRoundedRect and aRadii. Complex cases are
// handled conservatively by returning FALSE in some situations where
// a more thorough analysis could return TRUE.
//
// See also RoundedRectIntersectsRect.
static bool RoundedRectContainsRect(const nsRect& aRoundedRect,
                                    const nscoord aRadii[8],
                                    const nsRect& aContainedRect) {
  nsRegion rgn = nsLayoutUtils::RoundedRectIntersectRect(aRoundedRect, aRadii, aContainedRect);
  return rgn.Contains(aContainedRect);
}

bool
nsDisplayBackgroundImage::IsSingleFixedPositionImage(nsDisplayListBuilder* aBuilder,
                                                     const nsRect& aClipRect,
                                                     gfxRect* aDestRect)
{
  if (!mBackgroundStyle)
    return false;

  if (mBackgroundStyle->mLayers.Length() != 1)
    return false;

  nsPresContext* presContext = mFrame->PresContext();
  uint32_t flags = aBuilder->GetBackgroundPaintFlags();
  nsRect borderArea = nsRect(ToReferenceFrame(), mFrame->GetSize());
  const nsStyleBackground::Layer &layer = mBackgroundStyle->mLayers[mLayer];

  if (layer.mAttachment != NS_STYLE_BG_ATTACHMENT_FIXED)
    return false;

  nsBackgroundLayerState state =
    nsCSSRendering::PrepareBackgroundLayer(presContext,
                                           mFrame,
                                           flags,
                                           borderArea,
                                           aClipRect,
                                           *mBackgroundStyle,
                                           layer);

  nsImageRenderer* imageRenderer = &state.mImageRenderer;
  // We only care about images here, not gradients.
  if (!imageRenderer->IsRasterImage())
    return false;

  int32_t appUnitsPerDevPixel = presContext->AppUnitsPerDevPixel();
  *aDestRect = nsLayoutUtils::RectToGfxRect(state.mFillArea, appUnitsPerDevPixel);

  return true;
}

bool
nsDisplayBackgroundImage::TryOptimizeToImageLayer(LayerManager* aManager,
                                                  nsDisplayListBuilder* aBuilder)
{
  if (!mBackgroundStyle)
    return false;

  nsPresContext* presContext = mFrame->PresContext();
  uint32_t flags = aBuilder->GetBackgroundPaintFlags();
  nsRect borderArea = nsRect(ToReferenceFrame(), mFrame->GetSize());
  const nsStyleBackground::Layer &layer = mBackgroundStyle->mLayers[mLayer];

  if (layer.mClip != NS_STYLE_BG_CLIP_BORDER) {
    return false;
  }
  nscoord radii[8];
  if (mFrame->GetBorderRadii(radii)) {
    return false;
  }

  nsBackgroundLayerState state =
    nsCSSRendering::PrepareBackgroundLayer(presContext,
                                           mFrame,
                                           flags,
                                           borderArea,
                                           borderArea,
                                           *mBackgroundStyle,
                                           layer);

  nsImageRenderer* imageRenderer = &state.mImageRenderer;
  // We only care about images here, not gradients.
  if (!imageRenderer->IsRasterImage())
    return false;

  nsRefPtr<ImageContainer> imageContainer = imageRenderer->GetContainer(aManager);
  // Image is not ready to be made into a layer yet
  if (!imageContainer)
    return false;

  // We currently can't handle tiled or partial backgrounds.
  if (!state.mDestArea.IsEqualEdges(state.mFillArea)) {
    return false;
  }

  // XXX Ignoring state.mAnchor. ImageLayer drawing snaps mDestArea edges to
  // layer pixel boundaries. This should be OK for now.

  int32_t appUnitsPerDevPixel = presContext->AppUnitsPerDevPixel();
  mDestRect = nsLayoutUtils::RectToGfxRect(state.mDestArea, appUnitsPerDevPixel);
  mImageContainer = imageContainer;

  // Ok, we can turn this into a layer if needed.
  return true;
}

already_AddRefed<ImageContainer>
nsDisplayBackgroundImage::GetContainer(LayerManager* aManager,
                                       nsDisplayListBuilder *aBuilder)
{
  if (!TryOptimizeToImageLayer(aManager, aBuilder)) {
    return nullptr;
  }

  nsRefPtr<ImageContainer> container = mImageContainer;

  return container.forget();
}

LayerState
nsDisplayBackgroundImage::GetLayerState(nsDisplayListBuilder* aBuilder,
                                        LayerManager* aManager,
                                        const ContainerLayerParameters& aParameters)
{
  bool animated = false;
  if (mBackgroundStyle) {
    const nsStyleBackground::Layer &layer = mBackgroundStyle->mLayers[mLayer];
    const nsStyleImage* image = &layer.mImage;
    if (image->GetType() == eStyleImageType_Image) {
      imgIRequest* imgreq = image->GetImageData();
      nsCOMPtr<imgIContainer> image;
      if (NS_SUCCEEDED(imgreq->GetImage(getter_AddRefs(image))) && image) {
        if (NS_FAILED(image->GetAnimated(&animated))) {
          animated = false;
        }
      }
    }
  }

  if (!animated ||
      !nsLayoutUtils::AnimatedImageLayersEnabled()) {
    if (!aManager->IsCompositingCheap() ||
        !nsLayoutUtils::GPUImageScalingEnabled()) {
      return LAYER_NONE;
    }
  }

  if (!TryOptimizeToImageLayer(aManager, aBuilder)) {
    return LAYER_NONE;
  }

  if (!animated) {
    gfxSize imageSize = mImageContainer->GetCurrentSize();
    NS_ASSERTION(imageSize.width != 0 && imageSize.height != 0, "Invalid image size!");

    gfxRect destRect = mDestRect;

    destRect.width *= aParameters.mXScale;
    destRect.height *= aParameters.mYScale;

    // Calculate the scaling factor for the frame.
    gfxSize scale = gfxSize(destRect.width / imageSize.width, destRect.height / imageSize.height);

    // If we are not scaling at all, no point in separating this into a layer.
    if (scale.width == 1.0f && scale.height == 1.0f) {
      return LAYER_NONE;
    }

    // If the target size is pretty small, no point in using a layer.
    if (destRect.width * destRect.height < 64 * 64) {
      return LAYER_NONE;
    }
  }

  return LAYER_ACTIVE;
}

already_AddRefed<Layer>
nsDisplayBackgroundImage::BuildLayer(nsDisplayListBuilder* aBuilder,
                                     LayerManager* aManager,
                                     const ContainerLayerParameters& aParameters)
{
  nsRefPtr<ImageLayer> layer = static_cast<ImageLayer*>
    (aManager->GetLayerBuilder()->GetLeafLayerFor(aBuilder, this));
  if (!layer) {
    layer = aManager->CreateImageLayer();
    if (!layer)
      return nullptr;
  }
  layer->SetContainer(mImageContainer);
  ConfigureLayer(layer, aParameters.mOffset);
  return layer.forget();
}

void
nsDisplayBackgroundImage::ConfigureLayer(ImageLayer* aLayer, const nsIntPoint& aOffset)
{
  aLayer->SetFilter(nsLayoutUtils::GetGraphicsFilterForFrame(mFrame));

  gfxIntSize imageSize = mImageContainer->GetCurrentSize();
  NS_ASSERTION(imageSize.width != 0 && imageSize.height != 0, "Invalid image size!");

  gfxMatrix transform;
  transform.Translate(mDestRect.TopLeft() + aOffset);
  transform.Scale(mDestRect.width/imageSize.width,
                  mDestRect.height/imageSize.height);
  aLayer->SetBaseTransform(gfx3DMatrix::From2D(transform));
  aLayer->SetVisibleRegion(nsIntRect(0, 0, imageSize.width, imageSize.height));
}

void
nsDisplayBackgroundImage::HitTest(nsDisplayListBuilder* aBuilder,
                                  const nsRect& aRect,
                                  HitTestState* aState,
                                  nsTArray<nsIFrame*> *aOutFrames)
{
  if (RoundedBorderIntersectsRect(mFrame, ToReferenceFrame(), aRect)) {
    aOutFrames->AppendElement(mFrame);
  }
}

bool
nsDisplayBackgroundImage::ComputeVisibility(nsDisplayListBuilder* aBuilder,
                                            nsRegion* aVisibleRegion,
                                            const nsRect& aAllowVisibleRegionExpansion)
{
  if (!nsDisplayItem::ComputeVisibility(aBuilder, aVisibleRegion,
                                        aAllowVisibleRegionExpansion)) {
    return false;
  }

  // Return false if the background was propagated away from this
  // frame. We don't want this display item to show up and confuse
  // anything.
  return mBackgroundStyle;
}

/* static */ nsRegion
nsDisplayBackgroundImage::GetInsideClipRegion(nsDisplayItem* aItem,
                                              nsPresContext* aPresContext,
                                              uint8_t aClip, const nsRect& aRect,
                                              bool* aSnap)
{
  nsRegion result;
  if (aRect.IsEmpty())
    return result;

  nsIFrame *frame = aItem->Frame();

  nscoord radii[8];
  nsRect clipRect;
  bool haveRadii;
  switch (aClip) {
  case NS_STYLE_BG_CLIP_BORDER:
    haveRadii = frame->GetBorderRadii(radii);
    clipRect = nsRect(aItem->ToReferenceFrame(), frame->GetSize());
    break;
  case NS_STYLE_BG_CLIP_PADDING:
    haveRadii = frame->GetPaddingBoxBorderRadii(radii);
    clipRect = frame->GetPaddingRect() - frame->GetPosition() + aItem->ToReferenceFrame();
    break;
  case NS_STYLE_BG_CLIP_CONTENT:
    haveRadii = frame->GetContentBoxBorderRadii(radii);
    clipRect = frame->GetContentRect() - frame->GetPosition() + aItem->ToReferenceFrame();
    break;
  default:
    NS_NOTREACHED("Unknown clip type");
    return result;
  }

  if (haveRadii) {
    *aSnap = false;
    result = nsLayoutUtils::RoundedRectIntersectRect(clipRect, radii, aRect);
  } else {
    result = clipRect.Intersect(aRect);
  }
  return result;
}

nsRegion
nsDisplayBackgroundImage::GetOpaqueRegion(nsDisplayListBuilder* aBuilder,
                                          bool* aSnap) {
  nsRegion result;
  *aSnap = false;

  if (!mBackgroundStyle)
    return result;


  *aSnap = true;

  // For policies other than EACH_BOX, don't try to optimize here, since
  // this could easily lead to O(N^2) behavior inside InlineBackgroundData,
  // which expects frames to be sent to it in content order, not reverse
  // content order which we'll produce here.
  // Of course, if there's only one frame in the flow, it doesn't matter.
  if (mBackgroundStyle->mBackgroundInlinePolicy == NS_STYLE_BG_INLINE_POLICY_EACH_BOX ||
      (!mFrame->GetPrevContinuation() && !mFrame->GetNextContinuation())) {
    const nsStyleBackground::Layer& layer = mBackgroundStyle->mLayers[mLayer];
    if (layer.mImage.IsOpaque() && layer.mBlendMode == NS_STYLE_BLEND_NORMAL) {
      nsPresContext* presContext = mFrame->PresContext();
      result = GetInsideClipRegion(this, presContext, layer.mClip, mBounds, aSnap);
    }
  }

  return result;
}

bool
nsDisplayBackgroundImage::IsUniform(nsDisplayListBuilder* aBuilder, nscolor* aColor) {
  if (!mBackgroundStyle) {
    *aColor = NS_RGBA(0,0,0,0);
    return true;
  }
  return false;
}

bool
nsDisplayBackgroundImage::IsVaryingRelativeToMovingFrame(nsDisplayListBuilder* aBuilder,
                                                         nsIFrame* aFrame)
{
  if (!mBackgroundStyle)
    return false;
  if (!mBackgroundStyle->HasFixedBackground())
    return false;

  // If aFrame is mFrame or an ancestor in this document, and aFrame is
  // not the viewport frame, then moving aFrame will move mFrame
  // relative to the viewport, so our fixed-pos background will change.
  return aFrame->GetParent() &&
    (aFrame == mFrame ||
     nsLayoutUtils::IsProperAncestorFrame(aFrame, mFrame));
}

nsRect
nsDisplayBackgroundImage::GetPositioningArea()
{
  if (!mBackgroundStyle) {
    return nsRect();
  }
  nsIFrame* attachedToFrame;
  return nsCSSRendering::ComputeBackgroundPositioningArea(
      mFrame->PresContext(), mFrame,
      nsRect(ToReferenceFrame(), mFrame->GetSize()),
      *mBackgroundStyle, mBackgroundStyle->mLayers[mLayer],
      &attachedToFrame) + ToReferenceFrame();
}

bool
nsDisplayBackgroundImage::RenderingMightDependOnPositioningAreaSizeChange()
{
  if (!mBackgroundStyle)
    return false;

  nscoord radii[8];
  if (mFrame->GetBorderRadii(radii)) {
    // A change in the size of the positioning area might change the position
    // of the rounded corners.
    return true;
  }

  const nsStyleBackground::Layer &layer = mBackgroundStyle->mLayers[mLayer];
  if (layer.RenderingMightDependOnPositioningAreaSizeChange()) {
    return true;
  }
  return false;
}

static void CheckForBorderItem(nsDisplayItem *aItem, uint32_t& aFlags)
{
  nsDisplayItem* nextItem = aItem->GetAbove();
  while (nextItem && nextItem->GetType() == nsDisplayItem::TYPE_BACKGROUND) {
    nextItem = nextItem->GetAbove();
  }
  if (nextItem && 
      nextItem->Frame() == aItem->Frame() &&
      nextItem->GetType() == nsDisplayItem::TYPE_BORDER) {
    aFlags |= nsCSSRendering::PAINTBG_WILL_PAINT_BORDER;
  }
}

void
nsDisplayBackgroundImage::Paint(nsDisplayListBuilder* aBuilder,
                                nsRenderingContext* aCtx) {
  PaintInternal(aBuilder, aCtx, mVisibleRect, nullptr);
}

void
nsDisplayBackgroundImage::PaintInternal(nsDisplayListBuilder* aBuilder,
                                        nsRenderingContext* aCtx, const nsRect& aBounds,
                                        nsRect* aClipRect) {
  nsPoint offset = ToReferenceFrame();
  uint32_t flags = aBuilder->GetBackgroundPaintFlags();
  CheckForBorderItem(this, flags);

  nsCSSRendering::PaintBackground(mFrame->PresContext(), *aCtx, mFrame,
                                  aBounds,
                                  nsRect(offset, mFrame->GetSize()),
                                  flags, aClipRect, mLayer);

}

void nsDisplayBackgroundImage::ComputeInvalidationRegion(nsDisplayListBuilder* aBuilder,
                                                         const nsDisplayItemGeometry* aGeometry,
                                                         nsRegion* aInvalidRegion)
{
  if (!mBackgroundStyle) {
    return;
  }

  const nsDisplayBackgroundGeometry* geometry = static_cast<const nsDisplayBackgroundGeometry*>(aGeometry);

  bool snap;
  nsRect bounds = GetBounds(aBuilder, &snap);
  nsRect positioningArea = GetPositioningArea();
  if (positioningArea.TopLeft() != geometry->mPositioningArea.TopLeft() ||
      (positioningArea.Size() != geometry->mPositioningArea.Size() &&
       RenderingMightDependOnPositioningAreaSizeChange())) {
    // Positioning area changed in a way that could cause everything to change,
    // so invalidate everything (both old and new painting areas).
    aInvalidRegion->Or(bounds, geometry->mBounds);
    return;
  }
  if (aBuilder->ShouldSyncDecodeImages()) {
    if (mBackgroundStyle &&
        !nsCSSRendering::IsBackgroundImageDecodedForStyleContextAndLayer(mBackgroundStyle, mLayer)) {
      aInvalidRegion->Or(*aInvalidRegion, bounds);
    }
  }
  if (!bounds.IsEqualInterior(geometry->mBounds)) {
    // Positioning area is unchanged, so invalidate just the change in the
    // painting area.
    aInvalidRegion->Xor(bounds, geometry->mBounds);
  }
}

nsRect
nsDisplayBackgroundImage::GetBounds(nsDisplayListBuilder* aBuilder, bool* aSnap) {
  *aSnap = true;
  return mBounds;
}

nsRect
nsDisplayBackgroundImage::GetBoundsInternal(nsDisplayListBuilder* aBuilder) {
  nsPresContext* presContext = mFrame->PresContext();

  if (!mBackgroundStyle) {
    return nsRect();
  }

  nsRect borderBox = nsRect(ToReferenceFrame(), mFrame->GetSize());
  nsRect clipRect = borderBox;
  if (mFrame->GetType() == nsGkAtoms::canvasFrame) {
    nsCanvasFrame* frame = static_cast<nsCanvasFrame*>(mFrame);
    clipRect = frame->CanvasArea() + ToReferenceFrame();
  }
  const nsStyleBackground::Layer& layer = mBackgroundStyle->mLayers[mLayer];
  return nsCSSRendering::GetBackgroundLayerRect(presContext, mFrame,
                                                borderBox, clipRect,
                                                *mBackgroundStyle, layer,
                                                aBuilder->GetBackgroundPaintFlags());
}

uint32_t
nsDisplayBackgroundImage::GetPerFrameKey()
{
  return (mLayer << nsDisplayItem::TYPE_BITS) |
    nsDisplayItem::GetPerFrameKey();
}

nsDisplayThemedBackground::nsDisplayThemedBackground(nsDisplayListBuilder* aBuilder,
                                                     nsIFrame* aFrame)
  : nsDisplayItem(aBuilder, aFrame)
{
  MOZ_COUNT_CTOR(nsDisplayThemedBackground);

  const nsStyleDisplay* disp = mFrame->StyleDisplay();
  mAppearance = disp->mAppearance;
  mFrame->IsThemed(disp, &mThemeTransparency);

  // Perform necessary RegisterThemeGeometry
  switch (disp->mAppearance) {
    case NS_THEME_MOZ_MAC_UNIFIED_TOOLBAR:
    case NS_THEME_TOOLBAR:
    case NS_THEME_WINDOW_TITLEBAR:
    case NS_THEME_WINDOW_BUTTON_BOX:
    case NS_THEME_MOZ_MAC_FULLSCREEN_BUTTON:
      RegisterThemeGeometry(aBuilder, aFrame);
      break;
    case NS_THEME_WIN_BORDERLESS_GLASS:
    case NS_THEME_WIN_GLASS:
      aBuilder->SetGlassDisplayItem(this);
      break;
  }

  mBounds = GetBoundsInternal();
}

nsDisplayThemedBackground::~nsDisplayThemedBackground()
{
#ifdef NS_BUILD_REFCNT_LOGGING
  MOZ_COUNT_DTOR(nsDisplayThemedBackground);
#endif
}

#ifdef MOZ_DUMP_PAINTING
void
nsDisplayThemedBackground::WriteDebugInfo(FILE *aOutput)
{
  fprintf(aOutput, "(themed, appearance:%d) ", mAppearance);
}
#endif

void
nsDisplayThemedBackground::HitTest(nsDisplayListBuilder* aBuilder,
                                  const nsRect& aRect,
                                  HitTestState* aState,
                                  nsTArray<nsIFrame*> *aOutFrames)
{
  // Assume that any point in our border rect is a hit.
  if (nsRect(ToReferenceFrame(), mFrame->GetSize()).Intersects(aRect)) {
    aOutFrames->AppendElement(mFrame);
  }
}

nsRegion
nsDisplayThemedBackground::GetOpaqueRegion(nsDisplayListBuilder* aBuilder,
                                           bool* aSnap) {
  nsRegion result;
  *aSnap = false;

  if (mThemeTransparency == nsITheme::eOpaque) {
    result = nsRect(ToReferenceFrame(), mFrame->GetSize());
  }
  return result;
}

bool
nsDisplayThemedBackground::IsUniform(nsDisplayListBuilder* aBuilder, nscolor* aColor) {
  if (mAppearance == NS_THEME_WIN_BORDERLESS_GLASS ||
      mAppearance == NS_THEME_WIN_GLASS) {
    *aColor = NS_RGBA(0,0,0,0);
    return true;
  }
  return false;
}

nsRect
nsDisplayThemedBackground::GetPositioningArea()
{
  return nsRect(ToReferenceFrame(), mFrame->GetSize());
}

void
nsDisplayThemedBackground::Paint(nsDisplayListBuilder* aBuilder,
                                 nsRenderingContext* aCtx)
{
  PaintInternal(aBuilder, aCtx, mVisibleRect, nullptr);
}

void
nsDisplayThemedBackground::PaintInternal(nsDisplayListBuilder* aBuilder,
                                         nsRenderingContext* aCtx, const nsRect& aBounds,
                                         nsRect* aClipRect)
{
  // XXXzw this ignores aClipRect.
  nsPresContext* presContext = mFrame->PresContext();
  nsITheme *theme = presContext->GetTheme();
  nsRect borderArea(ToReferenceFrame(), mFrame->GetSize());
  nsRect drawing(borderArea);
  theme->GetWidgetOverflow(presContext->DeviceContext(), mFrame, mAppearance,
                           &drawing);
  drawing.IntersectRect(drawing, aBounds);
  theme->DrawWidgetBackground(aCtx, mFrame, mAppearance, borderArea, drawing);
}

bool nsDisplayThemedBackground::IsWindowActive()
{
  nsEventStates docState = mFrame->GetContent()->OwnerDoc()->GetDocumentState();
  return !docState.HasState(NS_DOCUMENT_STATE_WINDOW_INACTIVE);
}

void nsDisplayThemedBackground::ComputeInvalidationRegion(nsDisplayListBuilder* aBuilder,
                                                          const nsDisplayItemGeometry* aGeometry,
                                                          nsRegion* aInvalidRegion)
{
  const nsDisplayThemedBackgroundGeometry* geometry = static_cast<const nsDisplayThemedBackgroundGeometry*>(aGeometry);

  bool snap;
  nsRect bounds = GetBounds(aBuilder, &snap);
  nsRect positioningArea = GetPositioningArea();
  if (!positioningArea.IsEqualInterior(geometry->mPositioningArea)) {
    // Invalidate everything (both old and new painting areas).
    aInvalidRegion->Or(bounds, geometry->mBounds);
    return;
  }
  if (!bounds.IsEqualInterior(geometry->mBounds)) {
    // Positioning area is unchanged, so invalidate just the change in the
    // painting area.
    aInvalidRegion->Xor(bounds, geometry->mBounds);
  }
  nsITheme* theme = mFrame->PresContext()->GetTheme();
  if (theme->WidgetAppearanceDependsOnWindowFocus(mAppearance) &&
      IsWindowActive() != geometry->mWindowIsActive) {
    aInvalidRegion->Or(*aInvalidRegion, bounds);
  }
}

nsRect
nsDisplayThemedBackground::GetBounds(nsDisplayListBuilder* aBuilder, bool* aSnap) {
  *aSnap = true;
  return mBounds;
}

nsRect
nsDisplayThemedBackground::GetBoundsInternal() {
  nsPresContext* presContext = mFrame->PresContext();

  nsRect r(nsPoint(0,0), mFrame->GetSize());
  presContext->GetTheme()->
      GetWidgetOverflow(presContext->DeviceContext(), mFrame,
                        mFrame->StyleDisplay()->mAppearance, &r);
#ifdef XP_MACOSX
  // Bug 748219
  r.Inflate(mFrame->PresContext()->AppUnitsPerDevPixel());
#endif

  return r + ToReferenceFrame();
}

void
nsDisplayBackgroundColor::Paint(nsDisplayListBuilder* aBuilder,
                                nsRenderingContext* aCtx) 
{
  if (mColor == NS_RGBA(0, 0, 0, 0)) {
    return;
  }

  nsPoint offset = ToReferenceFrame();
  uint32_t flags = aBuilder->GetBackgroundPaintFlags();
  CheckForBorderItem(this, flags);
  nsCSSRendering::PaintBackgroundColor(mFrame->PresContext(), *aCtx, mFrame,
                                       mVisibleRect,
                                       nsRect(offset, mFrame->GetSize()),
                                       flags);
}

nsRegion
nsDisplayBackgroundColor::GetOpaqueRegion(nsDisplayListBuilder* aBuilder,
                                          bool* aSnap) 
{
  if (NS_GET_A(mColor) != 255) {
    return nsRegion();
  }

  if (!mBackgroundStyle)
    return nsRegion();

  *aSnap = true;

  const nsStyleBackground::Layer& bottomLayer = mBackgroundStyle->BottomLayer();
  nsRect borderBox = nsRect(ToReferenceFrame(), mFrame->GetSize());
  nsPresContext* presContext = mFrame->PresContext();
  return nsDisplayBackgroundImage::GetInsideClipRegion(this, presContext, bottomLayer.mClip, borderBox, aSnap);
}

bool
nsDisplayBackgroundColor::IsUniform(nsDisplayListBuilder* aBuilder, nscolor* aColor) 
{
  *aColor = mColor;

  if (!mBackgroundStyle)
    return true;

  return (!nsLayoutUtils::HasNonZeroCorner(mFrame->StyleBorder()->mBorderRadius) &&
          mBackgroundStyle->BottomLayer().mClip == NS_STYLE_BG_CLIP_BORDER);
}

void
nsDisplayBackgroundColor::HitTest(nsDisplayListBuilder* aBuilder,
                                  const nsRect& aRect,
                                  HitTestState* aState,
                                  nsTArray<nsIFrame*> *aOutFrames)
{
  if (!RoundedBorderIntersectsRect(mFrame, ToReferenceFrame(), aRect)) {
    // aRect doesn't intersect our border-radius curve.
    return;
  }

  aOutFrames->AppendElement(mFrame);
}

nsRect
nsDisplayOutline::GetBounds(nsDisplayListBuilder* aBuilder, bool* aSnap) {
  *aSnap = false;
  return mFrame->GetVisualOverflowRectRelativeToSelf() + ToReferenceFrame();
}

void
nsDisplayOutline::Paint(nsDisplayListBuilder* aBuilder,
                        nsRenderingContext* aCtx) {
  // TODO join outlines together
  nsPoint offset = ToReferenceFrame();
  nsCSSRendering::PaintOutline(mFrame->PresContext(), *aCtx, mFrame,
                               mVisibleRect,
                               nsRect(offset, mFrame->GetSize()),
                               mFrame->StyleContext());
}

bool
nsDisplayOutline::ComputeVisibility(nsDisplayListBuilder* aBuilder,
                                    nsRegion* aVisibleRegion,
                                    const nsRect& aAllowVisibleRegionExpansion) {
  if (!nsDisplayItem::ComputeVisibility(aBuilder, aVisibleRegion,
                                        aAllowVisibleRegionExpansion)) {
    return false;
  }

  const nsStyleOutline* outline = mFrame->StyleOutline();
  nsRect borderBox(ToReferenceFrame(), mFrame->GetSize());
  if (borderBox.Contains(aVisibleRegion->GetBounds()) &&
      !nsLayoutUtils::HasNonZeroCorner(outline->mOutlineRadius)) {
    if (outline->mOutlineOffset >= 0) {
      // the visible region is entirely inside the border-rect, and the outline
      // isn't rendered inside the border-rect, so the outline is not visible
      return false;
    }
  }

  return true;
}

void
nsDisplayEventReceiver::HitTest(nsDisplayListBuilder* aBuilder,
                                const nsRect& aRect,
                                HitTestState* aState,
                                nsTArray<nsIFrame*> *aOutFrames)
{
  if (!RoundedBorderIntersectsRect(mFrame, ToReferenceFrame(), aRect)) {
    // aRect doesn't intersect our border-radius curve.
    return;
  }

  aOutFrames->AppendElement(mFrame);
}

void
nsDisplayCaret::Paint(nsDisplayListBuilder* aBuilder,
                      nsRenderingContext* aCtx) {
  // Note: Because we exist, we know that the caret is visible, so we don't
  // need to check for the caret's visibility.
  mCaret->PaintCaret(aBuilder, aCtx, mFrame, ToReferenceFrame());
}

bool
nsDisplayBorder::ComputeVisibility(nsDisplayListBuilder* aBuilder,
                                   nsRegion* aVisibleRegion,
                                   const nsRect& aAllowVisibleRegionExpansion) {
  if (!nsDisplayItem::ComputeVisibility(aBuilder, aVisibleRegion,
                                        aAllowVisibleRegionExpansion)) {
    return false;
  }

  nsRect paddingRect = mFrame->GetPaddingRect() - mFrame->GetPosition() +
    ToReferenceFrame();
  const nsStyleBorder *styleBorder;
  if (paddingRect.Contains(aVisibleRegion->GetBounds()) &&
      !(styleBorder = mFrame->StyleBorder())->IsBorderImageLoaded() &&
      !nsLayoutUtils::HasNonZeroCorner(styleBorder->mBorderRadius)) {
    // the visible region is entirely inside the content rect, and no part
    // of the border is rendered inside the content rect, so we are not
    // visible
    // Skip this if there's a border-image (which draws a background
    // too) or if there is a border-radius (which makes the border draw
    // further in).
    return false;
  }

  return true;
}
  
nsDisplayItemGeometry* 
nsDisplayBorder::AllocateGeometry(nsDisplayListBuilder* aBuilder)
{
  return new nsDisplayBorderGeometry(this, aBuilder);
}

void
nsDisplayBorder::ComputeInvalidationRegion(nsDisplayListBuilder* aBuilder,
                                           const nsDisplayItemGeometry* aGeometry,
                                           nsRegion* aInvalidRegion)
{
  const nsDisplayBorderGeometry* geometry = static_cast<const nsDisplayBorderGeometry*>(aGeometry);
  bool snap;
  if (!geometry->mBounds.IsEqualInterior(GetBounds(aBuilder, &snap)) ||
      !geometry->mContentRect.IsEqualInterior(GetContentRect())) {
    // We can probably get away with only invalidating the difference
    // between the border and padding rects, but the XUL ui at least
    // is apparently painting a background with this?
    aInvalidRegion->Or(GetBounds(aBuilder, &snap), geometry->mBounds);
  }
}
  
void
nsDisplayBorder::Paint(nsDisplayListBuilder* aBuilder,
                       nsRenderingContext* aCtx) {
  nsPoint offset = ToReferenceFrame();
  nsCSSRendering::PaintBorder(mFrame->PresContext(), *aCtx, mFrame,
                              mVisibleRect,
                              nsRect(offset, mFrame->GetSize()),
                              mFrame->StyleContext(),
                              mFrame->GetSkipSides());
}

nsRect
nsDisplayBorder::GetBounds(nsDisplayListBuilder* aBuilder, bool* aSnap)
{
  nsRect borderBounds(ToReferenceFrame(), mFrame->GetSize());
  borderBounds.Inflate(mFrame->StyleBorder()->GetImageOutset());
  *aSnap = true;
  return borderBounds;
}

// Given a region, compute a conservative approximation to it as a list
// of rectangles that aren't vertically adjacent (i.e., vertically
// adjacent or overlapping rectangles are combined).
// Right now this is only approximate, some vertically overlapping rectangles
// aren't guaranteed to be combined.
static void
ComputeDisjointRectangles(const nsRegion& aRegion,
                          nsTArray<nsRect>* aRects) {
  nscoord accumulationMargin = nsPresContext::CSSPixelsToAppUnits(25);
  nsRect accumulated;
  nsRegionRectIterator iter(aRegion);
  while (true) {
    const nsRect* r = iter.Next();
    if (r && !accumulated.IsEmpty() &&
        accumulated.YMost() >= r->y - accumulationMargin) {
      accumulated.UnionRect(accumulated, *r);
      continue;
    }

    if (!accumulated.IsEmpty()) {
      aRects->AppendElement(accumulated);
      accumulated.SetEmpty();
    }

    if (!r)
      break;

    accumulated = *r;
  }
}

void
nsDisplayBoxShadowOuter::Paint(nsDisplayListBuilder* aBuilder,
                               nsRenderingContext* aCtx) {
  nsPoint offset = ToReferenceFrame();
  nsRect borderRect = mFrame->VisualBorderRectRelativeToSelf() + offset;
  nsPresContext* presContext = mFrame->PresContext();
  nsAutoTArray<nsRect,10> rects;
  ComputeDisjointRectangles(mVisibleRegion, &rects);

  PROFILER_LABEL("nsDisplayBoxShadowOuter", "Paint");
  for (uint32_t i = 0; i < rects.Length(); ++i) {
    aCtx->PushState();
    aCtx->IntersectClip(rects[i]);
    nsCSSRendering::PaintBoxShadowOuter(presContext, *aCtx, mFrame,
                                        borderRect, rects[i], mOpacity);
    aCtx->PopState();
  }
}

nsRect
nsDisplayBoxShadowOuter::GetBounds(nsDisplayListBuilder* aBuilder, bool* aSnap) {
  *aSnap = false;
  return mBounds;
}

nsRect
nsDisplayBoxShadowOuter::GetBoundsInternal() {
  return nsLayoutUtils::GetBoxShadowRectForFrame(mFrame, mFrame->GetSize()) +
         ToReferenceFrame();
}

bool
nsDisplayBoxShadowOuter::ComputeVisibility(nsDisplayListBuilder* aBuilder,
                                           nsRegion* aVisibleRegion,
                                           const nsRect& aAllowVisibleRegionExpansion) {
  if (!nsDisplayItem::ComputeVisibility(aBuilder, aVisibleRegion,
                                        aAllowVisibleRegionExpansion)) {
    return false;
  }

  // Store the actual visible region
  mVisibleRegion.And(*aVisibleRegion, mVisibleRect);

  nsPoint origin = ToReferenceFrame();
  nsRect visibleBounds = aVisibleRegion->GetBounds();
  nsRect frameRect(origin, mFrame->GetSize());
  if (!frameRect.Contains(visibleBounds))
    return true;

  // the visible region is entirely inside the border-rect, and box shadows
  // never render within the border-rect (unless there's a border radius).
  nscoord twipsRadii[8];
  bool hasBorderRadii = mFrame->GetBorderRadii(twipsRadii);
  if (!hasBorderRadii)
    return false;

  return !RoundedRectContainsRect(frameRect, twipsRadii, visibleBounds);
}

void
nsDisplayBoxShadowOuter::ComputeInvalidationRegion(nsDisplayListBuilder* aBuilder,
                                                   const nsDisplayItemGeometry* aGeometry,
                                                   nsRegion* aInvalidRegion)
{
  const nsDisplayItemGenericGeometry* geometry =
    static_cast<const nsDisplayItemGenericGeometry*>(aGeometry);
  bool snap;
  if (!geometry->mBounds.IsEqualInterior(GetBounds(aBuilder, &snap)) ||
      !geometry->mBorderRect.IsEqualInterior(GetBorderRect())) {
    nsRegion oldShadow, newShadow;
    nscoord dontCare[8];
    bool hasBorderRadius = mFrame->GetBorderRadii(dontCare);
    if (hasBorderRadius) {
      // If we have rounded corners then we need to invalidate the frame area
      // too since we paint into it.
      oldShadow = geometry->mBounds;
      newShadow = GetBounds(aBuilder, &snap);
    } else {
      oldShadow = oldShadow.Sub(geometry->mBounds, geometry->mBorderRect);
      newShadow = newShadow.Sub(GetBounds(aBuilder, &snap), GetBorderRect());
    }
    aInvalidRegion->Or(oldShadow, newShadow);
  }
}


void
nsDisplayBoxShadowInner::Paint(nsDisplayListBuilder* aBuilder,
                               nsRenderingContext* aCtx) {
  nsPoint offset = ToReferenceFrame();
  nsRect borderRect = nsRect(offset, mFrame->GetSize());
  nsPresContext* presContext = mFrame->PresContext();
  nsAutoTArray<nsRect,10> rects;
  ComputeDisjointRectangles(mVisibleRegion, &rects);

  PROFILER_LABEL("nsDisplayBoxShadowInner", "Paint");
  for (uint32_t i = 0; i < rects.Length(); ++i) {
    aCtx->PushState();
    aCtx->IntersectClip(rects[i]);
    nsCSSRendering::PaintBoxShadowInner(presContext, *aCtx, mFrame,
                                        borderRect, rects[i]);
    aCtx->PopState();
  }
}

bool
nsDisplayBoxShadowInner::ComputeVisibility(nsDisplayListBuilder* aBuilder,
                                           nsRegion* aVisibleRegion,
                                           const nsRect& aAllowVisibleRegionExpansion) {
  if (!nsDisplayItem::ComputeVisibility(aBuilder, aVisibleRegion,
                                        aAllowVisibleRegionExpansion)) {
    return false;
  }

  // Store the actual visible region
  mVisibleRegion.And(*aVisibleRegion, mVisibleRect);
  return true;
}

nsIFrame *GetTransformRootFrame(nsIFrame* aFrame)
{
  nsIFrame *parent = nsLayoutUtils::GetCrossDocParentFrame(aFrame);
  while (parent && parent->Preserves3DChildren()) {
    parent = nsLayoutUtils::GetCrossDocParentFrame(parent);
  }
  return parent;
}

nsDisplayWrapList::nsDisplayWrapList(nsDisplayListBuilder* aBuilder,
                                     nsIFrame* aFrame, nsDisplayList* aList)
  : nsDisplayItem(aBuilder, aFrame) {
  mList.AppendToTop(aList);
  UpdateBounds(aBuilder);

  if (!aFrame || !aFrame->IsTransformed()) {
    return;
  }

  // If the frame is a preserve-3d parent, then we will create transforms
  // inside this list afterwards (see WrapPreserve3DList in nsFrame.cpp).
  // In this case we will always be outside of the transform, so share
  // our parents reference frame.
  if (aFrame->Preserves3DChildren()) {
    mReferenceFrame = 
      aBuilder->FindReferenceFrameFor(GetTransformRootFrame(aFrame));
    mToReferenceFrame = aFrame->GetOffsetToCrossDoc(mReferenceFrame);
    return;
  }

  // If we're a transformed frame, then we need to find out if we're inside
  // the nsDisplayTransform or outside of it. Frames inside the transform
  // need mReferenceFrame == mFrame, outside needs the next ancestor
  // reference frame.
  // If we're inside the transform, then the nsDisplayItem constructor
  // will have done the right thing.
  // If we're outside the transform, then we should have only one child
  // (since nsDisplayTransform wraps all actual content), and that child
  // will have the correct reference frame set (since nsDisplayTransform
  // handles this explictly).
  //
  // Preserve-3d can cause us to have multiple nsDisplayTransform
  // children.
  nsDisplayItem *i = mList.GetBottom();
  if (i && (!i->GetAbove() || i->GetType() == TYPE_TRANSFORM) && 
      i->Frame() == mFrame) {
    mReferenceFrame = i->ReferenceFrame();
    mToReferenceFrame = i->ToReferenceFrame();
  }
}

nsDisplayWrapList::nsDisplayWrapList(nsDisplayListBuilder* aBuilder,
                                     nsIFrame* aFrame, nsDisplayItem* aItem)
  : nsDisplayItem(aBuilder, aFrame) {
  mList.AppendToTop(aItem);
  UpdateBounds(aBuilder);
  
  if (!aFrame || !aFrame->IsTransformed()) {
    return;
  }

  if (aFrame->Preserves3DChildren()) {
    mReferenceFrame = 
      aBuilder->FindReferenceFrameFor(GetTransformRootFrame(aFrame));
    mToReferenceFrame = aFrame->GetOffsetToCrossDoc(mReferenceFrame);
    return;
  }

  // See the previous nsDisplayWrapList constructor
  if (aItem->Frame() == aFrame) {
    mReferenceFrame = aItem->ReferenceFrame();
    mToReferenceFrame = aItem->ToReferenceFrame();
  }
}

nsDisplayWrapList::nsDisplayWrapList(nsDisplayListBuilder* aBuilder,
                                     nsIFrame* aFrame, nsDisplayItem* aItem,
                                     const nsIFrame* aReferenceFrame,
                                     const nsPoint& aToReferenceFrame)
  : nsDisplayItem(aBuilder, aFrame, aReferenceFrame, aToReferenceFrame) {
  mList.AppendToTop(aItem);
  mBounds = mList.GetBounds(aBuilder);
}

nsDisplayWrapList::~nsDisplayWrapList() {
  mList.DeleteAll();
}

void
nsDisplayWrapList::HitTest(nsDisplayListBuilder* aBuilder, const nsRect& aRect,
                           HitTestState* aState, nsTArray<nsIFrame*> *aOutFrames) {
  mList.HitTest(aBuilder, aRect, aState, aOutFrames);
}

nsRect
nsDisplayWrapList::GetBounds(nsDisplayListBuilder* aBuilder, bool* aSnap) {
  *aSnap = false;
  return mBounds;
}

bool
nsDisplayWrapList::ComputeVisibility(nsDisplayListBuilder* aBuilder,
                                     nsRegion* aVisibleRegion,
                                     const nsRect& aAllowVisibleRegionExpansion) {
  // Convert the passed in visible region to our appunits.
  nsRegion visibleRegion;
  // mVisibleRect has been clipped to GetClippedBounds
  visibleRegion.And(*aVisibleRegion, mVisibleRect);
  nsRegion originalVisibleRegion = visibleRegion;

  bool retval =
    mList.ComputeVisibilityForSublist(aBuilder, &visibleRegion,
                                      mVisibleRect,
                                      aAllowVisibleRegionExpansion);

  nsRegion removed;
  // removed = originalVisibleRegion - visibleRegion
  removed.Sub(originalVisibleRegion, visibleRegion);
  // aVisibleRegion = aVisibleRegion - removed (modulo any simplifications
  // SubtractFromVisibleRegion does)
  aBuilder->SubtractFromVisibleRegion(aVisibleRegion, removed);

  return retval;
}

nsRegion
nsDisplayWrapList::GetOpaqueRegion(nsDisplayListBuilder* aBuilder,
                                   bool* aSnap) {
  *aSnap = false;
  nsRegion result;
  if (mList.IsOpaque()) {
    // Everything within GetBounds that's visible is opaque.
    result = GetBounds(aBuilder, aSnap);
  }
  return result;
}

bool nsDisplayWrapList::IsUniform(nsDisplayListBuilder* aBuilder, nscolor* aColor) {
  // We could try to do something but let's conservatively just return false.
  return false;
}

bool nsDisplayWrapList::IsVaryingRelativeToMovingFrame(nsDisplayListBuilder* aBuilder,
                                                         nsIFrame* aFrame) {
  NS_WARNING("nsDisplayWrapList::IsVaryingRelativeToMovingFrame called unexpectedly");
  // We could try to do something but let's conservatively just return true.
  return true;
}

void nsDisplayWrapList::Paint(nsDisplayListBuilder* aBuilder,
                              nsRenderingContext* aCtx) {
  NS_ERROR("nsDisplayWrapList should have been flattened away for painting");
}

static LayerState
RequiredLayerStateForChildrenInternal(nsDisplayListBuilder* aBuilder,
                                      LayerManager* aManager,
                                      const ContainerLayerParameters& aParameters,
                                      const nsDisplayList& aList,
                                      nsIFrame* aAnimatedGeometryRoot)
{
  LayerState result = LAYER_INACTIVE;
  for (nsDisplayItem* i = aList.GetBottom(); i; i = i->GetAbove()) {
    nsIFrame* f = i->Frame();
    if (result == LAYER_INACTIVE &&
        nsLayoutUtils::GetAnimatedGeometryRootFor(f) != aAnimatedGeometryRoot) {
      result = LAYER_ACTIVE;
    }

    LayerState state = i->GetLayerState(aBuilder, aManager, aParameters);
    if ((state == LAYER_ACTIVE || state == LAYER_ACTIVE_FORCE) &&
        state > result) {
      result = state;
    }
    if (state == LAYER_NONE) {
      nsDisplayList* list = i->GetSameCoordinateSystemChildren();
      if (list) {
        LayerState childState =
          RequiredLayerStateForChildrenInternal(aBuilder, aManager, aParameters, *list,
              aAnimatedGeometryRoot);
        if (childState > result) {
          result = childState;
        }
      }
    }
  }
  return result;
}

LayerState
nsDisplayWrapList::RequiredLayerStateForChildren(nsDisplayListBuilder* aBuilder,
                                                 LayerManager* aManager,
                                                 const ContainerLayerParameters& aParameters,
                                                 const nsDisplayList& aList,
                                                 nsIFrame* aItemFrame)
{
  return RequiredLayerStateForChildrenInternal(
      aBuilder, aManager, aParameters, aList,
      nsLayoutUtils::GetAnimatedGeometryRootFor(aItemFrame));
}

nsRect nsDisplayWrapList::GetComponentAlphaBounds(nsDisplayListBuilder* aBuilder)
{
  nsRect bounds;
  for (nsDisplayItem* i = mList.GetBottom(); i; i = i->GetAbove()) {
    bounds.UnionRect(bounds, i->GetComponentAlphaBounds(aBuilder));
  }
  return bounds;
}

static nsresult
WrapDisplayList(nsDisplayListBuilder* aBuilder, nsIFrame* aFrame,
                nsDisplayList* aList, nsDisplayWrapper* aWrapper) {
  if (!aList->GetTop())
    return NS_OK;
  nsDisplayItem* item = aWrapper->WrapList(aBuilder, aFrame, aList);
  if (!item)
    return NS_ERROR_OUT_OF_MEMORY;
  // aList was emptied
  aList->AppendToTop(item);
  return NS_OK;
}

static nsresult
WrapEachDisplayItem(nsDisplayListBuilder* aBuilder,
                    nsDisplayList* aList, nsDisplayWrapper* aWrapper) {
  nsDisplayList newList;
  nsDisplayItem* item;
  while ((item = aList->RemoveBottom())) {
    item = aWrapper->WrapItem(aBuilder, item);
    if (!item)
      return NS_ERROR_OUT_OF_MEMORY;
    newList.AppendToTop(item);
  }
  // aList was emptied
  aList->AppendToTop(&newList);
  return NS_OK;
}

nsresult nsDisplayWrapper::WrapLists(nsDisplayListBuilder* aBuilder,
    nsIFrame* aFrame, const nsDisplayListSet& aIn, const nsDisplayListSet& aOut)
{
  nsresult rv = WrapListsInPlace(aBuilder, aFrame, aIn);
  NS_ENSURE_SUCCESS(rv, rv);

  if (&aOut == &aIn)
    return NS_OK;
  aOut.BorderBackground()->AppendToTop(aIn.BorderBackground());
  aOut.BlockBorderBackgrounds()->AppendToTop(aIn.BlockBorderBackgrounds());
  aOut.Floats()->AppendToTop(aIn.Floats());
  aOut.Content()->AppendToTop(aIn.Content());
  aOut.PositionedDescendants()->AppendToTop(aIn.PositionedDescendants());
  aOut.Outlines()->AppendToTop(aIn.Outlines());
  return NS_OK;
}

nsresult nsDisplayWrapper::WrapListsInPlace(nsDisplayListBuilder* aBuilder,
    nsIFrame* aFrame, const nsDisplayListSet& aLists)
{
  nsresult rv;
  if (WrapBorderBackground()) {
    // Our border-backgrounds are in-flow
    rv = WrapDisplayList(aBuilder, aFrame, aLists.BorderBackground(), this);
    NS_ENSURE_SUCCESS(rv, rv);
  }
  // Our block border-backgrounds are in-flow
  rv = WrapDisplayList(aBuilder, aFrame, aLists.BlockBorderBackgrounds(), this);
  NS_ENSURE_SUCCESS(rv, rv);
  // The floats are not in flow
  rv = WrapEachDisplayItem(aBuilder, aLists.Floats(), this);
  NS_ENSURE_SUCCESS(rv, rv);
  // Our child content is in flow
  rv = WrapDisplayList(aBuilder, aFrame, aLists.Content(), this);
  NS_ENSURE_SUCCESS(rv, rv);
  // The positioned descendants may not be in-flow
  rv = WrapEachDisplayItem(aBuilder, aLists.PositionedDescendants(), this);
  NS_ENSURE_SUCCESS(rv, rv);
  // The outlines may not be in-flow
  return WrapEachDisplayItem(aBuilder, aLists.Outlines(), this);
}

nsDisplayOpacity::nsDisplayOpacity(nsDisplayListBuilder* aBuilder,
                                   nsIFrame* aFrame, nsDisplayList* aList)
    : nsDisplayWrapList(aBuilder, aFrame, aList) {
  MOZ_COUNT_CTOR(nsDisplayOpacity);
}

#ifdef NS_BUILD_REFCNT_LOGGING
nsDisplayOpacity::~nsDisplayOpacity() {
  MOZ_COUNT_DTOR(nsDisplayOpacity);
}
#endif

nsRegion nsDisplayOpacity::GetOpaqueRegion(nsDisplayListBuilder* aBuilder,
                                           bool* aSnap) {
  *aSnap = false;
  // We are never opaque, if our opacity was < 1 then we wouldn't have
  // been created.
  return nsRegion();
}

// nsDisplayOpacity uses layers for rendering
already_AddRefed<Layer>
nsDisplayOpacity::BuildLayer(nsDisplayListBuilder* aBuilder,
                             LayerManager* aManager,
                             const ContainerLayerParameters& aContainerParameters) {
  if (mFrame->StyleDisplay()->mOpacity == 0 && mFrame->GetContent() &&
      !nsLayoutUtils::HasAnimations(mFrame->GetContent(), eCSSProperty_opacity)) {
    return nullptr;
  }
  nsRefPtr<Layer> container = aManager->GetLayerBuilder()->
    BuildContainerLayerFor(aBuilder, aManager, mFrame, this, mList,
                           aContainerParameters, nullptr);
  if (!container)
    return nullptr;

  container->SetOpacity(mFrame->StyleDisplay()->mOpacity);
  AddAnimationsAndTransitionsToLayer(container, aBuilder,
                                     this, eCSSProperty_opacity);
  return container.forget();
}

/**
 * This doesn't take into account layer scaling --- the layer may be
 * rendered at a higher (or lower) resolution, affecting the retained layer
 * size --- but this should be good enough.
 */
static bool
IsItemTooSmallForActiveLayer(nsDisplayItem* aItem)
{
  nsIntRect visibleDevPixels = aItem->GetVisibleRect().ToOutsidePixels(
          aItem->Frame()->PresContext()->AppUnitsPerDevPixel());
  static const int MIN_ACTIVE_LAYER_SIZE_DEV_PIXELS = 16;
  return visibleDevPixels.Size() <
    nsIntSize(MIN_ACTIVE_LAYER_SIZE_DEV_PIXELS, MIN_ACTIVE_LAYER_SIZE_DEV_PIXELS);
}

bool
nsDisplayOpacity::NeedsActiveLayer()
{
  if (ActiveLayerTracker::IsStyleAnimated(mFrame, eCSSProperty_opacity) &&
      !IsItemTooSmallForActiveLayer(this))
    return true;
  if (mFrame->GetContent()) {
    if (nsLayoutUtils::HasAnimationsForCompositor(mFrame->GetContent(),
                                                  eCSSProperty_opacity)) {
      return true;
    }
  }
  return false;
}

bool
nsDisplayOpacity::ShouldFlattenAway(nsDisplayListBuilder* aBuilder)
{
  if (NeedsActiveLayer())
    return false;

  nsDisplayItem* child = mList.GetBottom();
  // Only try folding our opacity down if we have a single
  // child. We could potentially do this also if we had multiple
  // children as long as they don't overlap.
  if (!child || child->GetAbove()) {
    return false;
  }

  return child->ApplyOpacity(mFrame->StyleDisplay()->mOpacity);
}

nsDisplayItem::LayerState
nsDisplayOpacity::GetLayerState(nsDisplayListBuilder* aBuilder,
                                LayerManager* aManager,
                                const ContainerLayerParameters& aParameters) {
  if (NeedsActiveLayer())
    return LAYER_ACTIVE;

  return RequiredLayerStateForChildren(aBuilder, aManager, aParameters, mList, mFrame);
}

bool
nsDisplayOpacity::ComputeVisibility(nsDisplayListBuilder* aBuilder,
                                    nsRegion* aVisibleRegion,
                                    const nsRect& aAllowVisibleRegionExpansion) {
  // Our children are translucent so we should not allow them to subtract
  // area from aVisibleRegion. We do need to find out what is visible under
  // our children in the temporary compositing buffer, because if our children
  // paint our entire bounds opaquely then we don't need an alpha channel in
  // the temporary compositing buffer.
  nsRect bounds = GetClippedBounds(aBuilder);
  nsRegion visibleUnderChildren;
  visibleUnderChildren.And(*aVisibleRegion, bounds);
  nsRect allowExpansion = bounds.Intersect(aAllowVisibleRegionExpansion);
  return
    nsDisplayWrapList::ComputeVisibility(aBuilder, &visibleUnderChildren,
                                         allowExpansion);
}

bool nsDisplayOpacity::TryMerge(nsDisplayListBuilder* aBuilder, nsDisplayItem* aItem) {
  if (aItem->GetType() != TYPE_OPACITY)
    return false;
  // items for the same content element should be merged into a single
  // compositing group
  // aItem->GetUnderlyingFrame() returns non-null because it's nsDisplayOpacity
  if (aItem->Frame()->GetContent() != mFrame->GetContent())
    return false;
  if (aItem->GetClip() != GetClip())
    return false;
  MergeFromTrackingMergedFrames(static_cast<nsDisplayOpacity*>(aItem));
  return true;
}

nsDisplayMixBlendMode::nsDisplayMixBlendMode(nsDisplayListBuilder* aBuilder,
                                             nsIFrame* aFrame, nsDisplayList* aList,
                                             uint32_t aFlags)
: nsDisplayWrapList(aBuilder, aFrame, aList) {
  MOZ_COUNT_CTOR(nsDisplayMixBlendMode);
}

#ifdef NS_BUILD_REFCNT_LOGGING
nsDisplayMixBlendMode::~nsDisplayMixBlendMode() {
  MOZ_COUNT_DTOR(nsDisplayMixBlendMode);
}
#endif

nsRegion nsDisplayMixBlendMode::GetOpaqueRegion(nsDisplayListBuilder* aBuilder,
                                                bool* aSnap) {
  *aSnap = false;
  // We are never considered opaque
  return nsRegion();
}

// nsDisplayMixBlendMode uses layers for rendering
already_AddRefed<Layer>
nsDisplayMixBlendMode::BuildLayer(nsDisplayListBuilder* aBuilder,
                                  LayerManager* aManager,
                                  const ContainerLayerParameters& aContainerParameters) {
  ContainerLayerParameters newContainerParameters = aContainerParameters;
  newContainerParameters.mDisableSubpixelAntialiasingInDescendants = true;

  nsRefPtr<Layer> container = aManager->GetLayerBuilder()->
  BuildContainerLayerFor(aBuilder, aManager, mFrame, this, mList,
                         newContainerParameters, nullptr);
  if (!container) {
    return nullptr;
  }

  container->SetMixBlendMode(nsCSSRendering::GetGFXBlendMode(mFrame->StyleDisplay()->mMixBlendMode));

  return container.forget();
}

bool nsDisplayMixBlendMode::ComputeVisibility(nsDisplayListBuilder* aBuilder,
                                              nsRegion* aVisibleRegion,
                                              const nsRect& aAllowVisibleRegionExpansion) {
  // Our children are need their backdrop so we should not allow them to subtract
  // area from aVisibleRegion. We do need to find out what is visible under
  // our children in the temporary compositing buffer, because if our children
  // paint our entire bounds opaquely then we don't need an alpha channel in
  // the temporary compositing buffer.
  nsRect bounds = GetClippedBounds(aBuilder);
  nsRegion visibleUnderChildren;
  visibleUnderChildren.And(*aVisibleRegion, bounds);
  nsRect allowExpansion = bounds.Intersect(aAllowVisibleRegionExpansion);
  return
  nsDisplayWrapList::ComputeVisibility(aBuilder, &visibleUnderChildren,
                                       allowExpansion);
}

bool nsDisplayMixBlendMode::TryMerge(nsDisplayListBuilder* aBuilder, nsDisplayItem* aItem) {
  if (aItem->GetType() != TYPE_MIX_BLEND_MODE)
    return false;
  // items for the same content element should be merged into a single
  // compositing group
  // aItem->GetUnderlyingFrame() returns non-null because it's nsDisplayOpacity
  if (aItem->Frame()->GetContent() != mFrame->GetContent())
    return false;
  if (aItem->GetClip() != GetClip())
    return false;
  MergeFromTrackingMergedFrames(static_cast<nsDisplayMixBlendMode*>(aItem));
  return true;
}

nsDisplayBlendContainer::nsDisplayBlendContainer(nsDisplayListBuilder* aBuilder,
                                                 nsIFrame* aFrame, nsDisplayList* aList,
                                                 uint32_t aFlags)
    : nsDisplayWrapList(aBuilder, aFrame, aList) {
  MOZ_COUNT_CTOR(nsDisplayBlendContainer);
}

#ifdef NS_BUILD_REFCNT_LOGGING
nsDisplayBlendContainer::~nsDisplayBlendContainer() {
  MOZ_COUNT_DTOR(nsDisplayBlendContainer);
}
#endif

// nsDisplayBlendContainer uses layers for rendering
already_AddRefed<Layer>
nsDisplayBlendContainer::BuildLayer(nsDisplayListBuilder* aBuilder,
                                    LayerManager* aManager,
                                    const ContainerLayerParameters& aContainerParameters) {
  // turn off anti-aliasing in the parent stacking context because it changes
  // how the group is initialized.
  ContainerLayerParameters newContainerParameters = aContainerParameters;
  newContainerParameters.mDisableSubpixelAntialiasingInDescendants = true;

  nsRefPtr<Layer> container = aManager->GetLayerBuilder()->
  BuildContainerLayerFor(aBuilder, aManager, mFrame, this, mList,
                         newContainerParameters, nullptr);
  if (!container) {
    return nullptr;
  }
  
  container->SetForceIsolatedGroup(true);
  return container.forget();
}

bool nsDisplayBlendContainer::TryMerge(nsDisplayListBuilder* aBuilder, nsDisplayItem* aItem) {
  if (aItem->GetType() != TYPE_BLEND_CONTAINER)
    return false;
  // items for the same content element should be merged into a single
  // compositing group
  // aItem->GetUnderlyingFrame() returns non-null because it's nsDisplayOpacity
  if (aItem->Frame()->GetContent() != mFrame->GetContent())
    return false;
  if (aItem->GetClip() != GetClip())
    return false;
  MergeFromTrackingMergedFrames(static_cast<nsDisplayBlendContainer*>(aItem));
  return true;
}

nsDisplayOwnLayer::nsDisplayOwnLayer(nsDisplayListBuilder* aBuilder,
                                     nsIFrame* aFrame, nsDisplayList* aList,
                                     uint32_t aFlags)
    : nsDisplayWrapList(aBuilder, aFrame, aList)
    , mFlags(aFlags) {
  MOZ_COUNT_CTOR(nsDisplayOwnLayer);
}

#ifdef NS_BUILD_REFCNT_LOGGING
nsDisplayOwnLayer::~nsDisplayOwnLayer() {
  MOZ_COUNT_DTOR(nsDisplayOwnLayer);
}
#endif

// nsDisplayOpacity uses layers for rendering
already_AddRefed<Layer>
nsDisplayOwnLayer::BuildLayer(nsDisplayListBuilder* aBuilder,
                              LayerManager* aManager,
                              const ContainerLayerParameters& aContainerParameters) {
  nsRefPtr<ContainerLayer> layer = aManager->GetLayerBuilder()->
    BuildContainerLayerFor(aBuilder, aManager, mFrame, this, mList,
                           aContainerParameters, nullptr);

  if (mFlags & GENERATE_SUBDOC_INVALIDATIONS) {
    mFrame->PresContext()->SetNotifySubDocInvalidationData(layer);
  }
  return layer.forget();
}

nsDisplayResolution::nsDisplayResolution(nsDisplayListBuilder* aBuilder,
                                         nsIFrame* aFrame, nsDisplayList* aList,
                                         uint32_t aFlags)
    : nsDisplayOwnLayer(aBuilder, aFrame, aList, aFlags) {
  MOZ_COUNT_CTOR(nsDisplayResolution);
}

#ifdef NS_BUILD_REFCNT_LOGGING
nsDisplayResolution::~nsDisplayResolution() {
  MOZ_COUNT_DTOR(nsDisplayResolution);
}
#endif

already_AddRefed<Layer>
nsDisplayResolution::BuildLayer(nsDisplayListBuilder* aBuilder,
                                LayerManager* aManager,
                                const ContainerLayerParameters& aContainerParameters) {
  nsIPresShell* presShell = mFrame->PresContext()->PresShell();
  ContainerLayerParameters containerParameters(
    presShell->GetXResolution(), presShell->GetYResolution(), nsIntPoint(),
    aContainerParameters);

  nsRefPtr<Layer> layer = nsDisplayOwnLayer::BuildLayer(
    aBuilder, aManager, containerParameters);
  layer->SetPostScale(1.0f / presShell->GetXResolution(),
                      1.0f / presShell->GetYResolution());
  return layer.forget();
}

nsDisplayStickyPosition::nsDisplayStickyPosition(nsDisplayListBuilder* aBuilder,
                                                 nsIFrame* aFrame,
                                                 nsIFrame* aStickyPosFrame,
                                                 nsDisplayList* aList)
  : nsDisplayOwnLayer(aBuilder, aFrame, aList)
  , mStickyPosFrame(aStickyPosFrame) {
  MOZ_COUNT_CTOR(nsDisplayStickyPosition);
}

#ifdef NS_BUILD_REFCNT_LOGGING
nsDisplayStickyPosition::~nsDisplayStickyPosition() {
  MOZ_COUNT_DTOR(nsDisplayStickyPosition);
}
#endif

already_AddRefed<Layer>
nsDisplayStickyPosition::BuildLayer(nsDisplayListBuilder* aBuilder,
                                    LayerManager* aManager,
                                    const ContainerLayerParameters& aContainerParameters) {
  nsRefPtr<Layer> layer =
    nsDisplayOwnLayer::BuildLayer(aBuilder, aManager, aContainerParameters);

  StickyScrollContainer* stickyScrollContainer = StickyScrollContainer::
    GetStickyScrollContainerForFrame(mFrame);
  if (!stickyScrollContainer) {
    return layer.forget();
  }

  nsIFrame* scrollFrame = do_QueryFrame(stickyScrollContainer->ScrollFrame());
  nsPresContext* presContext = scrollFrame->PresContext();

  // Sticky position frames whose scroll frame is the root scroll frame are
  // reflowed into the scroll-port size if one has been set.
  nsSize scrollFrameSize = scrollFrame->GetSize();
  if (scrollFrame == presContext->PresShell()->GetRootScrollFrame() &&
      presContext->PresShell()->IsScrollPositionClampingScrollPortSizeSet()) {
    scrollFrameSize = presContext->PresShell()->
      GetScrollPositionClampingScrollPortSize();
  }

  nsLayoutUtils::SetFixedPositionLayerData(layer, scrollFrame, scrollFrameSize,
                                           mStickyPosFrame, ReferenceFrame(),
                                           presContext,
                                           aContainerParameters);

  ViewID scrollId = nsLayoutUtils::FindOrCreateIDFor(
    stickyScrollContainer->ScrollFrame()->GetScrolledFrame()->GetContent());

  float factor = presContext->AppUnitsPerDevPixel();
  nsRect outer;
  nsRect inner;
  stickyScrollContainer->GetScrollRanges(mFrame, &outer, &inner);
  LayerRect stickyOuter(NSAppUnitsToFloatPixels(outer.x, factor) *
                          aContainerParameters.mXScale,
                        NSAppUnitsToFloatPixels(outer.y, factor) *
                          aContainerParameters.mYScale,
                        NSAppUnitsToFloatPixels(outer.width, factor) *
                          aContainerParameters.mXScale,
                        NSAppUnitsToFloatPixels(outer.height, factor) *
                          aContainerParameters.mYScale);
  LayerRect stickyInner(NSAppUnitsToFloatPixels(inner.x, factor) *
                          aContainerParameters.mXScale,
                        NSAppUnitsToFloatPixels(inner.y, factor) *
                          aContainerParameters.mYScale,
                        NSAppUnitsToFloatPixels(inner.width, factor) *
                          aContainerParameters.mXScale,
                        NSAppUnitsToFloatPixels(inner.height, factor) *
                          aContainerParameters.mYScale);
  layer->SetStickyPositionData(scrollId, stickyOuter, stickyInner);

  return layer.forget();
}

bool nsDisplayStickyPosition::TryMerge(nsDisplayListBuilder* aBuilder, nsDisplayItem* aItem) {
  if (aItem->GetType() != TYPE_STICKY_POSITION)
    return false;
  // Items with the same fixed position frame can be merged.
  nsDisplayStickyPosition* other = static_cast<nsDisplayStickyPosition*>(aItem);
  if (other->mStickyPosFrame != mStickyPosFrame)
    return false;
  if (aItem->GetClip() != GetClip())
    return false;
  MergeFromTrackingMergedFrames(other);
  return true;
}

nsDisplayScrollLayer::nsDisplayScrollLayer(nsDisplayListBuilder* aBuilder,
                                           nsDisplayList* aList,
                                           nsIFrame* aForFrame,
                                           nsIFrame* aScrolledFrame,
                                           nsIFrame* aScrollFrame)
  : nsDisplayWrapList(aBuilder, aForFrame, aList)
  , mScrollFrame(aScrollFrame)
  , mScrolledFrame(aScrolledFrame)
{
#ifdef NS_BUILD_REFCNT_LOGGING
  MOZ_COUNT_CTOR(nsDisplayScrollLayer);
#endif

  NS_ASSERTION(mScrolledFrame && mScrolledFrame->GetContent(),
               "Need a child frame with content");
}

nsDisplayScrollLayer::nsDisplayScrollLayer(nsDisplayListBuilder* aBuilder,
                                           nsDisplayItem* aItem,
                                           nsIFrame* aForFrame,
                                           nsIFrame* aScrolledFrame,
                                           nsIFrame* aScrollFrame)
  : nsDisplayWrapList(aBuilder, aForFrame, aItem)
  , mScrollFrame(aScrollFrame)
  , mScrolledFrame(aScrolledFrame)
{
#ifdef NS_BUILD_REFCNT_LOGGING
  MOZ_COUNT_CTOR(nsDisplayScrollLayer);
#endif

  NS_ASSERTION(mScrolledFrame && mScrolledFrame->GetContent(),
               "Need a child frame with content");
}

nsDisplayScrollLayer::nsDisplayScrollLayer(nsDisplayListBuilder* aBuilder,
                                           nsIFrame* aForFrame,
                                           nsIFrame* aScrolledFrame,
                                           nsIFrame* aScrollFrame)
  : nsDisplayWrapList(aBuilder, aForFrame)
  , mScrollFrame(aScrollFrame)
  , mScrolledFrame(aScrolledFrame)
{
#ifdef NS_BUILD_REFCNT_LOGGING
  MOZ_COUNT_CTOR(nsDisplayScrollLayer);
#endif

  NS_ASSERTION(mScrolledFrame && mScrolledFrame->GetContent(),
               "Need a child frame with content");
}

#ifdef NS_BUILD_REFCNT_LOGGING
nsDisplayScrollLayer::~nsDisplayScrollLayer()
{
  MOZ_COUNT_DTOR(nsDisplayScrollLayer);
}
#endif

already_AddRefed<Layer>
nsDisplayScrollLayer::BuildLayer(nsDisplayListBuilder* aBuilder,
                                 LayerManager* aManager,
                                 const ContainerLayerParameters& aContainerParameters) {
  nsRefPtr<ContainerLayer> layer = aManager->GetLayerBuilder()->
    BuildContainerLayerFor(aBuilder, aManager, mFrame, this, mList,
                           aContainerParameters, nullptr);

  // Get the already set unique ID for scrolling this content remotely.
  // Or, if not set, generate a new ID.
  nsIContent* content = mScrolledFrame->GetContent();
  ViewID scrollId = nsLayoutUtils::FindOrCreateIDFor(content);

  nsRect viewport = mScrollFrame->GetRect() -
                    mScrollFrame->GetPosition() +
                    mScrollFrame->GetOffsetToCrossDoc(ReferenceFrame());

  bool usingDisplayport = false;
  bool usingCriticalDisplayport = false;
  nsRect displayport, criticalDisplayport;
  if (content) {
    usingDisplayport = nsLayoutUtils::GetDisplayPort(content, &displayport);
    usingCriticalDisplayport =
      nsLayoutUtils::GetCriticalDisplayPort(content, &criticalDisplayport);
  }
  RecordFrameMetrics(mScrolledFrame, mScrollFrame, ReferenceFrame(), layer,
                     mVisibleRect, viewport,
                     (usingDisplayport ? &displayport : nullptr),
                     (usingCriticalDisplayport ? &criticalDisplayport : nullptr),
                     scrollId, false, aContainerParameters);

  return layer.forget();
}

bool
nsDisplayScrollLayer::ComputeVisibility(nsDisplayListBuilder* aBuilder,
                                        nsRegion* aVisibleRegion,
                                        const nsRect& aAllowVisibleRegionExpansion)
{
  nsRect displayport;
  if (nsLayoutUtils::GetDisplayPort(mScrolledFrame->GetContent(), &displayport)) {
    // The visible region for the children may be much bigger than the hole we
    // are viewing the children from, so that the compositor process has enough
    // content to asynchronously pan while content is being refreshed.

    nsRegion childVisibleRegion = displayport + mScrollFrame->GetOffsetToCrossDoc(ReferenceFrame());

    nsRect boundedRect =
      childVisibleRegion.GetBounds().Intersect(mList.GetBounds(aBuilder));
    nsRect allowExpansion = boundedRect.Intersect(aAllowVisibleRegionExpansion);
    bool visible = mList.ComputeVisibilityForSublist(
      aBuilder, &childVisibleRegion, boundedRect, allowExpansion);
    // We don't allow this computation to influence aVisibleRegion, on the
    // assumption that the layer can be asynchronously scrolled so we'll
    // definitely need all the content under it.
    mVisibleRect = boundedRect;

    return visible;
  } else {
    return nsDisplayWrapList::ComputeVisibility(aBuilder, aVisibleRegion,
                                                aAllowVisibleRegionExpansion);
  }
}

LayerState
nsDisplayScrollLayer::GetLayerState(nsDisplayListBuilder* aBuilder,
                                    LayerManager* aManager,
                                    const ContainerLayerParameters& aParameters)
{
  // Force this as a layer so we can scroll asynchronously.
  // This causes incorrect rendering for rounded clips!
  return LAYER_ACTIVE_FORCE;
}

bool
nsDisplayScrollLayer::TryMerge(nsDisplayListBuilder* aBuilder,
                               nsDisplayItem* aItem)
{
  if (aItem->GetType() != TYPE_SCROLL_LAYER) {
    return false;
  }
  nsDisplayScrollLayer* other = static_cast<nsDisplayScrollLayer*>(aItem);
  if (other->mScrolledFrame != this->mScrolledFrame) {
    return false;
  }
  if (aItem->GetClip() != GetClip()) {
    return false;
  }

  NS_ASSERTION(other->mReferenceFrame == mReferenceFrame,
               "Must have the same reference frame!");

  FrameProperties props = mScrolledFrame->Properties();
  props.Set(nsIFrame::ScrollLayerCount(),
    reinterpret_cast<void*>(GetScrollLayerCount() - 1));

  // Swap frames with the other item before doing MergeFrom.
  // XXX - This ensures that the frame associated with a scroll layer after
  // merging is the first, rather than the last. This tends to change less,
  // ensuring we're more likely to retain the associated gfx layer.
  // See Bug 729534 and Bug 731641.
  nsIFrame* tmp = mFrame;
  mFrame = other->mFrame;
  other->mFrame = tmp;
  MergeFromTrackingMergedFrames(other);
  return true;
}

bool
nsDisplayScrollLayer::ShouldFlattenAway(nsDisplayListBuilder* aBuilder)
{
  return GetScrollLayerCount() > 1;
}

intptr_t
nsDisplayScrollLayer::GetScrollLayerCount()
{
  FrameProperties props = mScrolledFrame->Properties();
#ifdef DEBUG
  bool hasCount = false;
  intptr_t result = reinterpret_cast<intptr_t>(
    props.Get(nsIFrame::ScrollLayerCount(), &hasCount));
  // If this aborts, then the property was either not added before scroll
  // layers were created or the property was deleted to early. If the latter,
  // make sure that nsDisplayScrollInfoLayer is on the bottom of the list so
  // that it is processed last.
  NS_ABORT_IF_FALSE(hasCount, "nsDisplayScrollLayer should always be defined");
  return result;
#else
  return reinterpret_cast<intptr_t>(props.Get(nsIFrame::ScrollLayerCount()));
#endif
}

nsDisplayScrollInfoLayer::nsDisplayScrollInfoLayer(
  nsDisplayListBuilder* aBuilder,
  nsIFrame* aScrolledFrame,
  nsIFrame* aScrollFrame)
  : nsDisplayScrollLayer(aBuilder, aScrollFrame, aScrolledFrame, aScrollFrame)
{
#ifdef NS_BUILD_REFCNT_LOGGING
  MOZ_COUNT_CTOR(nsDisplayScrollInfoLayer);
#endif
}

nsDisplayScrollInfoLayer::~nsDisplayScrollInfoLayer()
{
  FrameProperties props = mScrolledFrame->Properties();
  props.Remove(nsIFrame::ScrollLayerCount());
  MOZ_COUNT_DTOR(nsDisplayScrollInfoLayer);
}

LayerState
nsDisplayScrollInfoLayer::GetLayerState(nsDisplayListBuilder* aBuilder,
                                        LayerManager* aManager,
                                        const ContainerLayerParameters& aParameters)
{
  return LAYER_ACTIVE_EMPTY;
}

bool
nsDisplayScrollInfoLayer::TryMerge(nsDisplayListBuilder* aBuilder,
                                   nsDisplayItem* aItem)
{
  return false;
}

bool
nsDisplayScrollInfoLayer::ShouldFlattenAway(nsDisplayListBuilder* aBuilder)
{
  // Layer metadata for a particular scroll frame needs to be unique. Only
  // one nsDisplayScrollLayer (with rendered content) or one
  // nsDisplayScrollInfoLayer (with only the metadata) should survive the
  // visibility computation.
  return GetScrollLayerCount() == 1;
}

nsDisplayZoom::nsDisplayZoom(nsDisplayListBuilder* aBuilder,
                             nsIFrame* aFrame, nsDisplayList* aList,
                             int32_t aAPD, int32_t aParentAPD,
                             uint32_t aFlags)
    : nsDisplayOwnLayer(aBuilder, aFrame, aList, aFlags)
    , mAPD(aAPD), mParentAPD(aParentAPD) {
  MOZ_COUNT_CTOR(nsDisplayZoom);
}

#ifdef NS_BUILD_REFCNT_LOGGING
nsDisplayZoom::~nsDisplayZoom() {
  MOZ_COUNT_DTOR(nsDisplayZoom);
}
#endif

nsRect nsDisplayZoom::GetBounds(nsDisplayListBuilder* aBuilder, bool* aSnap)
{
  nsRect bounds = nsDisplayWrapList::GetBounds(aBuilder, aSnap);
  *aSnap = false;
  return bounds.ConvertAppUnitsRoundOut(mAPD, mParentAPD);
}

void nsDisplayZoom::HitTest(nsDisplayListBuilder *aBuilder,
                            const nsRect& aRect,
                            HitTestState *aState,
                            nsTArray<nsIFrame*> *aOutFrames)
{
  nsRect rect;
  // A 1x1 rect indicates we are just hit testing a point, so pass down a 1x1
  // rect as well instead of possibly rounding the width or height to zero.
  if (aRect.width == 1 && aRect.height == 1) {
    rect.MoveTo(aRect.TopLeft().ConvertAppUnits(mParentAPD, mAPD));
    rect.width = rect.height = 1;
  } else {
    rect = aRect.ConvertAppUnitsRoundOut(mParentAPD, mAPD);
  }
  mList.HitTest(aBuilder, rect, aState, aOutFrames);
}

void nsDisplayZoom::Paint(nsDisplayListBuilder* aBuilder,
                          nsRenderingContext* aCtx)
{
  mList.PaintForFrame(aBuilder, aCtx, mFrame, nsDisplayList::PAINT_DEFAULT);
}

bool nsDisplayZoom::ComputeVisibility(nsDisplayListBuilder *aBuilder,
                                      nsRegion *aVisibleRegion,
                                      const nsRect& aAllowVisibleRegionExpansion)
{
  // Convert the passed in visible region to our appunits.
  nsRegion visibleRegion;
  // mVisibleRect has been clipped to GetClippedBounds
  visibleRegion.And(*aVisibleRegion, mVisibleRect);
  visibleRegion = visibleRegion.ConvertAppUnitsRoundOut(mParentAPD, mAPD);
  nsRegion originalVisibleRegion = visibleRegion;

  nsRect transformedVisibleRect =
    mVisibleRect.ConvertAppUnitsRoundOut(mParentAPD, mAPD);
  nsRect allowExpansion =
    aAllowVisibleRegionExpansion.ConvertAppUnitsRoundIn(mParentAPD, mAPD);
  bool retval =
    mList.ComputeVisibilityForSublist(aBuilder, &visibleRegion,
                                      transformedVisibleRect,
                                      allowExpansion);

  nsRegion removed;
  // removed = originalVisibleRegion - visibleRegion
  removed.Sub(originalVisibleRegion, visibleRegion);
  // Convert removed region to parent appunits.
  removed = removed.ConvertAppUnitsRoundIn(mAPD, mParentAPD);
  // aVisibleRegion = aVisibleRegion - removed (modulo any simplifications
  // SubtractFromVisibleRegion does)
  aBuilder->SubtractFromVisibleRegion(aVisibleRegion, removed);

  return retval;
}

///////////////////////////////////////////////////
// nsDisplayTransform Implementation
//

// Write #define UNIFIED_CONTINUATIONS here to have the transform property try
// to transform content with continuations as one unified block instead of
// several smaller ones.  This is currently disabled because it doesn't work
// correctly, since when the frames are initially being reflowed, their
// continuations all compute their bounding rects independently of each other
// and consequently get the wrong value.  Write #define DEBUG_HIT here to have
// the nsDisplayTransform class dump out a bunch of information about hit
// detection.
#undef  UNIFIED_CONTINUATIONS
#undef  DEBUG_HIT

/* Returns the bounds of a frame as defined for transforms.  If
 * UNIFIED_CONTINUATIONS is not defined, this is simply the frame's bounding
 * rectangle, translated to the origin. Otherwise, returns the smallest
 * rectangle containing a frame and all of its continuations.  For example, if
 * there is a <span> element with several continuations split over several
 * lines, this function will return the rectangle containing all of those
 * continuations.  This rectangle is relative to the origin of the frame's local
 * coordinate space.
 */
#ifndef UNIFIED_CONTINUATIONS

nsRect
nsDisplayTransform::GetFrameBoundsForTransform(const nsIFrame* aFrame)
{
  NS_PRECONDITION(aFrame, "Can't get the bounds of a nonexistent frame!");

  if (aFrame->GetStateBits() & NS_FRAME_SVG_LAYOUT) {
    // TODO: SVG needs to define what percentage translations resolve against.
    return nsRect();
  }

  return nsRect(nsPoint(0, 0), aFrame->GetSize());
}

#else

nsRect
nsDisplayTransform::GetFrameBoundsForTransform(const nsIFrame* aFrame)
{
  NS_PRECONDITION(aFrame, "Can't get the bounds of a nonexistent frame!");

  nsRect result;

  if (aFrame->GetStateBits() & NS_FRAME_SVG_LAYOUT) {
    // TODO: SVG needs to define what percentage translations resolve against.
    return result;
  }

  /* Iterate through the continuation list, unioning together all the
   * bounding rects.
   */
  for (const nsIFrame *currFrame = aFrame->FirstContinuation();
       currFrame != nullptr;
       currFrame = currFrame->GetNextContinuation())
    {
      /* Get the frame rect in local coordinates, then translate back to the
       * original coordinates.
       */
      result.UnionRect(result, nsRect(currFrame->GetOffsetTo(aFrame),
                                      currFrame->GetSize()));
    }

  return result;
}

#endif

nsDisplayTransform::nsDisplayTransform(nsDisplayListBuilder* aBuilder, nsIFrame *aFrame,
                                       nsDisplayList *aList, ComputeTransformFunction aTransformGetter, 
                                       uint32_t aIndex) 
  : nsDisplayItem(aBuilder, aFrame)
  , mStoredList(aBuilder, aFrame, aList)
  , mTransformGetter(aTransformGetter)
  , mIndex(aIndex)
{
  MOZ_COUNT_CTOR(nsDisplayTransform);
  NS_ABORT_IF_FALSE(aFrame, "Must have a frame!");
  NS_ABORT_IF_FALSE(!aFrame->IsTransformed(), "Can't specify a transform getter for a transformed frame!");
  mStoredList.SetClip(aBuilder, DisplayItemClip::NoClip());
}

nsDisplayTransform::nsDisplayTransform(nsDisplayListBuilder* aBuilder, nsIFrame *aFrame,
                                       nsDisplayList *aList, uint32_t aIndex) 
  : nsDisplayItem(aBuilder, aFrame)
  , mStoredList(aBuilder, aFrame, aList)
  , mTransformGetter(nullptr)
  , mIndex(aIndex)
{
  MOZ_COUNT_CTOR(nsDisplayTransform);
  NS_ABORT_IF_FALSE(aFrame, "Must have a frame!");
  mReferenceFrame = 
    aBuilder->FindReferenceFrameFor(GetTransformRootFrame(aFrame));
  mToReferenceFrame = aFrame->GetOffsetToCrossDoc(mReferenceFrame);
  mStoredList.SetClip(aBuilder, DisplayItemClip::NoClip());
}

/* Returns the delta specified by the -moz-transform-origin property.
 * This is a positive delta, meaning that it indicates the direction to move
 * to get from (0, 0) of the frame to the transform origin.  This function is
 * called off the main thread.
 */
/* static */ gfxPoint3D
nsDisplayTransform::GetDeltaToTransformOrigin(const nsIFrame* aFrame,
                                              float aAppUnitsPerPixel,
                                              const nsRect* aBoundsOverride)
{
  NS_PRECONDITION(aFrame, "Can't get delta for a null frame!");
  NS_PRECONDITION(aFrame->IsTransformed(),
                  "Shouldn't get a delta for an untransformed frame!");

  /* For both of the coordinates, if the value of -moz-transform is a
   * percentage, it's relative to the size of the frame.  Otherwise, if it's
   * a distance, it's already computed for us!
   */
  const nsStyleDisplay* display = aFrame->StyleDisplay();
  nsRect boundingRect = (aBoundsOverride ? *aBoundsOverride :
                         nsDisplayTransform::GetFrameBoundsForTransform(aFrame));

  /* Allows us to access named variables by index. */
  float coords[3];
  const nscoord* dimensions[2] =
    {&boundingRect.width, &boundingRect.height};

  for (uint8_t index = 0; index < 2; ++index) {
    /* If the -moz-transform-origin specifies a percentage, take the percentage
     * of the size of the box.
     */
    const nsStyleCoord &coord = display->mTransformOrigin[index];
    if (coord.GetUnit() == eStyleUnit_Calc) {
      const nsStyleCoord::Calc *calc = coord.GetCalcValue();
      coords[index] =
        NSAppUnitsToFloatPixels(*dimensions[index], aAppUnitsPerPixel) *
          calc->mPercent +
        NSAppUnitsToFloatPixels(calc->mLength, aAppUnitsPerPixel);
    } else if (coord.GetUnit() == eStyleUnit_Percent) {
      coords[index] =
        NSAppUnitsToFloatPixels(*dimensions[index], aAppUnitsPerPixel) *
        coord.GetPercentValue();
    } else {
      NS_ABORT_IF_FALSE(coord.GetUnit() == eStyleUnit_Coord, "unexpected unit");
      coords[index] =
        NSAppUnitsToFloatPixels(coord.GetCoordValue(), aAppUnitsPerPixel);
    }
    if ((aFrame->GetStateBits() & NS_FRAME_SVG_LAYOUT) &&
        coord.GetUnit() != eStyleUnit_Percent) {
      // <length> values represent offsets from the origin of the SVG element's
      // user space, not the top left of its bounds, so we must adjust for that:
      nscoord offset =
        (index == 0) ? aFrame->GetPosition().x : aFrame->GetPosition().y;
      coords[index] -= NSAppUnitsToFloatPixels(offset, aAppUnitsPerPixel);
    }
  }

  coords[2] = NSAppUnitsToFloatPixels(display->mTransformOrigin[2].GetCoordValue(),
                                      aAppUnitsPerPixel);
  /* Adjust based on the origin of the rectangle. */
  coords[0] += NSAppUnitsToFloatPixels(boundingRect.x, aAppUnitsPerPixel);
  coords[1] += NSAppUnitsToFloatPixels(boundingRect.y, aAppUnitsPerPixel);

  return gfxPoint3D(coords[0], coords[1], coords[2]);
}

/* Returns the delta specified by the -moz-perspective-origin property.
 * This is a positive delta, meaning that it indicates the direction to move
 * to get from (0, 0) of the frame to the perspective origin. This function is
 * called off the main thread.
 */
/* static */ gfxPoint3D
nsDisplayTransform::GetDeltaToPerspectiveOrigin(const nsIFrame* aFrame,
                                                float aAppUnitsPerPixel)
{
  NS_PRECONDITION(aFrame, "Can't get delta for a null frame!");
  NS_PRECONDITION(aFrame->IsTransformed(),
                  "Shouldn't get a delta for an untransformed frame!");

  /* For both of the coordinates, if the value of -moz-perspective-origin is a
   * percentage, it's relative to the size of the frame.  Otherwise, if it's
   * a distance, it's already computed for us!
   */

  //TODO: Should this be using our bounds or the parent's bounds?
  // How do we handle aBoundsOverride in the latter case?
  nsIFrame* parent = aFrame->GetParentStyleContextFrame();
  if (!parent) {
    return gfxPoint3D();
  }
  const nsStyleDisplay* display = parent->StyleDisplay();
  nsRect boundingRect = nsDisplayTransform::GetFrameBoundsForTransform(parent);

  /* Allows us to access named variables by index. */
  gfxPoint3D result;
  result.z = 0.0f;
  gfxFloat* coords[2] = {&result.x, &result.y};
  const nscoord* dimensions[2] =
    {&boundingRect.width, &boundingRect.height};

  for (uint8_t index = 0; index < 2; ++index) {
    /* If the -moz-transform-origin specifies a percentage, take the percentage
     * of the size of the box.
     */
    const nsStyleCoord &coord = display->mPerspectiveOrigin[index];
    if (coord.GetUnit() == eStyleUnit_Calc) {
      const nsStyleCoord::Calc *calc = coord.GetCalcValue();
      *coords[index] =
        NSAppUnitsToFloatPixels(*dimensions[index], aAppUnitsPerPixel) *
          calc->mPercent +
        NSAppUnitsToFloatPixels(calc->mLength, aAppUnitsPerPixel);
    } else if (coord.GetUnit() == eStyleUnit_Percent) {
      *coords[index] =
        NSAppUnitsToFloatPixels(*dimensions[index], aAppUnitsPerPixel) *
        coord.GetPercentValue();
    } else {
      NS_ABORT_IF_FALSE(coord.GetUnit() == eStyleUnit_Coord, "unexpected unit");
      *coords[index] =
        NSAppUnitsToFloatPixels(coord.GetCoordValue(), aAppUnitsPerPixel);
    }
  }

  nsPoint parentOffset = aFrame->GetOffsetTo(parent);
  gfxPoint3D gfxOffset(
               NSAppUnitsToFloatPixels(parentOffset.x, aAppUnitsPerPixel),
               NSAppUnitsToFloatPixels(parentOffset.y, aAppUnitsPerPixel),
               0.0f);

  return result - gfxOffset;
}

nsDisplayTransform::FrameTransformProperties::FrameTransformProperties(const nsIFrame* aFrame,
                                                                       float aAppUnitsPerPixel,
                                                                       const nsRect* aBoundsOverride)
  : mFrame(aFrame)
  , mTransformList(aFrame->StyleDisplay()->mSpecifiedTransform)
  , mToTransformOrigin(GetDeltaToTransformOrigin(aFrame, aAppUnitsPerPixel, aBoundsOverride))
  , mToPerspectiveOrigin(GetDeltaToPerspectiveOrigin(aFrame, aAppUnitsPerPixel))
  , mChildPerspective(0)
{
  const nsStyleDisplay* parentDisp = nullptr;
  nsStyleContext* parentStyleContext = aFrame->StyleContext()->GetParent();
  if (parentStyleContext) {
    parentDisp = parentStyleContext->StyleDisplay();
  }
  if (parentDisp && parentDisp->mChildPerspective.GetUnit() == eStyleUnit_Coord) {
    mChildPerspective = parentDisp->mChildPerspective.GetCoordValue();
  }
}

/* Wraps up the -moz-transform matrix in a change-of-basis matrix pair that
 * translates from local coordinate space to transform coordinate space, then
 * hands it back.
 */
gfx3DMatrix
nsDisplayTransform::GetResultingTransformMatrix(const FrameTransformProperties& aProperties,
                                                const nsPoint& aOrigin,
                                                float aAppUnitsPerPixel,
                                                const nsRect* aBoundsOverride,
                                                nsIFrame** aOutAncestor)
{
  return GetResultingTransformMatrixInternal(aProperties, aOrigin, aAppUnitsPerPixel,
                                             aBoundsOverride, aOutAncestor);
}
 
gfx3DMatrix
nsDisplayTransform::GetResultingTransformMatrix(const nsIFrame* aFrame,
                                                const nsPoint& aOrigin,
                                                float aAppUnitsPerPixel,
                                                const nsRect* aBoundsOverride,
                                                nsIFrame** aOutAncestor)
{
  FrameTransformProperties props(aFrame,
                                 aAppUnitsPerPixel,
                                 aBoundsOverride);

  return GetResultingTransformMatrixInternal(props, aOrigin, aAppUnitsPerPixel, 
                                             aBoundsOverride, aOutAncestor);
}

gfx3DMatrix
nsDisplayTransform::GetResultingTransformMatrixInternal(const FrameTransformProperties& aProperties,
                                                        const nsPoint& aOrigin,
                                                        float aAppUnitsPerPixel,
                                                        const nsRect* aBoundsOverride,
                                                        nsIFrame** aOutAncestor)
{
  const nsIFrame *frame = aProperties.mFrame;

  if (aOutAncestor) {
    *aOutAncestor = nsLayoutUtils::GetCrossDocParentFrame(frame);
  }

  /* Account for the -moz-transform-origin property by translating the
   * coordinate space to the new origin.
   */
  gfxPoint3D newOrigin =
    gfxPoint3D(NSAppUnitsToFloatPixels(aOrigin.x, aAppUnitsPerPixel),
               NSAppUnitsToFloatPixels(aOrigin.y, aAppUnitsPerPixel),
               0.0f);

  /* Get the underlying transform matrix.  This requires us to get the
   * bounds of the frame.
   */
  nsRect bounds = (aBoundsOverride ? *aBoundsOverride :
                   nsDisplayTransform::GetFrameBoundsForTransform(frame));

  /* Get the matrix, then change its basis to factor in the origin. */
  bool dummy;
  gfx3DMatrix result;
  // Call IsSVGTransformed() regardless of the value of
  // disp->mSpecifiedTransform, since we still need any transformFromSVGParent.
  gfxMatrix svgTransform, transformFromSVGParent;
  bool hasSVGTransforms =
    frame && frame->IsSVGTransformed(&svgTransform, &transformFromSVGParent);
  /* Transformed frames always have a transform, or are preserving 3d (and might still have perspective!) */
  if (aProperties.mTransformList) {
    result = nsStyleTransformMatrix::ReadTransforms(aProperties.mTransformList,
                                                    frame ? frame->StyleContext() : nullptr,
                                                    frame ? frame->PresContext() : nullptr,
                                                    dummy, bounds, aAppUnitsPerPixel);
  } else if (hasSVGTransforms) {
    // Correct the translation components for zoom:
    float pixelsPerCSSPx = frame->PresContext()->AppUnitsPerCSSPixel() /
                             aAppUnitsPerPixel;
    svgTransform.x0 *= pixelsPerCSSPx;
    svgTransform.y0 *= pixelsPerCSSPx;
    result = gfx3DMatrix::From2D(svgTransform);
  }

  if (hasSVGTransforms && !transformFromSVGParent.IsIdentity()) {
    // Correct the translation components for zoom:
    float pixelsPerCSSPx = frame->PresContext()->AppUnitsPerCSSPixel() /
                             aAppUnitsPerPixel;
    transformFromSVGParent.x0 *= pixelsPerCSSPx;
    transformFromSVGParent.y0 *= pixelsPerCSSPx;
    result = result * gfx3DMatrix::From2D(transformFromSVGParent);
  }

  if (aProperties.mChildPerspective > 0.0) {
    gfx3DMatrix perspective;
    perspective._34 =
      -1.0 / NSAppUnitsToFloatPixels(aProperties.mChildPerspective, aAppUnitsPerPixel);
    /* At the point when perspective is applied, we have been translated to the transform origin.
     * The translation to the perspective origin is the difference between these values.
     */
    result = result * nsLayoutUtils::ChangeMatrixBasis(aProperties.mToPerspectiveOrigin - aProperties.mToTransformOrigin, perspective);
  }

  gfxPoint3D rounded(hasSVGTransforms ? newOrigin.x : NS_round(newOrigin.x),
                     hasSVGTransforms ? newOrigin.y : NS_round(newOrigin.y),
                     0);

  if (frame && frame->Preserves3D()) {
      // Include the transform set on our parent
      NS_ASSERTION(frame->GetParent() &&
                   frame->GetParent()->IsTransformed() &&
                   frame->GetParent()->Preserves3DChildren(),
                   "Preserve3D mismatch!");
      FrameTransformProperties props(frame->GetParent(),
                                     aAppUnitsPerPixel,
                                     nullptr);
      gfx3DMatrix parent =
        GetResultingTransformMatrixInternal(props,
                                            aOrigin - frame->GetPosition(),
                                            aAppUnitsPerPixel, nullptr, aOutAncestor);
      return nsLayoutUtils::ChangeMatrixBasis(rounded + aProperties.mToTransformOrigin, result) * parent;
  }

  return nsLayoutUtils::ChangeMatrixBasis
    (rounded + aProperties.mToTransformOrigin, result);
}

bool
nsDisplayOpacity::CanUseAsyncAnimations(nsDisplayListBuilder* aBuilder)
{
  if (ActiveLayerTracker::IsStyleAnimated(mFrame, eCSSProperty_opacity)) {
    return true;
  }

  if (nsLayoutUtils::IsAnimationLoggingEnabled()) {
    nsCString message;
    message.AppendLiteral("Performance warning: Async animation disabled because frame was not marked active for opacity animation");
    CommonElementAnimationData::LogAsyncAnimationFailure(message,
                                                         Frame()->GetContent());
  }
  return false;
}

bool
nsDisplayTransform::CanUseAsyncAnimations(nsDisplayListBuilder* aBuilder)
{
  return ShouldPrerenderTransformedContent(aBuilder,
                                           Frame(),
                                           nsLayoutUtils::IsAnimationLoggingEnabled());
}

/* static */ bool
nsDisplayTransform::ShouldPrerenderTransformedContent(nsDisplayListBuilder* aBuilder,
                                                      nsIFrame* aFrame,
                                                      bool aLogAnimations)
{
  // Elements whose transform has been modified recently, or which
  // have a compositor-animated transform, can be prerendered. An element
  // might have only just had its transform animated in which case
  // nsChangeHint_UpdateTransformLayer will not be present yet.
  if (!ActiveLayerTracker::IsStyleAnimated(aFrame, eCSSProperty_transform) &&
      (!aFrame->GetContent() ||
       !nsLayoutUtils::HasAnimationsForCompositor(aFrame->GetContent(),
                                                  eCSSProperty_transform))) {
    if (aLogAnimations) {
      nsCString message;
      message.AppendLiteral("Performance warning: Async animation disabled because frame was not marked active for transform animation");
      CommonElementAnimationData::LogAsyncAnimationFailure(message,
                                                           aFrame->GetContent());
    }
    return false;
  }

  nsSize refSize = aBuilder->RootReferenceFrame()->GetSize();
  // Only prerender if the transformed frame's size is <= the
  // reference frame size (~viewport), allowing a 1/8th fuzz factor
  // for shadows, borders, etc.
  refSize += nsSize(refSize.width / 8, refSize.height / 8);
  nsSize frameSize = aFrame->GetVisualOverflowRectRelativeToSelf().Size();
  if (frameSize <= refSize) {
    // Bug 717521 - pre-render max 4096 x 4096 device pixels.
    nscoord max = aFrame->PresContext()->DevPixelsToAppUnits(4096);
    nsRect visual = aFrame->GetVisualOverflowRect();
    if (visual.width <= max && visual.height <= max) {
      return true;
    }
  }

  if (aLogAnimations) {
    nsCString message;
    message.AppendLiteral("Performance warning: Async animation disabled because frame size (");
    message.AppendInt(nsPresContext::AppUnitsToIntCSSPixels(frameSize.width));
    message.AppendLiteral(", ");
    message.AppendInt(nsPresContext::AppUnitsToIntCSSPixels(frameSize.height));
    message.AppendLiteral(") is bigger than the viewport (");
    message.AppendInt(nsPresContext::AppUnitsToIntCSSPixels(refSize.width));
    message.AppendLiteral(", ");
    message.AppendInt(nsPresContext::AppUnitsToIntCSSPixels(refSize.height));
    message.AppendLiteral(")");
    CommonElementAnimationData::LogAsyncAnimationFailure(message,
                                                         aFrame->GetContent());
  }
  return false;
}

/* If the matrix is singular, or a hidden backface is shown, the frame won't be visible or hit. */
static bool IsFrameVisible(nsIFrame* aFrame, const gfx3DMatrix& aMatrix)
{
  if (aMatrix.IsSingular()) {
    return false;
  }
  if (aFrame->StyleDisplay()->mBackfaceVisibility == NS_STYLE_BACKFACE_VISIBILITY_HIDDEN &&
      aMatrix.IsBackfaceVisible()) {
    return false;
  }
  return true;
}

const gfx3DMatrix&
nsDisplayTransform::GetTransform(float aAppUnitsPerPixel)
{
  if (mTransform.IsIdentity() || mCachedAppUnitsPerPixel != aAppUnitsPerPixel) {
    gfxPoint3D newOrigin =
      gfxPoint3D(NSAppUnitsToFloatPixels(mToReferenceFrame.x, aAppUnitsPerPixel),
                 NSAppUnitsToFloatPixels(mToReferenceFrame.y, aAppUnitsPerPixel),
                  0.0f);
    if (mTransformGetter) {
      mTransform = mTransformGetter(mFrame, aAppUnitsPerPixel);
      mTransform = nsLayoutUtils::ChangeMatrixBasis(newOrigin, mTransform);
    } else {
      mTransform =
        GetResultingTransformMatrix(mFrame, ToReferenceFrame(),
                                    aAppUnitsPerPixel);

      /**
       * Shift the coorindates to be relative to our reference frame instead of relative to this frame.
       *  When we have preserve-3d, our reference frame is already guaranteed to be an ancestor of the
       * preserve-3d chain, so we only need to do this once.
       */
      bool hasSVGTransforms = mFrame->IsSVGTransformed();
      gfxPoint3D rounded(hasSVGTransforms ? newOrigin.x : NS_round(newOrigin.x), 
                         hasSVGTransforms ? newOrigin.y : NS_round(newOrigin.y), 
                         0);
      mTransform.Translate(rounded);
      mCachedAppUnitsPerPixel = aAppUnitsPerPixel;
    }
  }
  return mTransform;
}

bool
nsDisplayTransform::ShouldBuildLayerEvenIfInvisible(nsDisplayListBuilder* aBuilder)
{
  return ShouldPrerenderTransformedContent(aBuilder, mFrame, false);
}

already_AddRefed<Layer> nsDisplayTransform::BuildLayer(nsDisplayListBuilder *aBuilder,
                                                       LayerManager *aManager,
                                                       const ContainerLayerParameters& aContainerParameters)
{
  const gfx3DMatrix& newTransformMatrix =
    GetTransform(mFrame->PresContext()->AppUnitsPerDevPixel());

  if (mFrame->StyleDisplay()->mBackfaceVisibility == NS_STYLE_BACKFACE_VISIBILITY_HIDDEN &&
      newTransformMatrix.IsBackfaceVisible()) {
    return nullptr;
  }

  nsRefPtr<ContainerLayer> container = aManager->GetLayerBuilder()->
    BuildContainerLayerFor(aBuilder, aManager, mFrame, this, *mStoredList.GetChildren(),
                           aContainerParameters, &newTransformMatrix,
                           FrameLayerBuilder::CONTAINER_NOT_CLIPPED_BY_ANCESTORS);

  if (!container) {
    return nullptr;
  }

  // Add the preserve-3d flag for this layer, BuildContainerLayerFor clears all flags,
  // so we never need to explicitely unset this flag.
  if (mFrame->Preserves3D() || mFrame->Preserves3DChildren()) {
    container->SetContentFlags(container->GetContentFlags() | Layer::CONTENT_PRESERVE_3D);
  } else {
    container->SetContentFlags(container->GetContentFlags() & ~Layer::CONTENT_PRESERVE_3D);
  }

  AddAnimationsAndTransitionsToLayer(container, aBuilder,
                                     this, eCSSProperty_transform);
  if (ShouldPrerenderTransformedContent(aBuilder, mFrame, false)) {
    container->SetUserData(nsIFrame::LayerIsPrerenderedDataKey(),
                           /*the value is irrelevant*/nullptr);
    container->SetContentFlags(container->GetContentFlags() | Layer::CONTENT_MAY_CHANGE_TRANSFORM);
  } else {
    container->RemoveUserData(nsIFrame::LayerIsPrerenderedDataKey());
    container->SetContentFlags(container->GetContentFlags() & ~Layer::CONTENT_MAY_CHANGE_TRANSFORM);
  }
  return container.forget();
}

nsDisplayItem::LayerState
nsDisplayTransform::GetLayerState(nsDisplayListBuilder* aBuilder,
                                  LayerManager* aManager,
                                  const ContainerLayerParameters& aParameters) {
  // If the transform is 3d, or the layer takes part in preserve-3d sorting
  // then we *always* want this to be an active layer.
  if (!GetTransform(mFrame->PresContext()->AppUnitsPerDevPixel()).Is2D() || 
      mFrame->Preserves3D()) {
    return LAYER_ACTIVE_FORCE;
  }
  // Here we check if the *post-transform* bounds of this item are big enough
  // to justify an active layer.
  if (ActiveLayerTracker::IsStyleAnimated(mFrame, eCSSProperty_transform) &&
      !IsItemTooSmallForActiveLayer(this))
    return LAYER_ACTIVE;
  if (mFrame->GetContent()) {
    if (nsLayoutUtils::HasAnimationsForCompositor(mFrame->GetContent(),
                                                  eCSSProperty_transform)) {
      return LAYER_ACTIVE;
    }
  }
  return mStoredList.RequiredLayerStateForChildren(aBuilder,
                                                   aManager,
                                                   aParameters,
                                                   *mStoredList.GetChildren(),
                                                   mFrame);
}

bool nsDisplayTransform::ComputeVisibility(nsDisplayListBuilder *aBuilder,
                                             nsRegion *aVisibleRegion,
                                             const nsRect& aAllowVisibleRegionExpansion)
{
  /* As we do this, we need to be sure to
   * untransform the visible rect, since we want everything that's painting to
   * think that it's painting in its original rectangular coordinate space.
   * If we can't untransform, take the entire overflow rect */
  nsRect untransformedVisibleRect;
  float factor = nsPresContext::AppUnitsPerCSSPixel();
  if (ShouldPrerenderTransformedContent(aBuilder, mFrame) ||
      !UntransformRectMatrix(mVisibleRect,
                             GetTransform(factor),
                             factor,
                             &untransformedVisibleRect))
  {
    untransformedVisibleRect = mFrame->GetVisualOverflowRectRelativeToSelf();
  }
  nsRegion untransformedVisible = untransformedVisibleRect;
  // Call RecomputeVisiblity instead of ComputeVisibility since
  // nsDisplayItem::ComputeVisibility should only be called from
  // nsDisplayList::ComputeVisibility (which sets mVisibleRect on the item)
  mStoredList.RecomputeVisibility(aBuilder, &untransformedVisible);
  return true;
}

#ifdef DEBUG_HIT
#include <time.h>
#endif

/* HitTest does some fun stuff with matrix transforms to obtain the answer. */
void nsDisplayTransform::HitTest(nsDisplayListBuilder *aBuilder,
                                 const nsRect& aRect,
                                 HitTestState *aState,
                                 nsTArray<nsIFrame*> *aOutFrames)
{
  /* Here's how this works:
   * 1. Get the matrix.  If it's singular, abort (clearly we didn't hit
   *    anything).
   * 2. Invert the matrix.
   * 3. Use it to transform the rect into the correct space.
   * 4. Pass that rect down through to the list's version of HitTest.
   */
  float factor = nsPresContext::AppUnitsPerCSSPixel();
  gfx3DMatrix matrix = GetTransform(factor);

  if (!IsFrameVisible(mFrame, matrix)) {
    return;
  }

  /* We want to go from transformed-space to regular space.
   * Thus we have to invert the matrix, which normally does
   * the reverse operation (e.g. regular->transformed)
   */

  /* Now, apply the transform and pass it down the channel. */
  nsRect resultingRect;
  if (aRect.width == 1 && aRect.height == 1) {
    // Magic width/height indicating we're hit testing a point, not a rect
    gfxPoint point = matrix.Inverse().ProjectPoint(
                       gfxPoint(NSAppUnitsToFloatPixels(aRect.x, factor),
                                NSAppUnitsToFloatPixels(aRect.y, factor)));

    resultingRect = nsRect(NSFloatPixelsToAppUnits(float(point.x), factor),
                           NSFloatPixelsToAppUnits(float(point.y), factor),
                           1, 1);

  } else {
    gfxRect originalRect(NSAppUnitsToFloatPixels(aRect.x, factor),
                         NSAppUnitsToFloatPixels(aRect.y, factor),
                         NSAppUnitsToFloatPixels(aRect.width, factor),
                         NSAppUnitsToFloatPixels(aRect.height, factor));

    gfxRect rect = matrix.Inverse().ProjectRectBounds(originalRect);;

    resultingRect = nsRect(NSFloatPixelsToAppUnits(float(rect.X()), factor),
                           NSFloatPixelsToAppUnits(float(rect.Y()), factor),
                           NSFloatPixelsToAppUnits(float(rect.Width()), factor),
                           NSFloatPixelsToAppUnits(float(rect.Height()), factor));
  }


#ifdef DEBUG_HIT
  printf("Frame: %p\n", dynamic_cast<void *>(mFrame));
  printf("  Untransformed point: (%f, %f)\n", resultingRect.X(), resultingRect.Y());
  uint32_t originalFrameCount = aOutFrames.Length();
#endif

  mStoredList.HitTest(aBuilder, resultingRect, aState, aOutFrames);

#ifdef DEBUG_HIT
  if (originalFrameCount != aOutFrames.Length())
    printf("  Hit! Time: %f, first frame: %p\n", static_cast<double>(clock()),
           dynamic_cast<void *>(aOutFrames.ElementAt(0)));
  printf("=== end of hit test ===\n");
#endif

}

float
nsDisplayTransform::GetHitDepthAtPoint(const nsPoint& aPoint)
{
  float factor = nsPresContext::AppUnitsPerCSSPixel();
  gfx3DMatrix matrix = GetTransform(factor);

  NS_ASSERTION(IsFrameVisible(mFrame, matrix), "We can't have hit a frame that isn't visible!");

  gfxPoint point =
    matrix.Inverse().ProjectPoint(gfxPoint(NSAppUnitsToFloatPixels(aPoint.x, factor),
                                           NSAppUnitsToFloatPixels(aPoint.y, factor)));

  gfxPoint3D transformed = matrix.Transform3D(gfxPoint3D(point.x, point.y, 0));
  return transformed.z;
}

/* The bounding rectangle for the object is the overflow rectangle translated
 * by the reference point.
 */
nsRect nsDisplayTransform::GetBounds(nsDisplayListBuilder *aBuilder, bool* aSnap)
{
  nsRect untransformedBounds =
    ShouldPrerenderTransformedContent(aBuilder, mFrame) ?
    mFrame->GetVisualOverflowRectRelativeToSelf() :
    mStoredList.GetBounds(aBuilder, aSnap);
  *aSnap = false;
  float factor = nsPresContext::AppUnitsPerCSSPixel();
  return nsLayoutUtils::MatrixTransformRect(untransformedBounds,
                                            GetTransform(factor),
                                            factor);
}

/* The transform is opaque iff the transform consists solely of scales and
 * translations and if the underlying content is opaque.  Thus if the transform
 * is of the form
 *
 * |a c e|
 * |b d f|
 * |0 0 1|
 *
 * We need b and c to be zero.
 *
 * We also need to check whether the underlying opaque content completely fills
 * our visible rect. We use UntransformRect which expands to the axis-aligned
 * bounding rect, but that's OK since if
 * mStoredList.GetVisibleRect().Contains(untransformedVisible), then it
 * certainly contains the actual (non-axis-aligned) untransformed rect.
 */
nsRegion nsDisplayTransform::GetOpaqueRegion(nsDisplayListBuilder *aBuilder,
                                             bool* aSnap)
{
  *aSnap = false;
  nsRect untransformedVisible;
  float factor = nsPresContext::AppUnitsPerCSSPixel();
  // If we're going to prerender all our content, pretend like we
  // don't have opqaue content so that everything under us is rendered
  // as well.  That will increase graphics memory usage if our frame
  // covers the entire window, but it allows our transform to be
  // updated extremely cheaply, without invalidating any other
  // content.
  if (ShouldPrerenderTransformedContent(aBuilder, mFrame) ||
      !UntransformRectMatrix(mVisibleRect, GetTransform(factor), factor, &untransformedVisible)) {
      return nsRegion();
  }

  const gfx3DMatrix& matrix = GetTransform(nsPresContext::AppUnitsPerCSSPixel());

  nsRegion result;
  gfxMatrix matrix2d;
  bool tmpSnap;
  if (matrix.Is2D(&matrix2d) &&
      matrix2d.PreservesAxisAlignedRectangles() &&
      mStoredList.GetOpaqueRegion(aBuilder, &tmpSnap).Contains(untransformedVisible)) {
    result = mVisibleRect;
  }
  return result;
}

/* The transform is uniform if it fills the entire bounding rect and the
 * wrapped list is uniform.  See GetOpaqueRegion for discussion of why this
 * works.
 */
bool nsDisplayTransform::IsUniform(nsDisplayListBuilder *aBuilder, nscolor* aColor)
{
  nsRect untransformedVisible;
  float factor = nsPresContext::AppUnitsPerCSSPixel();
  if (!UntransformRectMatrix(mVisibleRect, GetTransform(factor), factor, &untransformedVisible)) {
    return false;
  }
  const gfx3DMatrix& matrix = GetTransform(nsPresContext::AppUnitsPerCSSPixel());

  gfxMatrix matrix2d;
  return matrix.Is2D(&matrix2d) &&
         matrix2d.PreservesAxisAlignedRectangles() &&
         mStoredList.GetVisibleRect().Contains(untransformedVisible) &&
         mStoredList.IsUniform(aBuilder, aColor);
}

/* If UNIFIED_CONTINUATIONS is defined, we can merge two display lists that
 * share the same underlying content.  Otherwise, doing so results in graphical
 * glitches.
 */
#ifndef UNIFIED_CONTINUATIONS

bool
nsDisplayTransform::TryMerge(nsDisplayListBuilder *aBuilder,
                             nsDisplayItem *aItem)
{
  return false;
}

#else

bool
nsDisplayTransform::TryMerge(nsDisplayListBuilder *aBuilder,
                             nsDisplayItem *aItem)
{
  NS_PRECONDITION(aItem, "Why did you try merging with a null item?");
  NS_PRECONDITION(aBuilder, "Why did you try merging with a null builder?");

  /* Make sure that we're dealing with two transforms. */
  if (aItem->GetType() != TYPE_TRANSFORM)
    return false;

  /* Check to see that both frames are part of the same content. */
  if (aItem->Frame()->GetContent() != mFrame->GetContent())
    return false;

  if (aItem->GetClip() != GetClip())
    return false;

  /* Now, move everything over to this frame and signal that
   * we merged things!
   */
  mStoredList.MergeFrom(&static_cast<nsDisplayTransform*>(aItem)->mStoredList);
  return true;
}

#endif

/* TransformRect takes in as parameters a rectangle (in app space) and returns
 * the smallest rectangle (in app space) containing the transformed image of
 * that rectangle.  That is, it takes the four corners of the rectangle,
 * transforms them according to the matrix associated with the specified frame,
 * then returns the smallest rectangle containing the four transformed points.
 *
 * @param aUntransformedBounds The rectangle (in app units) to transform.
 * @param aFrame The frame whose transformation should be applied.
 * @param aOrigin The delta from the frame origin to the coordinate space origin
 * @param aBoundsOverride (optional) Force the frame bounds to be the
 *        specified bounds.
 * @return The smallest rectangle containing the image of the transformed
 *         rectangle.
 */
nsRect nsDisplayTransform::TransformRect(const nsRect &aUntransformedBounds,
                                         const nsIFrame* aFrame,
                                         const nsPoint &aOrigin,
                                         const nsRect* aBoundsOverride)
{
  NS_PRECONDITION(aFrame, "Can't take the transform based on a null frame!");

  float factor = nsPresContext::AppUnitsPerCSSPixel();
  return nsLayoutUtils::MatrixTransformRect
    (aUntransformedBounds,
     GetResultingTransformMatrix(aFrame, aOrigin, factor, aBoundsOverride),
     factor);
}

nsRect nsDisplayTransform::TransformRectOut(const nsRect &aUntransformedBounds,
                                            const nsIFrame* aFrame,
                                            const nsPoint &aOrigin,
                                            const nsRect* aBoundsOverride)
{
  NS_PRECONDITION(aFrame, "Can't take the transform based on a null frame!");

  float factor = nsPresContext::AppUnitsPerCSSPixel();
  return nsLayoutUtils::MatrixTransformRectOut
    (aUntransformedBounds,
     GetResultingTransformMatrix(aFrame, aOrigin, factor, aBoundsOverride),
     factor);
}

bool nsDisplayTransform::UntransformRectMatrix(const nsRect &aUntransformedBounds,
                                               const gfx3DMatrix& aMatrix,
                                               float aAppUnitsPerPixel,
                                               nsRect *aOutRect)
{
  if (aMatrix.IsSingular())
    return false;

  gfxRect result(NSAppUnitsToFloatPixels(aUntransformedBounds.x, aAppUnitsPerPixel),
                 NSAppUnitsToFloatPixels(aUntransformedBounds.y, aAppUnitsPerPixel),
                 NSAppUnitsToFloatPixels(aUntransformedBounds.width, aAppUnitsPerPixel),
                 NSAppUnitsToFloatPixels(aUntransformedBounds.height, aAppUnitsPerPixel));

  /* We want to untransform the matrix, so invert the transformation first! */
  result = aMatrix.Inverse().ProjectRectBounds(result);

  *aOutRect = nsLayoutUtils::RoundGfxRectToAppRect(result, aAppUnitsPerPixel);

  return true;
}

bool nsDisplayTransform::UntransformRect(const nsRect &aUntransformedBounds,
                                           const nsIFrame* aFrame,
                                           const nsPoint &aOrigin,
                                           nsRect* aOutRect)
{
  NS_PRECONDITION(aFrame, "Can't take the transform based on a null frame!");

  /* Grab the matrix.  If the transform is degenerate, just hand back the
   * empty rect.
   */
  float factor = nsPresContext::AppUnitsPerCSSPixel();
  gfx3DMatrix matrix = GetResultingTransformMatrix(aFrame, aOrigin, factor);

  return UntransformRectMatrix(aUntransformedBounds, matrix, factor, aOutRect);
}

nsDisplaySVGEffects::nsDisplaySVGEffects(nsDisplayListBuilder* aBuilder,
                                         nsIFrame* aFrame, nsDisplayList* aList)
    : nsDisplayWrapList(aBuilder, aFrame, aList),
      mEffectsBounds(aFrame->GetVisualOverflowRectRelativeToSelf())
{
  MOZ_COUNT_CTOR(nsDisplaySVGEffects);
}

#ifdef NS_BUILD_REFCNT_LOGGING
nsDisplaySVGEffects::~nsDisplaySVGEffects()
{
  MOZ_COUNT_DTOR(nsDisplaySVGEffects);
}
#endif

nsRegion nsDisplaySVGEffects::GetOpaqueRegion(nsDisplayListBuilder* aBuilder,
                                              bool* aSnap)
{
  *aSnap = false;
  return nsRegion();
}

void
nsDisplaySVGEffects::HitTest(nsDisplayListBuilder* aBuilder, const nsRect& aRect,
                             HitTestState* aState, nsTArray<nsIFrame*> *aOutFrames)
{
  nsPoint rectCenter(aRect.x + aRect.width / 2, aRect.y + aRect.height / 2);
  if (nsSVGIntegrationUtils::HitTestFrameForEffects(mFrame,
      rectCenter - ToReferenceFrame())) {
    mList.HitTest(aBuilder, aRect, aState, aOutFrames);
  }
}

void
nsDisplaySVGEffects::PaintAsLayer(nsDisplayListBuilder* aBuilder,
                                  nsRenderingContext* aCtx,
                                  LayerManager* aManager)
{
  nsSVGIntegrationUtils::PaintFramesWithEffects(aCtx, mFrame,
                                                mVisibleRect,
                                                aBuilder, aManager);
}

LayerState
nsDisplaySVGEffects::GetLayerState(nsDisplayListBuilder* aBuilder,
                                   LayerManager* aManager,
                                   const ContainerLayerParameters& aParameters)
{
  return LAYER_SVG_EFFECTS;
}

already_AddRefed<Layer>
nsDisplaySVGEffects::BuildLayer(nsDisplayListBuilder* aBuilder,
                                LayerManager* aManager,
                                const ContainerLayerParameters& aContainerParameters)
{
  const nsIContent* content = mFrame->GetContent();
  bool hasSVGLayout = (mFrame->GetStateBits() & NS_FRAME_SVG_LAYOUT);
  if (hasSVGLayout) {
    nsISVGChildFrame *svgChildFrame = do_QueryFrame(mFrame);
    if (!svgChildFrame || !mFrame->GetContent()->IsSVG()) {
      NS_ASSERTION(false, "why?");
      return nullptr;
    }
    if (!static_cast<const nsSVGElement*>(content)->HasValidDimensions()) {
      return nullptr; // The SVG spec says not to draw filters for this
    }
  }

  float opacity = mFrame->StyleDisplay()->mOpacity;
  if (opacity == 0.0f)
    return nullptr;

  nsIFrame* firstFrame =
    nsLayoutUtils::FirstContinuationOrSpecialSibling(mFrame);
  nsSVGEffects::EffectProperties effectProperties =
    nsSVGEffects::GetEffectProperties(firstFrame);

  bool isOK = true;
  effectProperties.GetClipPathFrame(&isOK);
  effectProperties.GetMaskFrame(&isOK);
  effectProperties.GetFilterFrame(&isOK);

  if (!isOK) {
    return nullptr;
  }

  nsRefPtr<ContainerLayer> container = aManager->GetLayerBuilder()->
    BuildContainerLayerFor(aBuilder, aManager, mFrame, this, mList,
                           aContainerParameters, nullptr);

  return container.forget();
}

bool nsDisplaySVGEffects::ComputeVisibility(nsDisplayListBuilder* aBuilder,
                                              nsRegion* aVisibleRegion,
                                              const nsRect& aAllowVisibleRegionExpansion) {
  nsPoint offset = ToReferenceFrame();
  nsRect dirtyRect =
    nsSVGIntegrationUtils::GetRequiredSourceForInvalidArea(mFrame,
                                                           mVisibleRect - offset) +
    offset;

  // Our children may be made translucent or arbitrarily deformed so we should
  // not allow them to subtract area from aVisibleRegion.
  nsRegion childrenVisible(dirtyRect);
  nsRect r = dirtyRect.Intersect(mList.GetBounds(aBuilder));
  mList.ComputeVisibilityForSublist(aBuilder, &childrenVisible, r, nsRect());
  return true;
}

bool nsDisplaySVGEffects::TryMerge(nsDisplayListBuilder* aBuilder, nsDisplayItem* aItem)
{
  if (aItem->GetType() != TYPE_SVG_EFFECTS)
    return false;
  // items for the same content element should be merged into a single
  // compositing group
  // aItem->GetUnderlyingFrame() returns non-null because it's nsDisplaySVGEffects
  if (aItem->Frame()->GetContent() != mFrame->GetContent())
    return false;
  if (aItem->GetClip() != GetClip())
    return false;
  nsDisplaySVGEffects* other = static_cast<nsDisplaySVGEffects*>(aItem);
  MergeFromTrackingMergedFrames(other);
  mEffectsBounds.UnionRect(mEffectsBounds,
    other->mEffectsBounds + other->mFrame->GetOffsetTo(mFrame));
  return true;
}

#ifdef MOZ_DUMP_PAINTING
void
nsDisplaySVGEffects::PrintEffects(FILE* aOutput)
{
  nsIFrame* firstFrame =
    nsLayoutUtils::FirstContinuationOrSpecialSibling(mFrame);
  nsSVGEffects::EffectProperties effectProperties =
    nsSVGEffects::GetEffectProperties(firstFrame);
  bool isOK = true;
  nsSVGClipPathFrame *clipPathFrame = effectProperties.GetClipPathFrame(&isOK);
  bool first = true;
  fprintf(aOutput, " effects=(");
  if (mFrame->StyleDisplay()->mOpacity != 1.0f) {
    first = false;
    fprintf(aOutput, "opacity(%f)", mFrame->StyleDisplay()->mOpacity);
  }
  if (clipPathFrame) {
    if (!first) {
      fprintf(aOutput, ", ");
    }
    fprintf(aOutput, "clip(%s)", clipPathFrame->IsTrivial() ? "trivial" : "non-trivial");
    first = false;
  }
  if (effectProperties.GetFilterFrame(&isOK)) {
    if (!first) {
      fprintf(aOutput, ", ");
    }
    fprintf(aOutput, "filter");
    first = false;
  }
  if (effectProperties.GetMaskFrame(&isOK)) {
    if (!first) {
      fprintf(aOutput, ", ");
    }
    fprintf(aOutput, "mask");
  }
  fprintf(aOutput, ")");
}
#endif
<|MERGE_RESOLUTION|>--- conflicted
+++ resolved
@@ -593,10 +593,7 @@
                                nsRect* aDisplayPort,
                                nsRect* aCriticalDisplayPort,
                                ViewID aScrollId,
-<<<<<<< HEAD
-=======
                                bool aIsRoot,
->>>>>>> 93c960da
                                const ContainerLayerParameters& aContainerParameters) {
   nsPresContext* presContext = aForFrame->PresContext();
   int32_t auPerDevPixel = presContext->AppUnitsPerDevPixel();
