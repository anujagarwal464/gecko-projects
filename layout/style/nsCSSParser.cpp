/* -*- Mode: C++; tab-width: 2; indent-tabs-mode: nil; c-basic-offset: 2 -*- */
/* vim: set ts=2 et sw=2 tw=78: */
/* This Source Code Form is subject to the terms of the Mozilla Public
 * License, v. 2.0. If a copy of the MPL was not distributed with this
 * file, You can obtain one at http://mozilla.org/MPL/2.0/. */

/* parsing of CSS stylesheets, based on a token stream from the CSS scanner */

#include "mozilla/ArrayUtils.h"
#include "mozilla/DebugOnly.h"

#include "nsCSSParser.h"
#include "nsCSSProps.h"
#include "nsCSSKeywords.h"
#include "nsCSSScanner.h"
#include "mozilla/css/ErrorReporter.h"
#include "mozilla/css/Loader.h"
#include "mozilla/css/StyleRule.h"
#include "mozilla/css/ImportRule.h"
#include "nsCSSRules.h"
#include "mozilla/css/NameSpaceRule.h"
#include "nsTArray.h"
#include "nsCSSStyleSheet.h"
#include "mozilla/css/Declaration.h"
#include "nsStyleConsts.h"
#include "nsNetUtil.h"
#include "nsCOMPtr.h"
#include "nsString.h"
#include "nsIAtom.h"
#include "nsColor.h"
#include "nsCSSPseudoClasses.h"
#include "nsCSSPseudoElements.h"
#include "nsNameSpaceManager.h"
#include "nsXMLNameSpaceMap.h"
#include "nsError.h"
#include "nsIMediaList.h"
#include "nsStyleUtil.h"
#include "nsIPrincipal.h"
#include "prprf.h"
#include "nsContentUtils.h"
#include "nsAutoPtr.h"
#include "CSSCalc.h"
#include "nsMediaFeatures.h"
#include "nsLayoutUtils.h"
#include "mozilla/Preferences.h"
#include "nsRuleData.h"
#include "mozilla/CSSVariableValues.h"
#include "mozilla/dom/URL.h"

using namespace mozilla;

typedef nsCSSProps::KTableValue KTableValue;

const uint32_t
nsCSSProps::kParserVariantTable[eCSSProperty_COUNT_no_shorthands] = {
#define CSS_PROP(name_, id_, method_, flags_, pref_, parsevariant_, kwtable_, \
                 stylestruct_, stylestructoffset_, animtype_)                 \
  parsevariant_,
#include "nsCSSPropList.h"
#undef CSS_PROP
};

// Length of the "var-" prefix of custom property names.
#define VAR_PREFIX_LENGTH 4

<<<<<<< HEAD
=======
// End-of-array marker for mask arguments to ParseBitmaskValues
#define MASK_END_VALUE  (-1)

>>>>>>> 68f47b1c
MOZ_BEGIN_ENUM_CLASS(nsParsingStatus, int32_t)
  // Parsed something successfully:
  Ok,
  // Did not find what we were looking for, but did not consume any token:
  NotFound,
  // Unexpected token or token value, too late for UngetToken() to be enough:
  Error
MOZ_END_ENUM_CLASS(nsParsingStatus)

namespace {

// Rule processing function
typedef void (* RuleAppendFunc) (css::Rule* aRule, void* aData);
static void AssignRuleToPointer(css::Rule* aRule, void* aPointer);
static void AppendRuleToSheet(css::Rule* aRule, void* aParser);

struct CSSParserInputState {
  nsCSSScannerPosition mPosition;
  nsCSSToken mToken;
  bool mHavePushBack;
};

// Your basic top-down recursive descent style parser
// The exposed methods and members of this class are precisely those
// needed by nsCSSParser, far below.
class CSSParserImpl {
public:
  CSSParserImpl();
  ~CSSParserImpl();

  nsresult SetStyleSheet(nsCSSStyleSheet* aSheet);

  nsresult SetQuirkMode(bool aQuirkMode);

  nsresult SetChildLoader(mozilla::css::Loader* aChildLoader);

  // Clears everything set by the above Set*() functions.
  void Reset();

  nsresult ParseSheet(const nsAString& aInput,
                      nsIURI*          aSheetURI,
                      nsIURI*          aBaseURI,
                      nsIPrincipal*    aSheetPrincipal,
                      uint32_t         aLineNumber,
                      bool             aAllowUnsafeRules);

  nsresult ParseStyleAttribute(const nsAString&  aAttributeValue,
                               nsIURI*           aDocURL,
                               nsIURI*           aBaseURL,
                               nsIPrincipal*     aNodePrincipal,
                               css::StyleRule**  aResult);

  nsresult ParseDeclarations(const nsAString&  aBuffer,
                             nsIURI*           aSheetURL,
                             nsIURI*           aBaseURL,
                             nsIPrincipal*     aSheetPrincipal,
                             css::Declaration* aDeclaration,
                             bool*           aChanged);

  nsresult ParseRule(const nsAString&        aRule,
                     nsIURI*                 aSheetURL,
                     nsIURI*                 aBaseURL,
                     nsIPrincipal*           aSheetPrincipal,
                     css::Rule**             aResult);

  nsresult ParseProperty(const nsCSSProperty aPropID,
                         const nsAString& aPropValue,
                         nsIURI* aSheetURL,
                         nsIURI* aBaseURL,
                         nsIPrincipal* aSheetPrincipal,
                         css::Declaration* aDeclaration,
                         bool* aChanged,
                         bool aIsImportant,
                         bool aIsSVGMode);

  void ParseMediaList(const nsSubstring& aBuffer,
                      nsIURI* aURL, // for error reporting
                      uint32_t aLineNumber, // for error reporting
                      nsMediaList* aMediaList,
                      bool aHTMLMode);

  nsresult ParseVariable(const nsAString& aVariableName,
                         const nsAString& aPropValue,
                         nsIURI* aSheetURL,
                         nsIURI* aBaseURL,
                         nsIPrincipal* aSheetPrincipal,
                         css::Declaration* aDeclaration,
                         bool* aChanged,
                         bool aIsImportant);

  bool ParseColorString(const nsSubstring& aBuffer,
                        nsIURI* aURL, // for error reporting
                        uint32_t aLineNumber, // for error reporting
                        nsCSSValue& aValue);

  nsresult ParseSelectorString(const nsSubstring& aSelectorString,
                               nsIURI* aURL, // for error reporting
                               uint32_t aLineNumber, // for error reporting
                               nsCSSSelectorList **aSelectorList);

  already_AddRefed<nsCSSKeyframeRule>
  ParseKeyframeRule(const nsSubstring& aBuffer,
                    nsIURI*            aURL,
                    uint32_t           aLineNumber);

  bool ParseKeyframeSelectorString(const nsSubstring& aSelectorString,
                                   nsIURI* aURL, // for error reporting
                                   uint32_t aLineNumber, // for error reporting
                                   InfallibleTArray<float>& aSelectorList);

  bool EvaluateSupportsDeclaration(const nsAString& aProperty,
                                   const nsAString& aValue,
                                   nsIURI* aDocURL,
                                   nsIURI* aBaseURL,
                                   nsIPrincipal* aDocPrincipal);

  bool EvaluateSupportsCondition(const nsAString& aCondition,
                                 nsIURI* aDocURL,
                                 nsIURI* aBaseURL,
                                 nsIPrincipal* aDocPrincipal);

  typedef nsCSSParser::VariableEnumFunc VariableEnumFunc;

  /**
   * Parses a CSS token stream value and invokes a callback function for each
   * variable reference that is encountered.
   *
   * @param aPropertyValue The CSS token stream value.
   * @param aFunc The callback function to invoke; its parameters are the
   *   variable name found and the aData argument passed in to this function.
   * @param aData User data to pass in to the callback.
   * @return Whether aPropertyValue could be parsed as a valid CSS token stream
   *   value (e.g., without syntactic errors in variable references).
   */
  bool EnumerateVariableReferences(const nsAString& aPropertyValue,
                                   VariableEnumFunc aFunc,
                                   void* aData);

  /**
   * Parses aPropertyValue as a CSS token stream value and resolves any
   * variable references using the variables in aVariables.
   *
   * @param aPropertyValue The CSS token stream value.
   * @param aVariables The set of variable values to use when resolving variable
   *   references.
   * @param aResult Out parameter that gets the resolved value.
   * @param aFirstToken Out parameter that gets the type of the first token in
   *   aResult.
   * @param aLastToken Out parameter that gets the type of the last token in
   *   aResult.
   * @return Whether aResult could be parsed successfully and variable reference
   *   substitution succeeded.
   */
  bool ResolveVariableValue(const nsAString& aPropertyValue,
                            const CSSVariableValues* aVariables,
                            nsString& aResult,
                            nsCSSTokenSerializationType& aFirstToken,
                            nsCSSTokenSerializationType& aLastToken);

  /**
   * Parses a string as a CSS token stream value for particular property,
   * resolving any variable references.  The parsed property value is stored
   * in the specified nsRuleData object.  If aShorthandPropertyID has a value
   * other than eCSSProperty_UNKNOWN, this is the property that will be parsed;
   * otherwise, aPropertyID will be parsed.  Either way, only aPropertyID,
   * a longhand property, will be copied over to the rule data.
   *
   * If the property cannot be parsed, it will be treated as if 'initial' or
   * 'inherit' were specified, for non-inherited and inherited properties
   * respectively.
   *
   * @param aPropertyID The ID of the longhand property whose value is to be
   *   copied to the rule data.
   * @param aShorthandPropertyID The ID of the shorthand property to be parsed.
   *   If a longhand property is to be parsed, aPropertyID is that property,
   *   and aShorthandPropertyID must be eCSSProperty_UNKNOWN.
   * @param aValue The CSS token stream value.
   * @param aVariables The set of variable values to use when resolving variable
   *   references.
   * @param aRuleData The rule data object into which parsed property value for
   *   aPropertyID will be stored.
   */
  void ParsePropertyWithVariableReferences(nsCSSProperty aPropertyID,
                                           nsCSSProperty aShorthandPropertyID,
                                           const nsAString& aValue,
                                           const CSSVariableValues* aVariables,
                                           nsRuleData* aRuleData,
                                           nsIURI* aDocURL,
                                           nsIURI* aBaseURL,
                                           nsIPrincipal* aDocPrincipal,
                                           nsCSSStyleSheet* aSheet,
                                           uint32_t aLineNumber,
                                           uint32_t aLineOffset);

  nsCSSProperty LookupEnabledProperty(const nsAString& aProperty) {
    static_assert(nsCSSProps::eEnabledForAllContent == 0,
                  "nsCSSProps::eEnabledForAllContent should be zero for "
                  "this bitfield to work");
    nsCSSProps::EnabledState enabledState = nsCSSProps::eEnabledForAllContent;
    if (mUnsafeRulesEnabled) {
      enabledState |= nsCSSProps::eEnabledInUASheets;
    }
    if (mIsChromeOrCertifiedApp) {
      enabledState |= nsCSSProps::eEnabledInChromeOrCertifiedApp;
    }
    return nsCSSProps::LookupProperty(aProperty, enabledState);
  }

protected:
  class nsAutoParseCompoundProperty;
  friend class nsAutoParseCompoundProperty;

  class nsAutoFailingSupportsRule;
  friend class nsAutoFailingSupportsRule;

  class nsAutoSuppressErrors;
  friend class nsAutoSuppressErrors;

  void AppendRule(css::Rule* aRule);
  friend void AppendRuleToSheet(css::Rule*, void*); // calls AppendRule

  /**
   * This helper class automatically calls SetParsingCompoundProperty in its
   * constructor and takes care of resetting it to false in its destructor.
   */
  class nsAutoParseCompoundProperty {
    public:
      nsAutoParseCompoundProperty(CSSParserImpl* aParser) : mParser(aParser)
      {
        NS_ASSERTION(!aParser->IsParsingCompoundProperty(),
                     "already parsing compound property");
        NS_ASSERTION(aParser, "Null parser?");
        aParser->SetParsingCompoundProperty(true);
      }

      ~nsAutoParseCompoundProperty()
      {
        mParser->SetParsingCompoundProperty(false);
      }
    private:
      CSSParserImpl* mParser;
  };

  /**
   * This helper class conditionally sets mInFailingSupportsRule to
   * true if aCondition = false, and resets it to its original value in its
   * destructor.  If we are already somewhere within a failing @supports
   * rule, passing in aCondition = true does not change mInFailingSupportsRule.
   */
  class nsAutoFailingSupportsRule {
    public:
      nsAutoFailingSupportsRule(CSSParserImpl* aParser,
                                bool aCondition)
        : mParser(aParser),
          mOriginalValue(aParser->mInFailingSupportsRule)
      {
        if (!aCondition) {
          mParser->mInFailingSupportsRule = true;
        }
      }

      ~nsAutoFailingSupportsRule()
      {
        mParser->mInFailingSupportsRule = mOriginalValue;
      }

    private:
      CSSParserImpl* mParser;
      bool mOriginalValue;
  };

  /**
   * Auto class to set aParser->mSuppressErrors to the specified value
   * and restore it to its original value later.
   */
  class nsAutoSuppressErrors {
    public:
      nsAutoSuppressErrors(CSSParserImpl* aParser,
                           bool aSuppressErrors = true)
        : mParser(aParser),
          mOriginalValue(aParser->mSuppressErrors)
      {
        mParser->mSuppressErrors = aSuppressErrors;
      }

      ~nsAutoSuppressErrors()
      {
        mParser->mSuppressErrors = mOriginalValue;
      }

    private:
      CSSParserImpl* mParser;
      bool mOriginalValue;
  };

  // the caller must hold on to aString until parsing is done
  void InitScanner(nsCSSScanner& aScanner,
                   css::ErrorReporter& aReporter,
                   nsIURI* aSheetURI, nsIURI* aBaseURI,
                   nsIPrincipal* aSheetPrincipal);
  void ReleaseScanner(void);
  bool IsSVGMode() const {
    return mScanner->IsSVGMode();
  }

  /**
   * Saves the current input state, which includes any currently pushed
   * back token, and the current position of the scanner.
   */
  void SaveInputState(CSSParserInputState& aState);

  /**
   * Restores the saved input state by pushing back any saved pushback
   * token and calling RestoreSavedPosition on the scanner.
   */
  void RestoreSavedInputState(const CSSParserInputState& aState);

  bool GetToken(bool aSkipWS);
  void UngetToken();
  bool GetNextTokenLocation(bool aSkipWS, uint32_t *linenum, uint32_t *colnum);

  bool ExpectSymbol(char16_t aSymbol, bool aSkipWS);
  bool ExpectEndProperty();
  bool CheckEndProperty();
  nsSubstring* NextIdent();

  // returns true when the stop symbol is found, and false for EOF
  bool SkipUntil(char16_t aStopSymbol);
  void SkipUntilOneOf(const char16_t* aStopSymbolChars);
  // For each character in aStopSymbolChars from the end of the array
  // to the start, calls SkipUntil with that character.
  typedef nsAutoTArray<char16_t, 16> StopSymbolCharStack;
  void SkipUntilAllOf(const StopSymbolCharStack& aStopSymbolChars);
  // returns true if the stop symbol or EOF is found, and false for an
  // unexpected ')', ']' or '}'; this not safe to call outside variable
  // resolution, as it doesn't handle mismatched content
  bool SkipBalancedContentUntil(char16_t aStopSymbol);

  void SkipRuleSet(bool aInsideBraces);
  bool SkipAtRule(bool aInsideBlock);
  bool SkipDeclaration(bool aCheckForBraces);

  void PushGroup(css::GroupRule* aRule);
  void PopGroup();

  bool ParseRuleSet(RuleAppendFunc aAppendFunc, void* aProcessData,
                    bool aInsideBraces = false);
  bool ParseAtRule(RuleAppendFunc aAppendFunc, void* aProcessData,
                   bool aInAtRule);
  bool ParseCharsetRule(RuleAppendFunc aAppendFunc, void* aProcessData);
  bool ParseImportRule(RuleAppendFunc aAppendFunc, void* aProcessData);
  bool ParseURLOrString(nsString& aURL);
  bool GatherMedia(nsMediaList* aMedia,
                   bool aInAtRule);
  bool ParseMediaQuery(bool aInAtRule, nsMediaQuery **aQuery,
                       bool *aHitStop);
  bool ParseMediaQueryExpression(nsMediaQuery* aQuery);
  void ProcessImport(const nsString& aURLSpec,
                     nsMediaList* aMedia,
                     RuleAppendFunc aAppendFunc,
                     void* aProcessData);
  bool ParseGroupRule(css::GroupRule* aRule, RuleAppendFunc aAppendFunc,
                      void* aProcessData);
  bool ParseMediaRule(RuleAppendFunc aAppendFunc, void* aProcessData);
  bool ParseMozDocumentRule(RuleAppendFunc aAppendFunc, void* aProcessData);
  bool ParseNameSpaceRule(RuleAppendFunc aAppendFunc, void* aProcessData);
  void ProcessNameSpace(const nsString& aPrefix,
                        const nsString& aURLSpec, RuleAppendFunc aAppendFunc,
                        void* aProcessData);

  bool ParseFontFaceRule(RuleAppendFunc aAppendFunc, void* aProcessData);
  bool ParseFontFeatureValuesRule(RuleAppendFunc aAppendFunc,
                                  void* aProcessData);
  bool ParseFontFeatureValueSet(nsCSSFontFeatureValuesRule *aRule);
  bool ParseFontDescriptor(nsCSSFontFaceRule* aRule);
  bool ParseFontDescriptorValue(nsCSSFontDesc aDescID,
                                nsCSSValue& aValue);

  bool ParsePageRule(RuleAppendFunc aAppendFunc, void* aProcessData);
  bool ParseKeyframesRule(RuleAppendFunc aAppendFunc, void* aProcessData);
  already_AddRefed<nsCSSKeyframeRule> ParseKeyframeRule();
  bool ParseKeyframeSelectorList(InfallibleTArray<float>& aSelectorList);

  bool ParseSupportsRule(RuleAppendFunc aAppendFunc, void* aProcessData);
  bool ParseSupportsCondition(bool& aConditionMet);
  bool ParseSupportsConditionNegation(bool& aConditionMet);
  bool ParseSupportsConditionInParens(bool& aConditionMet);
  bool ParseSupportsConditionInParensInsideParens(bool& aConditionMet);
  bool ParseSupportsConditionTerms(bool& aConditionMet);
  enum SupportsConditionTermOperator { eAnd, eOr };
  bool ParseSupportsConditionTermsAfterOperator(
                                       bool& aConditionMet,
                                       SupportsConditionTermOperator aOperator);

  /**
   * Parses the current input stream for a CSS token stream value and resolves
   * any variable references using the variables in aVariables.
   *
   * @param aVariables The set of variable values to use when resolving variable
   *   references.
   * @param aResult Out parameter that, if the function returns true, will be
   *   replaced with the resolved value.
   * @return Whether aResult could be parsed successfully and variable reference
   *   substitution succeeded.
   */
  bool ResolveValueWithVariableReferences(
                              const CSSVariableValues* aVariables,
                              nsString& aResult,
                              nsCSSTokenSerializationType& aResultFirstToken,
                              nsCSSTokenSerializationType& aResultLastToken);
  // Helper function for ResolveValueWithVariableReferences.
  bool ResolveValueWithVariableReferencesRec(
                             nsString& aResult,
                             nsCSSTokenSerializationType& aResultFirstToken,
                             nsCSSTokenSerializationType& aResultLastToken,
                             const CSSVariableValues* aVariables);

  enum nsSelectorParsingStatus {
    // we have parsed a selector and we saw a token that cannot be
    // part of a selector:
    eSelectorParsingStatus_Done,
    // we should continue parsing the selector:
    eSelectorParsingStatus_Continue,
    // we saw an unexpected token or token value,
    // or we saw end-of-file with an unfinished selector:
    eSelectorParsingStatus_Error
  };
  nsSelectorParsingStatus ParseIDSelector(int32_t&       aDataMask,
                                          nsCSSSelector& aSelector);

  nsSelectorParsingStatus ParseClassSelector(int32_t&       aDataMask,
                                             nsCSSSelector& aSelector);

  // aPseudoElement and aPseudoElementArgs are the location where
  // pseudo-elements (as opposed to pseudo-classes) are stored;
  // pseudo-classes are stored on aSelector.  aPseudoElement and
  // aPseudoElementArgs must be non-null iff !aIsNegated.
  nsSelectorParsingStatus ParsePseudoSelector(int32_t&       aDataMask,
                                              nsCSSSelector& aSelector,
                                              bool           aIsNegated,
                                              nsIAtom**      aPseudoElement,
                                              nsAtomList**   aPseudoElementArgs,
                                              nsCSSPseudoElements::Type* aPseudoElementType);

  nsSelectorParsingStatus ParseAttributeSelector(int32_t&       aDataMask,
                                                 nsCSSSelector& aSelector);

  nsSelectorParsingStatus ParseTypeOrUniversalSelector(int32_t&       aDataMask,
                                                       nsCSSSelector& aSelector,
                                                       bool           aIsNegated);

  nsSelectorParsingStatus ParsePseudoClassWithIdentArg(nsCSSSelector& aSelector,
                                                       nsCSSPseudoClasses::Type aType);

  nsSelectorParsingStatus ParsePseudoClassWithNthPairArg(nsCSSSelector& aSelector,
                                                         nsCSSPseudoClasses::Type aType);

  nsSelectorParsingStatus ParsePseudoClassWithSelectorListArg(nsCSSSelector& aSelector,
                                                              nsCSSPseudoClasses::Type aType);

  nsSelectorParsingStatus ParseNegatedSimpleSelector(int32_t&       aDataMask,
                                                     nsCSSSelector& aSelector);

  // If aStopChar is non-zero, the selector list is done when we hit
  // aStopChar.  Otherwise, it's done when we hit EOF.
  bool ParseSelectorList(nsCSSSelectorList*& aListHead,
                           char16_t aStopChar);
  bool ParseSelectorGroup(nsCSSSelectorList*& aListHead);
  bool ParseSelector(nsCSSSelectorList* aList, char16_t aPrevCombinator);

  enum {
    eParseDeclaration_InBraces       = 1 << 0,
    eParseDeclaration_AllowImportant = 1 << 1
  };
  enum nsCSSContextType {
    eCSSContext_General,
    eCSSContext_Page
  };

  css::Declaration* ParseDeclarationBlock(uint32_t aFlags,
                                          nsCSSContextType aContext = eCSSContext_General);
  bool ParseDeclaration(css::Declaration* aDeclaration,
                        uint32_t aFlags,
                        bool aMustCallValueAppended,
                        bool* aChanged,
                        nsCSSContextType aContext = eCSSContext_General);

  bool ParseProperty(nsCSSProperty aPropID);
  bool ParsePropertyByFunction(nsCSSProperty aPropID);
  bool ParseSingleValueProperty(nsCSSValue& aValue,
                                  nsCSSProperty aPropID);

  enum PriorityParsingStatus {
    ePriority_None,
    ePriority_Important,
    ePriority_Error
  };
  PriorityParsingStatus ParsePriority();

#ifdef MOZ_XUL
  bool ParseTreePseudoElement(nsAtomList **aPseudoElementArgs);
#endif

  void InitBoxPropsAsPhysical(const nsCSSProperty *aSourceProperties);

  // Property specific parsing routines
  bool ParseBackground();

  struct BackgroundParseState {
    nsCSSValue&  mColor;
    nsCSSValueList* mImage;
    nsCSSValuePairList* mRepeat;
    nsCSSValueList* mAttachment;
    nsCSSValueList* mClip;
    nsCSSValueList* mOrigin;
    nsCSSValueList* mPosition;
    nsCSSValuePairList* mSize;
    BackgroundParseState(
        nsCSSValue& aColor, nsCSSValueList* aImage, nsCSSValuePairList* aRepeat,
        nsCSSValueList* aAttachment, nsCSSValueList* aClip,
        nsCSSValueList* aOrigin, nsCSSValueList* aPosition,
        nsCSSValuePairList* aSize) :
        mColor(aColor), mImage(aImage), mRepeat(aRepeat),
        mAttachment(aAttachment), mClip(aClip), mOrigin(aOrigin),
        mPosition(aPosition), mSize(aSize) {};
  };

  bool ParseBackgroundItem(BackgroundParseState& aState);

  bool ParseValueList(nsCSSProperty aPropID); // a single value prop-id
  bool ParseBackgroundRepeat();
  bool ParseBackgroundRepeatValues(nsCSSValuePair& aValue);
  bool ParseBackgroundPosition();

  // ParseBoxPositionValues parses the CSS 2.1 background-position syntax,
  // which is still used by some properties. See ParseBackgroundPositionValues
  // for the css3-background syntax.
  bool ParseBoxPositionValues(nsCSSValuePair& aOut, bool aAcceptsInherit,
                              bool aAllowExplicitCenter = true); // deprecated
  bool ParseBackgroundPositionValues(nsCSSValue& aOut, bool aAcceptsInherit);

  bool ParseBackgroundSize();
  bool ParseBackgroundSizeValues(nsCSSValuePair& aOut);
  bool ParseBorderColor();
  bool ParseBorderColors(nsCSSProperty aProperty);
  void SetBorderImageInitialValues();
  bool ParseBorderImageRepeat(bool aAcceptsInherit);
  // If ParseBorderImageSlice returns false, aConsumedTokens indicates
  // whether or not any tokens were consumed (in other words, was the property
  // in error or just not present).  If ParseBorderImageSlice returns true
  // aConsumedTokens is always true.
  bool ParseBorderImageSlice(bool aAcceptsInherit, bool* aConsumedTokens);
  bool ParseBorderImageWidth(bool aAcceptsInherit);
  bool ParseBorderImageOutset(bool aAcceptsInherit);
  bool ParseBorderImage();
  bool ParseBorderSpacing();
  bool ParseBorderSide(const nsCSSProperty aPropIDs[],
                         bool aSetAllSides);
  bool ParseDirectionalBorderSide(const nsCSSProperty aPropIDs[],
                                    int32_t aSourceType);
  bool ParseBorderStyle();
  bool ParseBorderWidth();

  bool ParseCalc(nsCSSValue &aValue, int32_t aVariantMask);
  bool ParseCalcAdditiveExpression(nsCSSValue& aValue,
                                     int32_t& aVariantMask);
  bool ParseCalcMultiplicativeExpression(nsCSSValue& aValue,
                                           int32_t& aVariantMask,
                                           bool *aHadFinalWS);
  bool ParseCalcTerm(nsCSSValue& aValue, int32_t& aVariantMask);
  bool RequireWhitespace();

  // For "flex" shorthand property, defined in CSS Flexbox spec
  bool ParseFlex();
  // For "flex-flow" shorthand property, defined in CSS Flexbox spec
  bool ParseFlexFlow();

  // CSS Grid
  bool ParseGridAutoFlow();

  // Parse an optional <line-names> expression.
  // If successful, leave aValue untouched,
  // to indicate that we parsed the empty list,
  // or set it to a eCSSUnit_List of eCSSUnit_Ident.
  // Not finding an open paren is considered the same as an empty list.
  //
  // If aValue is already a eCSSUnit_List, append to that list.
  bool ParseGridLineNames(nsCSSValue& aValue);
  bool ParseGridTrackBreadth(nsCSSValue& aValue);
  nsParsingStatus ParseGridTrackSize(nsCSSValue& aValue);
  bool ParseGridAutoColumnsRows(nsCSSProperty aPropID);

  // Assuming a [ <line-names>? ] has already been parsed,
  // parse the rest of a <track-list>.
  //
  // This exists because [ <line-names>? ] is ambiguous in the
  // 'grid-template' shorthand: it can be either the start of a <track-list>,
  // or of the intertwined syntax that sets both
  // grid-template-rows and grid-template-areas.
  //
  // On success, |aValue| will be a list of odd length >= 3,
  // starting with a <line-names> (which is itself a list)
  // and alternating between that and <track-size>.
  bool ParseGridTrackListWithFirstLineNames(nsCSSValue& aValue,
                                            const nsCSSValue& aFirstLineNames);
  bool ParseGridTemplateColumnsRows(nsCSSProperty aPropID);

  // |aAreaIndices| is a lookup table to help us parse faster,
  // mapping area names to indices in |aResult.mNamedAreas|.
  bool ParseGridTemplateAreasLine(const nsAutoString& aInput,
                                  css::GridTemplateAreasValue* aResult,
                                  nsDataHashtable<nsStringHashKey, uint32_t>& aAreaIndices);
  bool ParseGridTemplateAreas();
  bool ParseGridTemplate();
  bool ParseGridTemplateAfterSlash(bool aColumnsIsTrackList);
  bool ParseGridTemplateAfterString(const nsCSSValue& aFirstLineNames);
  bool ParseGrid();
  bool ParseGridShorthandAutoProps();
  bool ParseGridLine(nsCSSValue& aValue);
  bool ParseGridAutoPosition();
  bool ParseGridColumnRowStartEnd(nsCSSProperty aPropID);
  bool ParseGridColumnRow(nsCSSProperty aStartPropID,
                          nsCSSProperty aEndPropID);
  bool ParseGridArea();

  // for 'clip' and '-moz-image-region'
  bool ParseRect(nsCSSProperty aPropID);
  bool ParseColumns();
  bool ParseContent();
  bool ParseCounterData(nsCSSProperty aPropID);
  bool ParseCursor();
  bool ParseFont();
  bool ParseFontSynthesis(nsCSSValue& aValue);
  bool ParseSingleAlternate(int32_t& aWhichFeature, nsCSSValue& aValue);
  bool ParseFontVariantAlternates(nsCSSValue& aValue);
  bool ParseBitmaskValues(nsCSSValue& aValue,
                          const KTableValue aKeywordTable[],
                          const int32_t aMasks[]);
  bool ParseFontVariantEastAsian(nsCSSValue& aValue);
  bool ParseFontVariantLigatures(nsCSSValue& aValue);
  bool ParseFontVariantNumeric(nsCSSValue& aValue);
  bool ParseFontWeight(nsCSSValue& aValue);
  bool ParseOneFamily(nsAString& aFamily, bool& aOneKeyword);
  bool ParseFamily(nsCSSValue& aValue);
  bool ParseFontFeatureSettings(nsCSSValue& aValue);
  bool ParseFontSrc(nsCSSValue& aValue);
  bool ParseFontSrcFormat(InfallibleTArray<nsCSSValue>& values);
  bool ParseFontRanges(nsCSSValue& aValue);
  bool ParseListStyle();
  bool ParseMargin();
  bool ParseMarks(nsCSSValue& aValue);
  bool ParseTransform(bool aIsPrefixed);
  bool ParseOutline();
  bool ParseOverflow();
  bool ParsePadding();
  bool ParseQuotes();
  bool ParseSize();
  bool ParseTextAlign(nsCSSValue& aValue,
                      const KTableValue aTable[]);
  bool ParseTextAlign(nsCSSValue& aValue);
  bool ParseTextAlignLast(nsCSSValue& aValue);
  bool ParseTextDecoration();
  bool ParseTextDecorationLine(nsCSSValue& aValue);
  bool ParseTextCombineHorizontal(nsCSSValue& aValue);
  bool ParseTextOverflow(nsCSSValue& aValue);
  bool ParseTouchAction(nsCSSValue& aValue);

  bool ParseShadowItem(nsCSSValue& aValue, bool aIsBoxShadow);
  bool ParseShadowList(nsCSSProperty aProperty);
  bool ParseTransitionProperty();
  bool ParseTransitionTimingFunctionValues(nsCSSValue& aValue);
  bool ParseTransitionTimingFunctionValueComponent(float& aComponent,
                                                     char aStop,
                                                     bool aCheckRange);
  bool ParseTransitionStepTimingFunctionValues(nsCSSValue& aValue);
  enum ParseAnimationOrTransitionShorthandResult {
    eParseAnimationOrTransitionShorthand_Values,
    eParseAnimationOrTransitionShorthand_Inherit,
    eParseAnimationOrTransitionShorthand_Error
  };
  ParseAnimationOrTransitionShorthandResult
    ParseAnimationOrTransitionShorthand(const nsCSSProperty* aProperties,
                                        const nsCSSValue* aInitialValues,
                                        nsCSSValue* aValues,
                                        size_t aNumProperties);
  bool ParseTransition();
  bool ParseAnimation();
  bool ParseWillChange();

  bool ParsePaint(nsCSSProperty aPropID);
  bool ParseDasharray();
  bool ParseMarker();
  bool ParsePaintOrder();
  bool ParseAll();

  /**
   * Parses a variable value from a custom property declaration.
   *
   * @param aType Out parameter into which will be stored the type of variable
   *   value, indicating whether the parsed value was a token stream or one of
   *   the CSS-wide keywords.
   * @param aValue Out parameter into which will be stored the token stream
   *   as a string, if the parsed custom property did take a token stream.
   * @return Whether parsing succeeded.
   */
  bool ParseVariableDeclaration(CSSVariableDeclarations::Type* aType,
                                nsString& aValue);

  /**
   * Parses a CSS variable value.  This could be 'initial', 'inherit', 'unset'
   * or a token stream, which may or may not include variable references.
   *
   * @param aType Out parameter into which the type of the variable value
   *   will be stored.
   * @param aDropBackslash Out parameter indicating whether during variable
   *   value parsing there was a trailing backslash before EOF that must
   *   be dropped when serializing the variable value.
   * @param aImpliedCharacters Out parameter appended to which will be any
   *   characters that were implied when encountering EOF and which
   *   must be included at the end of the serialized variable value.
   * @param aFunc A callback function to invoke when a variable reference
   *   is encountered.  May be null.  Arguments are the variable name
   *   and the aData argument passed in to this function.
   * @param User data to pass in to the callback.
   * @return Whether parsing succeeded.
   */
  bool ParseValueWithVariables(CSSVariableDeclarations::Type* aType,
                               bool* aDropBackslash,
                               nsString& aImpliedCharacters,
                               void (*aFunc)(const nsAString&, void*),
                               void* aData);

  /**
   * Returns whether the scanner dropped a backslash just before EOF.
   */
  bool BackslashDropped();

  /**
   * Calls AppendImpliedEOFCharacters on mScanner.
   */
  void AppendImpliedEOFCharacters(nsAString& aResult);

  // Reused utility parsing routines
  void AppendValue(nsCSSProperty aPropID, const nsCSSValue& aValue);
  bool ParseBoxProperties(const nsCSSProperty aPropIDs[]);
  bool ParseGroupedBoxProperty(int32_t aVariantMask,
                               nsCSSValue& aValue);
  bool ParseDirectionalBoxProperty(nsCSSProperty aProperty,
                                     int32_t aSourceType);
  bool ParseBoxCornerRadius(const nsCSSProperty aPropID);
  bool ParseBoxCornerRadii(const nsCSSProperty aPropIDs[]);
  int32_t ParseChoice(nsCSSValue aValues[],
                      const nsCSSProperty aPropIDs[], int32_t aNumIDs);
  bool ParseColor(nsCSSValue& aValue);
  bool ParseNumberColorComponent(uint8_t& aComponent, char aStop);
  bool ParsePercentageColorComponent(float& aComponent, char aStop);
  // ParseHSLColor parses everything starting with the opening '('
  // up through and including the aStop char.
  bool ParseHSLColor(float& aHue, float& aSaturation, float& aLightness,
                     char aStop);
  // ParseColorOpacity will enforce that the color ends with a ')'
  // after the opacity
  bool ParseColorOpacity(uint8_t& aOpacity);
  bool ParseColorOpacity(float& aOpacity);
  bool ParseEnum(nsCSSValue& aValue,
                 const KTableValue aKeywordTable[]);
  bool ParseVariant(nsCSSValue& aValue,
                    int32_t aVariantMask,
                    const KTableValue aKeywordTable[]);
  bool ParseNonNegativeVariant(nsCSSValue& aValue,
                               int32_t aVariantMask,
                               const KTableValue aKeywordTable[]);
  bool ParseOneOrLargerVariant(nsCSSValue& aValue,
                               int32_t aVariantMask,
                               const KTableValue aKeywordTable[]);

  // http://dev.w3.org/csswg/css-values/#custom-idents
  // Parse an identifier that is none of:
  // * a CSS-wide keyword
  // * "default"
  // * a keyword in |aExcludedKeywords|
  // * a keyword in |aPropertyKTable|
  //
  // |aExcludedKeywords| is an array of nsCSSKeyword
  // that ends with a eCSSKeyword_UNKNOWN marker.
  //
  // |aPropertyKTable| can be used if some of the keywords to exclude
  // also appear in an existing nsCSSProps::KTableValue,
  // to avoid duplicating them.
  bool ParseCustomIdent(nsCSSValue& aValue,
                        const nsAutoString& aIdentValue,
                        const nsCSSKeyword aExcludedKeywords[] = nullptr,
                        const nsCSSProps::KTableValue aPropertyKTable[] = nullptr);
  bool ParseCounter(nsCSSValue& aValue);
  bool ParseAttr(nsCSSValue& aValue);
  bool SetValueToURL(nsCSSValue& aValue, const nsString& aURL);
  bool TranslateDimension(nsCSSValue& aValue, int32_t aVariantMask,
                            float aNumber, const nsString& aUnit);
  bool ParseImageOrientation(nsCSSValue& aAngle);
  bool ParseImageRect(nsCSSValue& aImage);
  bool ParseElement(nsCSSValue& aValue);
  bool ParseColorStop(nsCSSValueGradient* aGradient);
  bool ParseLinearGradient(nsCSSValue& aValue, bool aIsRepeating,
                           bool aIsLegacy);
  bool ParseRadialGradient(nsCSSValue& aValue, bool aIsRepeating,
                           bool aIsLegacy);
  bool IsLegacyGradientLine(const nsCSSTokenType& aType,
                            const nsString& aId);
  bool ParseGradientColorStops(nsCSSValueGradient* aGradient,
                               nsCSSValue& aValue);

  void SetParsingCompoundProperty(bool aBool) {
    mParsingCompoundProperty = aBool;
  }
  bool IsParsingCompoundProperty(void) const {
    return mParsingCompoundProperty;
  }

  /* Functions for transform Parsing */
  bool ParseSingleTransform(bool aIsPrefixed, nsCSSValue& aValue);
  bool ParseFunction(nsCSSKeyword aFunction, const int32_t aAllowedTypes[],
                     int32_t aVariantMaskAll, uint16_t aMinElems,
                     uint16_t aMaxElems, nsCSSValue &aValue);
  bool ParseFunctionInternals(const int32_t aVariantMask[],
                              int32_t aVariantMaskAll,
                              uint16_t aMinElems,
                              uint16_t aMaxElems,
                              InfallibleTArray<nsCSSValue>& aOutput);

  /* Functions for transform-origin/perspective-origin Parsing */
  bool ParseTransformOrigin(bool aPerspective);

  /* Functions for filter parsing */
  bool ParseFilter();
  bool ParseSingleFilter(nsCSSValue* aValue);
  bool ParseDropShadow(nsCSSValue* aValue);

  /* Find and return the namespace ID associated with aPrefix.
     If aPrefix has not been declared in an @namespace rule, returns
     kNameSpaceID_Unknown. */
  int32_t GetNamespaceIdForPrefix(const nsString& aPrefix);

  /* Find the correct default namespace, and set it on aSelector. */
  void SetDefaultNamespaceOnSelector(nsCSSSelector& aSelector);

  // Current token. The value is valid after calling GetToken and invalidated
  // by UngetToken.
  nsCSSToken mToken;

  // Our scanner.
  nsCSSScanner* mScanner;

  // Our error reporter.
  css::ErrorReporter* mReporter;

  // The URI to be used as a base for relative URIs.
  nsCOMPtr<nsIURI> mBaseURI;

  // The URI to be used as an HTTP "Referer" and for error reporting.
  nsCOMPtr<nsIURI> mSheetURI;

  // The principal of the sheet involved
  nsCOMPtr<nsIPrincipal> mSheetPrincipal;

  // The sheet we're parsing into
  nsRefPtr<nsCSSStyleSheet> mSheet;

  // Used for @import rules
  mozilla::css::Loader* mChildLoader; // not ref counted, it owns us

  // Sheet section we're in.  This is used to enforce correct ordering of the
  // various rule types (eg the fact that a @charset rule must come before
  // anything else).  Note that there are checks of similar things in various
  // places in nsCSSStyleSheet.cpp (e.g in insertRule, RebuildChildList).
  enum nsCSSSection {
    eCSSSection_Charset,
    eCSSSection_Import,
    eCSSSection_NameSpace,
    eCSSSection_General
  };
  nsCSSSection  mSection;

  nsXMLNameSpaceMap *mNameSpaceMap;  // weak, mSheet owns it

  // After an UngetToken is done this flag is true. The next call to
  // GetToken clears the flag.
  bool mHavePushBack : 1;

  // True if we are in quirks mode; false in standards or almost standards mode
  bool          mNavQuirkMode : 1;

  // True when the hashless color quirk applies.
  bool mHashlessColorQuirk : 1;

  // True when the unitless length quirk applies.
  bool mUnitlessLengthQuirk : 1;

  // True if unsafe rules should be allowed
  bool mUnsafeRulesEnabled : 1;

  // True if we are in parsing rules for Chrome or Certified App content,
  // in which case CSS properties with the
  // CSS_PROPERTY_ALWAYS_ENABLED_IN_CHROME_OR_CERTIFIED_APP
  // flag should be allowed.
  bool mIsChromeOrCertifiedApp : 1;

  // True if viewport units should be allowed.
  bool mViewportUnitsEnabled : 1;

  // True for parsing media lists for HTML attributes, where we have to
  // ignore CSS comments.
  bool mHTMLMediaMode : 1;

  // This flag is set when parsing a non-box shorthand; it's used to not apply
  // some quirks during shorthand parsing
  bool          mParsingCompoundProperty : 1;

  // True if we are in the middle of parsing an @supports condition.
  // This is used to avoid recording the input stream when variable references
  // are encountered in a property declaration in the @supports condition.
  bool mInSupportsCondition : 1;

  // True if we are somewhere within a @supports rule whose condition is
  // false.
  bool mInFailingSupportsRule : 1;

  // True if we will suppress all parse errors (except unexpected EOFs).
  // This is used to prevent errors for declarations inside a failing
  // @supports rule.
  bool mSuppressErrors : 1;

  // Stack of rule groups; used for @media and such.
  InfallibleTArray<nsRefPtr<css::GroupRule> > mGroupStack;

  // During the parsing of a property (which may be a shorthand), the data
  // are stored in |mTempData|.  (It is needed to ensure that parser
  // errors cause the data to be ignored, and to ensure that a
  // non-'!important' declaration does not override an '!important'
  // one.)
  nsCSSExpandedDataBlock mTempData;

  // All data from successfully parsed properties are placed into |mData|.
  nsCSSExpandedDataBlock mData;

public:
  // Used from nsCSSParser constructors and destructors
  CSSParserImpl* mNextFree;
};

static void AssignRuleToPointer(css::Rule* aRule, void* aPointer)
{
  css::Rule **pointer = static_cast<css::Rule**>(aPointer);
  NS_ADDREF(*pointer = aRule);
}

static void AppendRuleToSheet(css::Rule* aRule, void* aParser)
{
  CSSParserImpl* parser = (CSSParserImpl*) aParser;
  parser->AppendRule(aRule);
}

#define REPORT_UNEXPECTED(msg_) \
  { if (!mSuppressErrors) mReporter->ReportUnexpected(#msg_); }

#define REPORT_UNEXPECTED_P(msg_, param_) \
  { if (!mSuppressErrors) mReporter->ReportUnexpected(#msg_, param_); }

#define REPORT_UNEXPECTED_TOKEN(msg_) \
  { if (!mSuppressErrors) mReporter->ReportUnexpected(#msg_, mToken); }

#define REPORT_UNEXPECTED_TOKEN_CHAR(msg_, ch_) \
  { if (!mSuppressErrors) mReporter->ReportUnexpected(#msg_, mToken, ch_); }

#define REPORT_UNEXPECTED_EOF(lf_) \
  mReporter->ReportUnexpectedEOF(#lf_)

#define REPORT_UNEXPECTED_EOF_CHAR(ch_) \
  mReporter->ReportUnexpectedEOF(ch_)

#define OUTPUT_ERROR() \
  mReporter->OutputError()

#define OUTPUT_ERROR_WITH_POSITION(linenum_, lineoff_) \
  mReporter->OutputError(linenum_, lineoff_)

#define CLEAR_ERROR() \
  mReporter->ClearError()

CSSParserImpl::CSSParserImpl()
  : mToken(),
    mScanner(nullptr),
    mReporter(nullptr),
    mChildLoader(nullptr),
    mSection(eCSSSection_Charset),
    mNameSpaceMap(nullptr),
    mHavePushBack(false),
    mNavQuirkMode(false),
    mHashlessColorQuirk(false),
    mUnitlessLengthQuirk(false),
    mUnsafeRulesEnabled(false),
    mIsChromeOrCertifiedApp(false),
    mViewportUnitsEnabled(true),
    mHTMLMediaMode(false),
    mParsingCompoundProperty(false),
    mInSupportsCondition(false),
    mInFailingSupportsRule(false),
    mSuppressErrors(false),
    mNextFree(nullptr)
{
}

CSSParserImpl::~CSSParserImpl()
{
  mData.AssertInitialState();
  mTempData.AssertInitialState();
}

nsresult
CSSParserImpl::SetStyleSheet(nsCSSStyleSheet* aSheet)
{
  if (aSheet != mSheet) {
    // Switch to using the new sheet, if any
    mGroupStack.Clear();
    mSheet = aSheet;
    if (mSheet) {
      mNameSpaceMap = mSheet->GetNameSpaceMap();
    } else {
      mNameSpaceMap = nullptr;
    }
  } else if (mSheet) {
    mNameSpaceMap = mSheet->GetNameSpaceMap();
  }

  return NS_OK;
}

nsresult
CSSParserImpl::SetQuirkMode(bool aQuirkMode)
{
  mNavQuirkMode = aQuirkMode;
  return NS_OK;
}

nsresult
CSSParserImpl::SetChildLoader(mozilla::css::Loader* aChildLoader)
{
  mChildLoader = aChildLoader;  // not ref counted, it owns us
  return NS_OK;
}

void
CSSParserImpl::Reset()
{
  NS_ASSERTION(!mScanner, "resetting with scanner active");
  SetStyleSheet(nullptr);
  SetQuirkMode(false);
  SetChildLoader(nullptr);
}

void
CSSParserImpl::InitScanner(nsCSSScanner& aScanner,
                           css::ErrorReporter& aReporter,
                           nsIURI* aSheetURI, nsIURI* aBaseURI,
                           nsIPrincipal* aSheetPrincipal)
{
  NS_PRECONDITION(!mHTMLMediaMode, "Bad initial state");
  NS_PRECONDITION(!mParsingCompoundProperty, "Bad initial state");
  NS_PRECONDITION(!mScanner, "already have scanner");

  mScanner = &aScanner;
  mReporter = &aReporter;
  mScanner->SetErrorReporter(mReporter);

  mBaseURI = aBaseURI;
  mSheetURI = aSheetURI;
  mSheetPrincipal = aSheetPrincipal;
  mHavePushBack = false;
}

void
CSSParserImpl::ReleaseScanner()
{
  mScanner = nullptr;
  mReporter = nullptr;
  mBaseURI = nullptr;
  mSheetURI = nullptr;
  mSheetPrincipal = nullptr;
}

nsresult
CSSParserImpl::ParseSheet(const nsAString& aInput,
                          nsIURI*          aSheetURI,
                          nsIURI*          aBaseURI,
                          nsIPrincipal*    aSheetPrincipal,
                          uint32_t         aLineNumber,
                          bool             aAllowUnsafeRules)
{
  NS_PRECONDITION(aSheetPrincipal, "Must have principal here!");
  NS_PRECONDITION(aBaseURI, "need base URI");
  NS_PRECONDITION(aSheetURI, "need sheet URI");
  NS_PRECONDITION(mSheet, "Must have sheet to parse into");
  NS_ENSURE_STATE(mSheet);

#ifdef DEBUG
  nsIURI* uri = mSheet->GetSheetURI();
  bool equal;
  NS_ASSERTION(NS_SUCCEEDED(aSheetURI->Equals(uri, &equal)) && equal,
               "Sheet URI does not match passed URI");
  NS_ASSERTION(NS_SUCCEEDED(mSheet->Principal()->Equals(aSheetPrincipal,
                                                        &equal)) &&
               equal,
               "Sheet principal does not match passed principal");
#endif

  nsCSSScanner scanner(aInput, aLineNumber);
  css::ErrorReporter reporter(scanner, mSheet, mChildLoader, aSheetURI);
  InitScanner(scanner, reporter, aSheetURI, aBaseURI, aSheetPrincipal);

  int32_t ruleCount = mSheet->StyleRuleCount();
  if (0 < ruleCount) {
    const css::Rule* lastRule = mSheet->GetStyleRuleAt(ruleCount - 1);
    if (lastRule) {
      switch (lastRule->GetType()) {
        case css::Rule::CHARSET_RULE:
        case css::Rule::IMPORT_RULE:
          mSection = eCSSSection_Import;
          break;
        case css::Rule::NAMESPACE_RULE:
          mSection = eCSSSection_NameSpace;
          break;
        default:
          mSection = eCSSSection_General;
          break;
      }
    }
  }
  else {
    mSection = eCSSSection_Charset; // sheet is empty, any rules are fair
  }

  mUnsafeRulesEnabled = aAllowUnsafeRules;
  mIsChromeOrCertifiedApp =
    dom::IsChromeURI(aSheetURI) ||
    aSheetPrincipal->GetAppStatus() == nsIPrincipal::APP_STATUS_CERTIFIED;

  nsCSSToken* tk = &mToken;
  for (;;) {
    // Get next non-whitespace token
    if (!GetToken(true)) {
      OUTPUT_ERROR();
      break;
    }
    if (eCSSToken_HTMLComment == tk->mType) {
      continue; // legal here only
    }
    if (eCSSToken_AtKeyword == tk->mType) {
      ParseAtRule(AppendRuleToSheet, this, false);
      continue;
    }
    UngetToken();
    if (ParseRuleSet(AppendRuleToSheet, this)) {
      mSection = eCSSSection_General;
    }
  }
  ReleaseScanner();

  mUnsafeRulesEnabled = false;
  mIsChromeOrCertifiedApp = false;

  // XXX check for low level errors
  return NS_OK;
}

/**
 * Determines whether the identifier contained in the given string is a
 * vendor-specific identifier, as described in CSS 2.1 section 4.1.2.1.
 */
static bool
NonMozillaVendorIdentifier(const nsAString& ident)
{
  return (ident.First() == char16_t('-') &&
          !StringBeginsWith(ident, NS_LITERAL_STRING("-moz-"))) ||
         ident.First() == char16_t('_');

}

nsresult
CSSParserImpl::ParseStyleAttribute(const nsAString& aAttributeValue,
                                   nsIURI*          aDocURI,
                                   nsIURI*          aBaseURI,
                                   nsIPrincipal*    aNodePrincipal,
                                   css::StyleRule** aResult)
{
  NS_PRECONDITION(aNodePrincipal, "Must have principal here!");
  NS_PRECONDITION(aBaseURI, "need base URI");

  // XXX line number?
  nsCSSScanner scanner(aAttributeValue, 0);
  css::ErrorReporter reporter(scanner, mSheet, mChildLoader, aDocURI);
  InitScanner(scanner, reporter, aDocURI, aBaseURI, aNodePrincipal);

  mSection = eCSSSection_General;

  uint32_t parseFlags = eParseDeclaration_AllowImportant;

  css::Declaration* declaration = ParseDeclarationBlock(parseFlags);
  if (declaration) {
    // Create a style rule for the declaration
    NS_ADDREF(*aResult = new css::StyleRule(nullptr, declaration));
  } else {
    *aResult = nullptr;
  }

  ReleaseScanner();

  // XXX check for low level errors
  return NS_OK;
}

nsresult
CSSParserImpl::ParseDeclarations(const nsAString&  aBuffer,
                                 nsIURI*           aSheetURI,
                                 nsIURI*           aBaseURI,
                                 nsIPrincipal*     aSheetPrincipal,
                                 css::Declaration* aDeclaration,
                                 bool*           aChanged)
{
  *aChanged = false;

  NS_PRECONDITION(aSheetPrincipal, "Must have principal here!");

  nsCSSScanner scanner(aBuffer, 0);
  css::ErrorReporter reporter(scanner, mSheet, mChildLoader, aSheetURI);
  InitScanner(scanner, reporter, aSheetURI, aBaseURI, aSheetPrincipal);

  mSection = eCSSSection_General;

  mData.AssertInitialState();
  aDeclaration->ClearData();
  // We could check if it was already empty, but...
  *aChanged = true;

  for (;;) {
    // If we cleared the old decl, then we want to be calling
    // ValueAppended as we parse.
    if (!ParseDeclaration(aDeclaration, eParseDeclaration_AllowImportant,
                          true, aChanged)) {
      if (!SkipDeclaration(false)) {
        break;
      }
    }
  }

  aDeclaration->CompressFrom(&mData);
  ReleaseScanner();
  return NS_OK;
}

nsresult
CSSParserImpl::ParseRule(const nsAString&        aRule,
                         nsIURI*                 aSheetURI,
                         nsIURI*                 aBaseURI,
                         nsIPrincipal*           aSheetPrincipal,
                         css::Rule**             aResult)
{
  NS_PRECONDITION(aSheetPrincipal, "Must have principal here!");
  NS_PRECONDITION(aBaseURI, "need base URI");

  *aResult = nullptr;

  nsCSSScanner scanner(aRule, 0);
  css::ErrorReporter reporter(scanner, mSheet, mChildLoader, aSheetURI);
  InitScanner(scanner, reporter, aSheetURI, aBaseURI, aSheetPrincipal);

  mSection = eCSSSection_Charset; // callers are responsible for rejecting invalid rules.

  nsCSSToken* tk = &mToken;
  // Get first non-whitespace token
  nsresult rv = NS_OK;
  if (!GetToken(true)) {
    REPORT_UNEXPECTED(PEParseRuleWSOnly);
    OUTPUT_ERROR();
    rv = NS_ERROR_DOM_SYNTAX_ERR;
  } else {
    if (eCSSToken_AtKeyword == tk->mType) {
      // FIXME: perhaps aInsideBlock should be true when we are?
      ParseAtRule(AssignRuleToPointer, aResult, false);
    } else {
      UngetToken();
      ParseRuleSet(AssignRuleToPointer, aResult);
    }

    if (*aResult && GetToken(true)) {
      // garbage after rule
      REPORT_UNEXPECTED_TOKEN(PERuleTrailing);
      NS_RELEASE(*aResult);
    }

    if (!*aResult) {
      rv = NS_ERROR_DOM_SYNTAX_ERR;
      OUTPUT_ERROR();
    }
  }

  ReleaseScanner();
  return rv;
}

// See Bug 723197
#ifdef _MSC_VER
#pragma optimize( "", off )
#pragma warning( push )
#pragma warning( disable : 4748 )
#endif

nsresult
CSSParserImpl::ParseProperty(const nsCSSProperty aPropID,
                             const nsAString& aPropValue,
                             nsIURI* aSheetURI,
                             nsIURI* aBaseURI,
                             nsIPrincipal* aSheetPrincipal,
                             css::Declaration* aDeclaration,
                             bool* aChanged,
                             bool aIsImportant,
                             bool aIsSVGMode)
{
  NS_PRECONDITION(aSheetPrincipal, "Must have principal here!");
  NS_PRECONDITION(aBaseURI, "need base URI");
  NS_PRECONDITION(aDeclaration, "Need declaration to parse into!");

  mData.AssertInitialState();
  mTempData.AssertInitialState();
  aDeclaration->AssertMutable();

  nsCSSScanner scanner(aPropValue, 0);
  css::ErrorReporter reporter(scanner, mSheet, mChildLoader, aSheetURI);
  InitScanner(scanner, reporter, aSheetURI, aBaseURI, aSheetPrincipal);
  mSection = eCSSSection_General;
  scanner.SetSVGMode(aIsSVGMode);

  *aChanged = false;

  // Check for unknown or preffed off properties
  if (eCSSProperty_UNKNOWN == aPropID ||
      !(nsCSSProps::IsEnabled(aPropID) ||
        (mUnsafeRulesEnabled &&
         nsCSSProps::PropHasFlags(aPropID,
                                  CSS_PROPERTY_ALWAYS_ENABLED_IN_UA_SHEETS)))) {
    NS_ConvertASCIItoUTF16 propName(nsCSSProps::GetStringValue(aPropID));
    REPORT_UNEXPECTED_P(PEUnknownProperty, propName);
    REPORT_UNEXPECTED(PEDeclDropped);
    OUTPUT_ERROR();
    ReleaseScanner();
    return NS_OK;
  }

  bool parsedOK = ParseProperty(aPropID);
  // We should now be at EOF
  if (parsedOK && GetToken(true)) {
    REPORT_UNEXPECTED_TOKEN(PEExpectEndValue);
    parsedOK = false;
  }

  if (!parsedOK) {
    NS_ConvertASCIItoUTF16 propName(nsCSSProps::GetStringValue(aPropID));
    REPORT_UNEXPECTED_P(PEValueParsingError, propName);
    REPORT_UNEXPECTED(PEDeclDropped);
    OUTPUT_ERROR();
    mTempData.ClearProperty(aPropID);
  } else {

    // We know we don't need to force a ValueAppended call for the new
    // value.  So if we are not processing a shorthand, and there's
    // already a value for this property in the declaration at the
    // same importance level, then we can just copy our parsed value
    // directly into the declaration without going through the whole
    // expand/compress thing.
    if (!aDeclaration->TryReplaceValue(aPropID, aIsImportant, mTempData,
                                       aChanged)) {
      // Do it the slow way
      aDeclaration->ExpandTo(&mData);
      *aChanged = mData.TransferFromBlock(mTempData, aPropID, aIsImportant,
                                          true, false, aDeclaration);
      aDeclaration->CompressFrom(&mData);
    }
    CLEAR_ERROR();
  }

  mTempData.AssertInitialState();

  ReleaseScanner();
  return NS_OK;
}

nsresult
CSSParserImpl::ParseVariable(const nsAString& aVariableName,
                             const nsAString& aPropValue,
                             nsIURI* aSheetURI,
                             nsIURI* aBaseURI,
                             nsIPrincipal* aSheetPrincipal,
                             css::Declaration* aDeclaration,
                             bool* aChanged,
                             bool aIsImportant)
{
  NS_PRECONDITION(aSheetPrincipal, "Must have principal here!");
  NS_PRECONDITION(aBaseURI, "need base URI");
  NS_PRECONDITION(aDeclaration, "Need declaration to parse into!");
  NS_PRECONDITION(nsLayoutUtils::CSSVariablesEnabled(),
                  "expected Variables to be enabled");

  mData.AssertInitialState();
  mTempData.AssertInitialState();
  aDeclaration->AssertMutable();

  nsCSSScanner scanner(aPropValue, 0);
  css::ErrorReporter reporter(scanner, mSheet, mChildLoader, aSheetURI);
  InitScanner(scanner, reporter, aSheetURI, aBaseURI, aSheetPrincipal);
  mSection = eCSSSection_General;

  *aChanged = false;

  CSSVariableDeclarations::Type variableType;
  nsString variableValue;

  bool parsedOK = ParseVariableDeclaration(&variableType, variableValue);

  // We should now be at EOF
  if (parsedOK && GetToken(true)) {
    REPORT_UNEXPECTED_TOKEN(PEExpectEndValue);
    parsedOK = false;
  }

  if (!parsedOK) {
    REPORT_UNEXPECTED_P(PEValueParsingError, NS_LITERAL_STRING("var-") +
                                             aVariableName);
    REPORT_UNEXPECTED(PEDeclDropped);
    OUTPUT_ERROR();
  } else {
    CLEAR_ERROR();
    aDeclaration->AddVariableDeclaration(aVariableName, variableType,
                                         variableValue, aIsImportant, true);
    *aChanged = true;
  }

  mTempData.AssertInitialState();

  ReleaseScanner();
  return NS_OK;
}

#ifdef _MSC_VER
#pragma warning( pop )
#pragma optimize( "", on )
#endif

void
CSSParserImpl::ParseMediaList(const nsSubstring& aBuffer,
                              nsIURI* aURI, // for error reporting
                              uint32_t aLineNumber, // for error reporting
                              nsMediaList* aMediaList,
                              bool aHTMLMode)
{
  // XXX Are there cases where the caller wants to keep what it already
  // has in case of parser error?  If GatherMedia ever changes to return
  // a value other than true, we probably should avoid modifying aMediaList.
  aMediaList->Clear();

  // fake base URI since media lists don't have URIs in them
  nsCSSScanner scanner(aBuffer, aLineNumber);
  css::ErrorReporter reporter(scanner, mSheet, mChildLoader, aURI);
  InitScanner(scanner, reporter, aURI, aURI, nullptr);

  mHTMLMediaMode = aHTMLMode;

    // XXXldb We need to make the scanner not skip CSS comments!  (Or
    // should we?)

  // For aHTMLMode, we used to follow the parsing rules in
  // http://www.w3.org/TR/1999/REC-html401-19991224/types.html#type-media-descriptors
  // which wouldn't work for media queries since they remove all but the
  // first word.  However, they're changed in
  // http://www.whatwg.org/specs/web-apps/current-work/multipage/section-document.html#media2
  // (as of 2008-05-29) which says that the media attribute just points
  // to a media query.  (The main substative difference is the relative
  // precedence of commas and paretheses.)

  DebugOnly<bool> parsedOK = GatherMedia(aMediaList, false);
  NS_ASSERTION(parsedOK, "GatherMedia returned false; we probably want to avoid "
                         "trashing aMediaList");

  CLEAR_ERROR();
  ReleaseScanner();
  mHTMLMediaMode = false;
}

bool
CSSParserImpl::ParseColorString(const nsSubstring& aBuffer,
                                nsIURI* aURI, // for error reporting
                                uint32_t aLineNumber, // for error reporting
                                nsCSSValue& aValue)
{
  nsCSSScanner scanner(aBuffer, aLineNumber);
  css::ErrorReporter reporter(scanner, mSheet, mChildLoader, aURI);
  InitScanner(scanner, reporter, aURI, aURI, nullptr);

  // Parse a color, and check that there's nothing else after it.
  bool colorParsed = ParseColor(aValue) && !GetToken(true);
  OUTPUT_ERROR();
  ReleaseScanner();
  return colorParsed;
}

nsresult
CSSParserImpl::ParseSelectorString(const nsSubstring& aSelectorString,
                                   nsIURI* aURI, // for error reporting
                                   uint32_t aLineNumber, // for error reporting
                                   nsCSSSelectorList **aSelectorList)
{
  nsCSSScanner scanner(aSelectorString, aLineNumber);
  css::ErrorReporter reporter(scanner, mSheet, mChildLoader, aURI);
  InitScanner(scanner, reporter, aURI, aURI, nullptr);

  bool success = ParseSelectorList(*aSelectorList, char16_t(0));

  // We deliberately do not call OUTPUT_ERROR here, because all our
  // callers map a failure return to a JS exception, and if that JS
  // exception is caught, people don't want to see parser diagnostics;
  // see e.g. http://bugs.jquery.com/ticket/7535
  // It would be nice to be able to save the parser diagnostics into
  // the exception, so that if it _isn't_ caught we can report them
  // along with the usual uncaught-exception message, but we don't
  // have any way to do that at present; see bug 631621.
  CLEAR_ERROR();
  ReleaseScanner();

  if (success) {
    NS_ASSERTION(*aSelectorList, "Should have list!");
    return NS_OK;
  }

  NS_ASSERTION(!*aSelectorList, "Shouldn't have list!");

  return NS_ERROR_DOM_SYNTAX_ERR;
}


already_AddRefed<nsCSSKeyframeRule>
CSSParserImpl::ParseKeyframeRule(const nsSubstring&  aBuffer,
                                 nsIURI*             aURI,
                                 uint32_t            aLineNumber)
{
  nsCSSScanner scanner(aBuffer, aLineNumber);
  css::ErrorReporter reporter(scanner, mSheet, mChildLoader, aURI);
  InitScanner(scanner, reporter, aURI, aURI, nullptr);

  nsRefPtr<nsCSSKeyframeRule> result = ParseKeyframeRule();
  if (GetToken(true)) {
    // extra garbage at the end
    result = nullptr;
  }

  OUTPUT_ERROR();
  ReleaseScanner();

  return result.forget();
}

bool
CSSParserImpl::ParseKeyframeSelectorString(const nsSubstring& aSelectorString,
                                           nsIURI* aURI, // for error reporting
                                           uint32_t aLineNumber, // for error reporting
                                           InfallibleTArray<float>& aSelectorList)
{
  NS_ABORT_IF_FALSE(aSelectorList.IsEmpty(), "given list should start empty");

  nsCSSScanner scanner(aSelectorString, aLineNumber);
  css::ErrorReporter reporter(scanner, mSheet, mChildLoader, aURI);
  InitScanner(scanner, reporter, aURI, aURI, nullptr);

  bool success = ParseKeyframeSelectorList(aSelectorList) &&
                 // must consume entire input string
                 !GetToken(true);

  OUTPUT_ERROR();
  ReleaseScanner();

  if (success) {
    NS_ASSERTION(!aSelectorList.IsEmpty(), "should not be empty");
  } else {
    aSelectorList.Clear();
  }

  return success;
}

bool
CSSParserImpl::EvaluateSupportsDeclaration(const nsAString& aProperty,
                                           const nsAString& aValue,
                                           nsIURI* aDocURL,
                                           nsIURI* aBaseURL,
                                           nsIPrincipal* aDocPrincipal)
{
  nsCSSProperty propID = LookupEnabledProperty(aProperty);
  if (propID == eCSSProperty_UNKNOWN) {
    return false;
  }

  nsCSSScanner scanner(aValue, 0);
  css::ErrorReporter reporter(scanner, mSheet, mChildLoader, aDocURL);
  InitScanner(scanner, reporter, aDocURL, aBaseURL, aDocPrincipal);
  nsAutoSuppressErrors suppressErrors(this);

  bool parsedOK;

  if (propID == eCSSPropertyExtra_variable) {
    MOZ_ASSERT(Substring(aProperty,
                         0, VAR_PREFIX_LENGTH).EqualsLiteral("var-"));
    const nsDependentSubstring varName =
      Substring(aProperty, VAR_PREFIX_LENGTH);  // remove 'var-'
    CSSVariableDeclarations::Type variableType;
    nsString variableValue;
    parsedOK = ParseVariableDeclaration(&variableType, variableValue) &&
               !GetToken(true);
  } else {
    parsedOK = ParseProperty(propID) && !GetToken(true);

    mTempData.ClearProperty(propID);
    mTempData.AssertInitialState();
  }

  CLEAR_ERROR();
  ReleaseScanner();

  return parsedOK;
}

bool
CSSParserImpl::EvaluateSupportsCondition(const nsAString& aDeclaration,
                                         nsIURI* aDocURL,
                                         nsIURI* aBaseURL,
                                         nsIPrincipal* aDocPrincipal)
{
  nsCSSScanner scanner(aDeclaration, 0);
  css::ErrorReporter reporter(scanner, mSheet, mChildLoader, aDocURL);
  InitScanner(scanner, reporter, aDocURL, aBaseURL, aDocPrincipal);
  nsAutoSuppressErrors suppressErrors(this);

  bool conditionMet;
  bool parsedOK = ParseSupportsCondition(conditionMet) && !GetToken(true);

  CLEAR_ERROR();
  ReleaseScanner();

  return parsedOK && conditionMet;
}

bool
CSSParserImpl::EnumerateVariableReferences(const nsAString& aPropertyValue,
                                           VariableEnumFunc aFunc,
                                           void* aData)
{
  nsCSSScanner scanner(aPropertyValue, 0);
  css::ErrorReporter reporter(scanner, nullptr, nullptr, nullptr);
  InitScanner(scanner, reporter, nullptr, nullptr, nullptr);
  nsAutoSuppressErrors suppressErrors(this);

  CSSVariableDeclarations::Type type;
  bool dropBackslash;
  nsString impliedCharacters;
  bool result = ParseValueWithVariables(&type, &dropBackslash,
                                        impliedCharacters, aFunc, aData) &&
                !GetToken(true);

  ReleaseScanner();

  return result;
}

static bool
SeparatorRequiredBetweenTokens(nsCSSTokenSerializationType aToken1,
                               nsCSSTokenSerializationType aToken2)
{
  // The two lines marked with (*) do not correspond to entries in
  // the table in the css-syntax spec but which we need to handle,
  // as we treat them as whole tokens.
  switch (aToken1) {
    case eCSSTokenSerialization_Ident:
      return aToken2 == eCSSTokenSerialization_Ident ||
             aToken2 == eCSSTokenSerialization_Function ||
             aToken2 == eCSSTokenSerialization_URL_or_BadURL ||
             aToken2 == eCSSTokenSerialization_Symbol_Minus ||
             aToken2 == eCSSTokenSerialization_Number ||
             aToken2 == eCSSTokenSerialization_Percentage ||
             aToken2 == eCSSTokenSerialization_Dimension ||
             aToken2 == eCSSTokenSerialization_URange ||
             aToken2 == eCSSTokenSerialization_CDC ||
             aToken2 == eCSSTokenSerialization_Symbol_OpenParen;
    case eCSSTokenSerialization_AtKeyword_or_Hash:
    case eCSSTokenSerialization_Dimension:
      return aToken2 == eCSSTokenSerialization_Ident ||
             aToken2 == eCSSTokenSerialization_Function ||
             aToken2 == eCSSTokenSerialization_URL_or_BadURL ||
             aToken2 == eCSSTokenSerialization_Symbol_Minus ||
             aToken2 == eCSSTokenSerialization_Number ||
             aToken2 == eCSSTokenSerialization_Percentage ||
             aToken2 == eCSSTokenSerialization_Dimension ||
             aToken2 == eCSSTokenSerialization_URange ||
             aToken2 == eCSSTokenSerialization_CDC;
    case eCSSTokenSerialization_Symbol_Hash:
      return aToken2 == eCSSTokenSerialization_Ident ||
             aToken2 == eCSSTokenSerialization_Function ||
             aToken2 == eCSSTokenSerialization_URL_or_BadURL ||
             aToken2 == eCSSTokenSerialization_Symbol_Minus ||
             aToken2 == eCSSTokenSerialization_Number ||
             aToken2 == eCSSTokenSerialization_Percentage ||
             aToken2 == eCSSTokenSerialization_Dimension ||
             aToken2 == eCSSTokenSerialization_URange;
    case eCSSTokenSerialization_Symbol_Minus:
    case eCSSTokenSerialization_Number:
      return aToken2 == eCSSTokenSerialization_Ident ||
             aToken2 == eCSSTokenSerialization_Function ||
             aToken2 == eCSSTokenSerialization_URL_or_BadURL ||
             aToken2 == eCSSTokenSerialization_Number ||
             aToken2 == eCSSTokenSerialization_Percentage ||
             aToken2 == eCSSTokenSerialization_Dimension ||
             aToken2 == eCSSTokenSerialization_URange;
    case eCSSTokenSerialization_Symbol_At:
      return aToken2 == eCSSTokenSerialization_Ident ||
             aToken2 == eCSSTokenSerialization_Function ||
             aToken2 == eCSSTokenSerialization_URL_or_BadURL ||
             aToken2 == eCSSTokenSerialization_Symbol_Minus ||
             aToken2 == eCSSTokenSerialization_URange;
    case eCSSTokenSerialization_URange:
      return aToken2 == eCSSTokenSerialization_Ident ||
             aToken2 == eCSSTokenSerialization_Function ||
             aToken2 == eCSSTokenSerialization_Number ||
             aToken2 == eCSSTokenSerialization_Percentage ||
             aToken2 == eCSSTokenSerialization_Dimension ||
             aToken2 == eCSSTokenSerialization_Symbol_Question;
    case eCSSTokenSerialization_Symbol_Dot_or_Plus:
      return aToken2 == eCSSTokenSerialization_Number ||
             aToken2 == eCSSTokenSerialization_Percentage ||
             aToken2 == eCSSTokenSerialization_Dimension;
    case eCSSTokenSerialization_Symbol_Assorted:
    case eCSSTokenSerialization_Symbol_Asterisk:
      return aToken2 == eCSSTokenSerialization_Symbol_Equals;
    case eCSSTokenSerialization_Symbol_Bar:
      return aToken2 == eCSSTokenSerialization_Symbol_Equals ||
             aToken2 == eCSSTokenSerialization_Symbol_Bar ||
             aToken2 == eCSSTokenSerialization_DashMatch;              // (*)
    case eCSSTokenSerialization_Symbol_Slash:
      return aToken2 == eCSSTokenSerialization_Symbol_Asterisk ||
             aToken2 == eCSSTokenSerialization_ContainsMatch;          // (*)
    default:
      MOZ_ASSERT(aToken1 == eCSSTokenSerialization_Nothing ||
                 aToken1 == eCSSTokenSerialization_Whitespace ||
                 aToken1 == eCSSTokenSerialization_Percentage ||
                 aToken1 == eCSSTokenSerialization_URL_or_BadURL ||
                 aToken1 == eCSSTokenSerialization_Function ||
                 aToken1 == eCSSTokenSerialization_CDC ||
                 aToken1 == eCSSTokenSerialization_Symbol_OpenParen ||
                 aToken1 == eCSSTokenSerialization_Symbol_Question ||
                 aToken1 == eCSSTokenSerialization_Symbol_Assorted ||
                 aToken1 == eCSSTokenSerialization_Symbol_Asterisk ||
                 aToken1 == eCSSTokenSerialization_Symbol_Equals ||
                 aToken1 == eCSSTokenSerialization_Symbol_Bar ||
                 aToken1 == eCSSTokenSerialization_Symbol_Slash ||
                 aToken1 == eCSSTokenSerialization_Other ||
                 "unexpected nsCSSTokenSerializationType value");
      return false;
  }
}

/**
 * Appends aValue to aResult, possibly inserting an empty CSS
 * comment between the two to ensure that tokens from both strings
 * remain separated.
 */
static void
AppendTokens(nsAString& aResult,
             nsCSSTokenSerializationType& aResultFirstToken,
             nsCSSTokenSerializationType& aResultLastToken,
             nsCSSTokenSerializationType aValueFirstToken,
             nsCSSTokenSerializationType aValueLastToken,
             const nsAString& aValue)
{
  if (SeparatorRequiredBetweenTokens(aResultLastToken, aValueFirstToken)) {
    aResult.AppendLiteral("/**/");
  }
  aResult.Append(aValue);
  if (aResultFirstToken == eCSSTokenSerialization_Nothing) {
    aResultFirstToken = aValueFirstToken;
  }
  if (aValueLastToken != eCSSTokenSerialization_Nothing) {
    aResultLastToken = aValueLastToken;
  }
}

/**
 * Stops the given scanner recording, and appends the recorded result
 * to aResult, possibly inserting an empty CSS comment between the two to
 * ensure that tokens from both strings remain separated.
 */
static void
StopRecordingAndAppendTokens(nsString& aResult,
                             nsCSSTokenSerializationType& aResultFirstToken,
                             nsCSSTokenSerializationType& aResultLastToken,
                             nsCSSTokenSerializationType aValueFirstToken,
                             nsCSSTokenSerializationType aValueLastToken,
                             nsCSSScanner* aScanner)
{
  if (SeparatorRequiredBetweenTokens(aResultLastToken, aValueFirstToken)) {
    aResult.AppendLiteral("/**/");
  }
  aScanner->StopRecording(aResult);
  if (aResultFirstToken == eCSSTokenSerialization_Nothing) {
    aResultFirstToken = aValueFirstToken;
  }
  if (aValueLastToken != eCSSTokenSerialization_Nothing) {
    aResultLastToken = aValueLastToken;
  }
}

bool
CSSParserImpl::ResolveValueWithVariableReferencesRec(
                                     nsString& aResult,
                                     nsCSSTokenSerializationType& aResultFirstToken,
                                     nsCSSTokenSerializationType& aResultLastToken,
                                     const CSSVariableValues* aVariables)
{
  // This function assumes we are already recording, and will leave the scanner
  // recording when it returns.
  MOZ_ASSERT(mScanner->IsRecording());
  MOZ_ASSERT(aResult.IsEmpty());

  // Stack of closing characters for currently open constructs.
  nsAutoTArray<char16_t, 16> stack;

  // The resolved value for this ResolveValueWithVariableReferencesRec call.
  nsString value;

  // The length of the scanner's recording before the currently parsed token.
  // This is used so that when we encounter a "var(" token, we can strip
  // it off the end of the recording, regardless of how long the token was.
  // (With escapes, it could be longer than four characters.)
  uint32_t lengthBeforeVar = 0;

  // Tracking the type of token that appears at the start and end of |value|
  // and that appears at the start and end of the scanner recording.  These are
  // used to determine whether we need to insert "/**/" when pasting token
  // streams together.
  nsCSSTokenSerializationType valueFirstToken = eCSSTokenSerialization_Nothing,
                              valueLastToken  = eCSSTokenSerialization_Nothing,
                              recFirstToken   = eCSSTokenSerialization_Nothing,
                              recLastToken    = eCSSTokenSerialization_Nothing;

#define UPDATE_RECORDING_TOKENS(type)                    \
  if (recFirstToken == eCSSTokenSerialization_Nothing) { \
    recFirstToken = type;                                \
  }                                                      \
  recLastToken = type;

  while (GetToken(false)) {
    switch (mToken.mType) {
      case eCSSToken_Symbol: {
        nsCSSTokenSerializationType type = eCSSTokenSerialization_Other;
        if (mToken.mSymbol == '(') {
          stack.AppendElement(')');
          type = eCSSTokenSerialization_Symbol_OpenParen;
        } else if (mToken.mSymbol == '[') {
          stack.AppendElement(']');
        } else if (mToken.mSymbol == '{') {
          stack.AppendElement('}');
        } else if (mToken.mSymbol == ';') {
          if (stack.IsEmpty()) {
            // A ';' that is at the top level of the value or at the top level
            // of a variable reference's fallback is invalid.
            return false;
          }
        } else if (mToken.mSymbol == '!') {
          if (stack.IsEmpty()) {
            // An '!' that is at the top level of the value or at the top level
            // of a variable reference's fallback is invalid.
            return false;
          }
        } else if (mToken.mSymbol == ')' &&
                   stack.IsEmpty()) {
          // We're closing a "var(".
          nsString finalTokens;
          mScanner->StopRecording(finalTokens);
          MOZ_ASSERT(finalTokens[finalTokens.Length() - 1] == ')');
          finalTokens.Truncate(finalTokens.Length() - 1);
          aResult.Append(value);

          AppendTokens(aResult, valueFirstToken, valueLastToken,
                       recFirstToken, recLastToken, finalTokens);

          mScanner->StartRecording();
          UngetToken();
          aResultFirstToken = valueFirstToken;
          aResultLastToken = valueLastToken;
          return true;
        } else if (mToken.mSymbol == ')' ||
                   mToken.mSymbol == ']' ||
                   mToken.mSymbol == '}') {
          if (stack.IsEmpty() ||
              stack.LastElement() != mToken.mSymbol) {
            // A mismatched closing bracket is invalid.
            return false;
          }
          stack.TruncateLength(stack.Length() - 1);
        } else if (mToken.mSymbol == '#') {
          type = eCSSTokenSerialization_Symbol_Hash;
        } else if (mToken.mSymbol == '@') {
          type = eCSSTokenSerialization_Symbol_At;
        } else if (mToken.mSymbol == '.' ||
                   mToken.mSymbol == '+') {
          type = eCSSTokenSerialization_Symbol_Dot_or_Plus;
        } else if (mToken.mSymbol == '-') {
          type = eCSSTokenSerialization_Symbol_Minus;
        } else if (mToken.mSymbol == '?') {
          type = eCSSTokenSerialization_Symbol_Question;
        } else if (mToken.mSymbol == '$' ||
                   mToken.mSymbol == '^' ||
                   mToken.mSymbol == '~') {
          type = eCSSTokenSerialization_Symbol_Assorted;
        } else if (mToken.mSymbol == '=') {
          type = eCSSTokenSerialization_Symbol_Equals;
        } else if (mToken.mSymbol == '|') {
          type = eCSSTokenSerialization_Symbol_Bar;
        } else if (mToken.mSymbol == '/') {
          type = eCSSTokenSerialization_Symbol_Slash;
        } else if (mToken.mSymbol == '*') {
          type = eCSSTokenSerialization_Symbol_Asterisk;
        }
        UPDATE_RECORDING_TOKENS(type);
        break;
      }

      case eCSSToken_Function:
        if (mToken.mIdent.LowerCaseEqualsLiteral("var")) {
          // Save the tokens before the "var(" to our resolved value.
          nsString recording;
          mScanner->StopRecording(recording);
          recording.Truncate(lengthBeforeVar);
          AppendTokens(value, valueFirstToken, valueLastToken,
                       recFirstToken, recLastToken, recording);
          recFirstToken = eCSSTokenSerialization_Nothing;
          recLastToken = eCSSTokenSerialization_Nothing;

          if (!GetToken(true) ||
              mToken.mType != eCSSToken_Ident) {
            // "var(" must be followed by an identifier.
            return false;
          }

          // Get the value of the identified variable.  Note that we
          // check if the variable value is the empty string, as that means
          // that the variable was invalid at computed value time due to
          // unresolveable variable references or cycles.
          const nsString& variableName = mToken.mIdent;
          nsString variableValue;
          nsCSSTokenSerializationType varFirstToken, varLastToken;
          bool valid = aVariables->Get(variableName, variableValue,
                                       varFirstToken, varLastToken) &&
                       !variableValue.IsEmpty();

          if (!GetToken(true) ||
              mToken.IsSymbol(')')) {
            mScanner->StartRecording();
            if (!valid) {
              // Invalid variable with no fallback.
              return false;
            }
            // Valid variable with no fallback.
            AppendTokens(value, valueFirstToken, valueLastToken,
                         varFirstToken, varLastToken, variableValue);
          } else if (mToken.IsSymbol(',')) {
            mScanner->StartRecording();
            if (!GetToken(false) ||
                mToken.IsSymbol(')')) {
              // Comma must be followed by at least one fallback token.
              return false;
            }
            UngetToken();
            if (valid) {
              // Valid variable with ignored fallback.
              mScanner->StopRecording();
              AppendTokens(value, valueFirstToken, valueLastToken,
                           varFirstToken, varLastToken, variableValue);
              bool ok = SkipBalancedContentUntil(')');
              mScanner->StartRecording();
              if (!ok) {
                return false;
              }
            } else {
              nsString fallback;
              if (!ResolveValueWithVariableReferencesRec(fallback,
                                                         varFirstToken,
                                                         varLastToken,
                                                         aVariables)) {
                // Fallback value had invalid tokens or an invalid variable reference
                // that itself had no fallback.
                return false;
              }
              AppendTokens(value, valueFirstToken, valueLastToken,
                           varFirstToken, varLastToken, fallback);
              // Now we're either at the pushed back ')' that finished the
              // fallback or at EOF.
              DebugOnly<bool> gotToken = GetToken(false);
              MOZ_ASSERT(!gotToken || mToken.IsSymbol(')'));
            }
          } else {
            // Expected ',' or ')' after the variable name.
            mScanner->StartRecording();
            return false;
          }
        } else {
          stack.AppendElement(')');
          UPDATE_RECORDING_TOKENS(eCSSTokenSerialization_Function);
        }
        break;

      case eCSSToken_Bad_String:
      case eCSSToken_Bad_URL:
        return false;

      case eCSSToken_Whitespace:
        UPDATE_RECORDING_TOKENS(eCSSTokenSerialization_Whitespace);
        break;

      case eCSSToken_AtKeyword:
      case eCSSToken_Hash:
        UPDATE_RECORDING_TOKENS(eCSSTokenSerialization_AtKeyword_or_Hash);
        break;

      case eCSSToken_Number:
        UPDATE_RECORDING_TOKENS(eCSSTokenSerialization_Number);
        break;

      case eCSSToken_Dimension:
        UPDATE_RECORDING_TOKENS(eCSSTokenSerialization_Dimension);
        break;

      case eCSSToken_Ident:
        UPDATE_RECORDING_TOKENS(eCSSTokenSerialization_Ident);
        break;

      case eCSSToken_Percentage:
        UPDATE_RECORDING_TOKENS(eCSSTokenSerialization_Percentage);
        break;

      case eCSSToken_URange:
        UPDATE_RECORDING_TOKENS(eCSSTokenSerialization_URange);
        break;

      case eCSSToken_URL:
        UPDATE_RECORDING_TOKENS(eCSSTokenSerialization_URL_or_BadURL);
        break;

      case eCSSToken_HTMLComment:
        if (mToken.mIdent[0] == '-') {
          UPDATE_RECORDING_TOKENS(eCSSTokenSerialization_CDC);
        } else {
          UPDATE_RECORDING_TOKENS(eCSSTokenSerialization_Other);
        }
        break;

      case eCSSToken_Dashmatch:
        UPDATE_RECORDING_TOKENS(eCSSTokenSerialization_DashMatch);
        break;

      case eCSSToken_Containsmatch:
        UPDATE_RECORDING_TOKENS(eCSSTokenSerialization_ContainsMatch);
        break;

      default:
        NS_NOTREACHED("unexpected token type");
        // fall through
      case eCSSToken_ID:
      case eCSSToken_String:
      case eCSSToken_Includes:
      case eCSSToken_Beginsmatch:
      case eCSSToken_Endsmatch:
        UPDATE_RECORDING_TOKENS(eCSSTokenSerialization_Other);
        break;
    }

    lengthBeforeVar = mScanner->RecordingLength();
  }

#undef UPDATE_RECORDING_TOKENS

  aResult.Append(value);
  StopRecordingAndAppendTokens(aResult, valueFirstToken, valueLastToken,
                               recFirstToken, recLastToken, mScanner);

  // Append any implicitly closed brackets.
  if (!stack.IsEmpty()) {
    do {
      aResult.Append(stack.LastElement());
      stack.TruncateLength(stack.Length() - 1);
    } while (!stack.IsEmpty());
    valueLastToken = eCSSTokenSerialization_Other;
  }

  mScanner->StartRecording();
  aResultFirstToken = valueFirstToken;
  aResultLastToken = valueLastToken;
  return true;
}

bool
CSSParserImpl::ResolveValueWithVariableReferences(
                                        const CSSVariableValues* aVariables,
                                        nsString& aResult,
                                        nsCSSTokenSerializationType& aFirstToken,
                                        nsCSSTokenSerializationType& aLastToken)
{
  aResult.Truncate(0);

  // Start recording before we read the first token.
  mScanner->StartRecording();

  if (!GetToken(false)) {
    // Value was empty since we reached EOF.
    mScanner->StopRecording();
    return false;
  }

  UngetToken();

  nsString value;
  nsCSSTokenSerializationType firstToken, lastToken;
  bool ok = ResolveValueWithVariableReferencesRec(value, firstToken, lastToken, aVariables) &&
            !GetToken(true);

  mScanner->StopRecording();

  if (ok) {
    aResult = value;
    aFirstToken = firstToken;
    aLastToken = lastToken;
  }
  return ok;
}

bool
CSSParserImpl::ResolveVariableValue(const nsAString& aPropertyValue,
                                    const CSSVariableValues* aVariables,
                                    nsString& aResult,
                                    nsCSSTokenSerializationType& aFirstToken,
                                    nsCSSTokenSerializationType& aLastToken)
{
  nsCSSScanner scanner(aPropertyValue, 0);

  // At this point, we know that aPropertyValue is syntactically correct
  // for a token stream that has variable references.  We also won't be
  // interpreting any of the stream as we parse it, apart from expanding
  // var() references, so we don't need a base URL etc. or any useful
  // error reporting.
  css::ErrorReporter reporter(scanner, nullptr, nullptr, nullptr);
  InitScanner(scanner, reporter, nullptr, nullptr, nullptr);

  bool valid = ResolveValueWithVariableReferences(aVariables, aResult,
                                                  aFirstToken, aLastToken);

  ReleaseScanner();
  return valid;
}

void
CSSParserImpl::ParsePropertyWithVariableReferences(
                                            nsCSSProperty aPropertyID,
                                            nsCSSProperty aShorthandPropertyID,
                                            const nsAString& aValue,
                                            const CSSVariableValues* aVariables,
                                            nsRuleData* aRuleData,
                                            nsIURI* aDocURL,
                                            nsIURI* aBaseURL,
                                            nsIPrincipal* aDocPrincipal,
                                            nsCSSStyleSheet* aSheet,
                                            uint32_t aLineNumber,
                                            uint32_t aLineOffset)
{
  mTempData.AssertInitialState();

  bool valid;
  nsString expandedValue;

  // Resolve any variable references in the property value.
  {
    nsCSSScanner scanner(aValue, 0);
    css::ErrorReporter reporter(scanner, aSheet, mChildLoader, aDocURL);
    InitScanner(scanner, reporter, aDocURL, aBaseURL, aDocPrincipal);

    nsCSSTokenSerializationType firstToken, lastToken;
    valid = ResolveValueWithVariableReferences(aVariables, expandedValue,
                                               firstToken, lastToken);
    if (!valid) {
      NS_ConvertASCIItoUTF16 propName(nsCSSProps::GetStringValue(aPropertyID));
      REPORT_UNEXPECTED(PEInvalidVariableReference);
      REPORT_UNEXPECTED_P(PEValueParsingError, propName);
      if (nsCSSProps::IsInherited(aPropertyID)) {
        REPORT_UNEXPECTED(PEValueWithVariablesFallbackInherit);
      } else {
        REPORT_UNEXPECTED(PEValueWithVariablesFallbackInitial);
      }
      OUTPUT_ERROR_WITH_POSITION(aLineNumber, aLineOffset);
    }
    ReleaseScanner();
  }

  nsCSSProperty propertyToParse =
    aShorthandPropertyID != eCSSProperty_UNKNOWN ? aShorthandPropertyID :
                                                   aPropertyID;

  // Parse the property with that resolved value.
  if (valid) {
    nsCSSScanner scanner(expandedValue, 0);
    css::ErrorReporter reporter(scanner, aSheet, mChildLoader, aDocURL);
    InitScanner(scanner, reporter, aDocURL, aBaseURL, aDocPrincipal);
    valid = ParseProperty(propertyToParse);
    if (valid && GetToken(true)) {
      REPORT_UNEXPECTED_TOKEN(PEExpectEndValue);
      valid = false;
    }
    if (!valid) {
      NS_ConvertASCIItoUTF16 propName(nsCSSProps::GetStringValue(
                                                              propertyToParse));
      REPORT_UNEXPECTED_P(PEValueWithVariablesParsingError, propName);
      if (nsCSSProps::IsInherited(aPropertyID)) {
        REPORT_UNEXPECTED(PEValueWithVariablesFallbackInherit);
      } else {
        REPORT_UNEXPECTED(PEValueWithVariablesFallbackInitial);
      }
      OUTPUT_ERROR_WITH_POSITION(aLineNumber, aLineOffset);
    }
    ReleaseScanner();
  }

  // If the property could not be parsed with the resolved value, then we
  // treat it as if the value were 'initial' or 'inherit', depending on whether
  // the property is an inherited property.
  if (!valid) {
    nsCSSValue defaultValue;
    if (nsCSSProps::IsInherited(aPropertyID)) {
      defaultValue.SetInheritValue();
    } else {
      defaultValue.SetInitialValue();
    }
    mTempData.AddLonghandProperty(aPropertyID, defaultValue);
  }

  // Copy the property value into the rule data.
  mTempData.MapRuleInfoInto(aPropertyID, aRuleData);

  mTempData.ClearProperty(propertyToParse);
  mTempData.AssertInitialState();
}

//----------------------------------------------------------------------

bool
CSSParserImpl::GetToken(bool aSkipWS)
{
  if (mHavePushBack) {
    mHavePushBack = false;
    if (!aSkipWS || mToken.mType != eCSSToken_Whitespace) {
      return true;
    }
  }
  return mScanner->Next(mToken, aSkipWS);
}

void
CSSParserImpl::UngetToken()
{
  NS_PRECONDITION(!mHavePushBack, "double pushback");
  mHavePushBack = true;
}

bool
CSSParserImpl::GetNextTokenLocation(bool aSkipWS, uint32_t *linenum, uint32_t *colnum)
{
  // Peek at next token so that mScanner updates line and column vals
  if (!GetToken(aSkipWS)) {
    return false;
  }
  UngetToken();
  // The scanner uses one-indexing for line numbers but zero-indexing
  // for column numbers.
  *linenum = mScanner->GetLineNumber();
  *colnum = 1 + mScanner->GetColumnNumber();
  return true;
}

bool
CSSParserImpl::ExpectSymbol(char16_t aSymbol,
                            bool aSkipWS)
{
  if (!GetToken(aSkipWS)) {
    // CSS2.1 specifies that all "open constructs" are to be closed at
    // EOF.  It simplifies higher layers if we claim to have found an
    // ), ], }, or ; if we encounter EOF while looking for one of them.
    // Do still issue a diagnostic, to aid debugging.
    if (aSymbol == ')' || aSymbol == ']' ||
        aSymbol == '}' || aSymbol == ';') {
      REPORT_UNEXPECTED_EOF_CHAR(aSymbol);
      return true;
    }
    else
      return false;
  }
  if (mToken.IsSymbol(aSymbol)) {
    return true;
  }
  UngetToken();
  return false;
}

// Checks to see if we're at the end of a property.  If an error occurs during
// the check, does not signal a parse error.
bool
CSSParserImpl::CheckEndProperty()
{
  if (!GetToken(true)) {
    return true; // properties may end with eof
  }
  if ((eCSSToken_Symbol == mToken.mType) &&
      ((';' == mToken.mSymbol) ||
       ('!' == mToken.mSymbol) ||
       ('}' == mToken.mSymbol) ||
       (')' == mToken.mSymbol))) {
    // XXX need to verify that ! is only followed by "important [;|}]
    // XXX this requires a multi-token pushback buffer
    UngetToken();
    return true;
  }
  UngetToken();
  return false;
}

// Checks if we're at the end of a property, raising an error if we're not.
bool
CSSParserImpl::ExpectEndProperty()
{
  if (CheckEndProperty())
    return true;

  // If we're here, we read something incorrect, so we should report it.
  REPORT_UNEXPECTED_TOKEN(PEExpectEndValue);
  return false;
}

// Parses the priority suffix on a property, which at present may be
// either '!important' or nothing.
CSSParserImpl::PriorityParsingStatus
CSSParserImpl::ParsePriority()
{
  if (!GetToken(true)) {
    return ePriority_None; // properties may end with EOF
  }
  if (!mToken.IsSymbol('!')) {
    UngetToken();
    return ePriority_None; // dunno what it is, but it's not a priority
  }

  if (!GetToken(true)) {
    // EOF is not ok after !
    REPORT_UNEXPECTED_EOF(PEImportantEOF);
    return ePriority_Error;
  }

  if (mToken.mType != eCSSToken_Ident ||
      !mToken.mIdent.LowerCaseEqualsLiteral("important")) {
    REPORT_UNEXPECTED_TOKEN(PEExpectedImportant);
    UngetToken();
    return ePriority_Error;
  }

  return ePriority_Important;
}

nsSubstring*
CSSParserImpl::NextIdent()
{
  // XXX Error reporting?
  if (!GetToken(true)) {
    return nullptr;
  }
  if (eCSSToken_Ident != mToken.mType) {
    UngetToken();
    return nullptr;
  }
  return &mToken.mIdent;
}

bool
CSSParserImpl::SkipAtRule(bool aInsideBlock)
{
  for (;;) {
    if (!GetToken(true)) {
      REPORT_UNEXPECTED_EOF(PESkipAtRuleEOF2);
      return false;
    }
    if (eCSSToken_Symbol == mToken.mType) {
      char16_t symbol = mToken.mSymbol;
      if (symbol == ';') {
        break;
      }
      if (aInsideBlock && symbol == '}') {
        // The closing } doesn't belong to us.
        UngetToken();
        break;
      }
      if (symbol == '{') {
        SkipUntil('}');
        break;
      } else if (symbol == '(') {
        SkipUntil(')');
      } else if (symbol == '[') {
        SkipUntil(']');
      }
    } else if (eCSSToken_Function == mToken.mType ||
               eCSSToken_Bad_URL == mToken.mType) {
      SkipUntil(')');
    }
  }
  return true;
}

bool
CSSParserImpl::ParseAtRule(RuleAppendFunc aAppendFunc,
                           void* aData,
                           bool aInAtRule)
{

  nsCSSSection newSection;
  bool (CSSParserImpl::*parseFunc)(RuleAppendFunc, void*);

  if ((mSection <= eCSSSection_Charset) &&
      (mToken.mIdent.LowerCaseEqualsLiteral("charset"))) {
    parseFunc = &CSSParserImpl::ParseCharsetRule;
    newSection = eCSSSection_Import;  // only one charset allowed

  } else if ((mSection <= eCSSSection_Import) &&
             mToken.mIdent.LowerCaseEqualsLiteral("import")) {
    parseFunc = &CSSParserImpl::ParseImportRule;
    newSection = eCSSSection_Import;

  } else if ((mSection <= eCSSSection_NameSpace) &&
             mToken.mIdent.LowerCaseEqualsLiteral("namespace")) {
    parseFunc = &CSSParserImpl::ParseNameSpaceRule;
    newSection = eCSSSection_NameSpace;

  } else if (mToken.mIdent.LowerCaseEqualsLiteral("media")) {
    parseFunc = &CSSParserImpl::ParseMediaRule;
    newSection = eCSSSection_General;

  } else if (mToken.mIdent.LowerCaseEqualsLiteral("-moz-document")) {
    parseFunc = &CSSParserImpl::ParseMozDocumentRule;
    newSection = eCSSSection_General;

  } else if (mToken.mIdent.LowerCaseEqualsLiteral("font-face")) {
    parseFunc = &CSSParserImpl::ParseFontFaceRule;
    newSection = eCSSSection_General;

  } else if (mToken.mIdent.LowerCaseEqualsLiteral("font-feature-values") &&
             nsCSSFontFeatureValuesRule::PrefEnabled()) {
    parseFunc = &CSSParserImpl::ParseFontFeatureValuesRule;
    newSection = eCSSSection_General;

  } else if (mToken.mIdent.LowerCaseEqualsLiteral("page")) {
    parseFunc = &CSSParserImpl::ParsePageRule;
    newSection = eCSSSection_General;

  } else if ((nsCSSProps::IsEnabled(eCSSPropertyAlias_MozAnimation) &&
              mToken.mIdent.LowerCaseEqualsLiteral("-moz-keyframes")) ||
             mToken.mIdent.LowerCaseEqualsLiteral("keyframes")) {
    parseFunc = &CSSParserImpl::ParseKeyframesRule;
    newSection = eCSSSection_General;

  } else if (mToken.mIdent.LowerCaseEqualsLiteral("supports") &&
             CSSSupportsRule::PrefEnabled()) {
    parseFunc = &CSSParserImpl::ParseSupportsRule;
    newSection = eCSSSection_General;

  } else {
    if (!NonMozillaVendorIdentifier(mToken.mIdent)) {
      REPORT_UNEXPECTED_TOKEN(PEUnknownAtRule);
      OUTPUT_ERROR();
    }
    // Skip over unsupported at rule, don't advance section
    return SkipAtRule(aInAtRule);
  }

  // Inside of @-rules, only the rules that can occur anywhere
  // are allowed.
  bool unnestable = aInAtRule && newSection != eCSSSection_General;
  if (unnestable) {
    REPORT_UNEXPECTED_TOKEN(PEGroupRuleNestedAtRule);
  }
  
  if (unnestable || !(this->*parseFunc)(aAppendFunc, aData)) {
    // Skip over invalid at rule, don't advance section
    OUTPUT_ERROR();
    return SkipAtRule(aInAtRule);
  }

  // Nested @-rules don't affect the top-level rule chain requirement
  if (!aInAtRule) {
    mSection = newSection;
  }
  
  return true;
}

bool
CSSParserImpl::ParseCharsetRule(RuleAppendFunc aAppendFunc,
                                void* aData)
{
  if (!GetToken(true)) {
    REPORT_UNEXPECTED_EOF(PECharsetRuleEOF);
    return false;
  }

  if (eCSSToken_String != mToken.mType) {
    UngetToken();
    REPORT_UNEXPECTED_TOKEN(PECharsetRuleNotString);
    return false;
  }

  nsAutoString charset = mToken.mIdent;

  if (!ExpectSymbol(';', true)) {
    return false;
  }

  nsRefPtr<css::CharsetRule> rule = new css::CharsetRule(charset);
  (*aAppendFunc)(rule, aData);

  return true;
}

bool
CSSParserImpl::ParseURLOrString(nsString& aURL)
{
  if (!GetToken(true)) {
    return false;
  }
  if (eCSSToken_String == mToken.mType || eCSSToken_URL == mToken.mType) {
    aURL = mToken.mIdent;
    return true;
  }
  UngetToken();
  return false;
}

bool
CSSParserImpl::ParseMediaQuery(bool aInAtRule,
                               nsMediaQuery **aQuery,
                               bool *aHitStop)
{
  *aQuery = nullptr;
  *aHitStop = false;

  // "If the comma-separated list is the empty list it is assumed to
  // specify the media query 'all'."  (css3-mediaqueries, section
  // "Media Queries")
  if (!GetToken(true)) {
    *aHitStop = true;
    // expected termination by EOF
    if (!aInAtRule)
      return true;

    // unexpected termination by EOF
    REPORT_UNEXPECTED_EOF(PEGatherMediaEOF);
    return true;
  }

  if (eCSSToken_Symbol == mToken.mType && aInAtRule &&
      (mToken.mSymbol == ';' || mToken.mSymbol == '{' || mToken.mSymbol == '}' )) {
    *aHitStop = true;
    UngetToken();
    return true;
  }
  UngetToken();

  nsMediaQuery* query = new nsMediaQuery;
  *aQuery = query;

  if (ExpectSymbol('(', true)) {
    // we got an expression without a media type
    UngetToken(); // so ParseMediaQueryExpression can handle it
    query->SetType(nsGkAtoms::all);
    query->SetTypeOmitted();
    // Just parse the first expression here.
    if (!ParseMediaQueryExpression(query)) {
      OUTPUT_ERROR();
      query->SetHadUnknownExpression();
    }
  } else {
    nsCOMPtr<nsIAtom> mediaType;
    bool gotNotOrOnly = false;
    for (;;) {
      if (!GetToken(true)) {
        REPORT_UNEXPECTED_EOF(PEGatherMediaEOF);
        return false;
      }
      if (eCSSToken_Ident != mToken.mType) {
        REPORT_UNEXPECTED_TOKEN(PEGatherMediaNotIdent);
        UngetToken();
        return false;
      }
      // case insensitive from CSS - must be lower cased
      nsContentUtils::ASCIIToLower(mToken.mIdent);
      mediaType = do_GetAtom(mToken.mIdent);
      if (!mediaType) {
        NS_RUNTIMEABORT("do_GetAtom failed - out of memory?");
      }
      if (!gotNotOrOnly && mediaType == nsGkAtoms::_not) {
        gotNotOrOnly = true;
        query->SetNegated();
      } else if (!gotNotOrOnly && mediaType == nsGkAtoms::only) {
        gotNotOrOnly = true;
        query->SetHasOnly();
      } else if (mediaType == nsGkAtoms::_not ||
                 mediaType == nsGkAtoms::only ||
                 mediaType == nsGkAtoms::_and ||
                 mediaType == nsGkAtoms::_or) {
        REPORT_UNEXPECTED_TOKEN(PEGatherMediaReservedMediaType);
        UngetToken();
        return false;
      } else {
        // valid media type
        break;
      }
    }
    query->SetType(mediaType);
  }

  for (;;) {
    if (!GetToken(true)) {
      *aHitStop = true;
      // expected termination by EOF
      if (!aInAtRule)
        break;

      // unexpected termination by EOF
      REPORT_UNEXPECTED_EOF(PEGatherMediaEOF);
      break;
    }

    if (eCSSToken_Symbol == mToken.mType && aInAtRule &&
        (mToken.mSymbol == ';' || mToken.mSymbol == '{' || mToken.mSymbol == '}')) {
      *aHitStop = true;
      UngetToken();
      break;
    }
    if (eCSSToken_Symbol == mToken.mType && mToken.mSymbol == ',') {
      // Done with the expressions for this query
      break;
    }
    if (eCSSToken_Ident != mToken.mType ||
        !mToken.mIdent.LowerCaseEqualsLiteral("and")) {
      REPORT_UNEXPECTED_TOKEN(PEGatherMediaNotComma);
      UngetToken();
      return false;
    }
    if (!ParseMediaQueryExpression(query)) {
      OUTPUT_ERROR();
      query->SetHadUnknownExpression();
    }
  }
  return true;
}

// Returns false only when there is a low-level error in the scanner
// (out-of-memory).
bool
CSSParserImpl::GatherMedia(nsMediaList* aMedia,
                           bool aInAtRule)
{
  for (;;) {
    nsAutoPtr<nsMediaQuery> query;
    bool hitStop;
    if (!ParseMediaQuery(aInAtRule, getter_Transfers(query),
                         &hitStop)) {
      NS_ASSERTION(!hitStop, "should return true when hit stop");
      OUTPUT_ERROR();
      if (query) {
        query->SetHadUnknownExpression();
      }
      if (aInAtRule) {
        const char16_t stopChars[] =
          { char16_t(','), char16_t('{'), char16_t(';'), char16_t('}'), char16_t(0) };
        SkipUntilOneOf(stopChars);
      } else {
        SkipUntil(',');
      }
      // Rely on SkipUntilOneOf leaving mToken around as the last token read.
      if (mToken.mType == eCSSToken_Symbol && aInAtRule &&
          (mToken.mSymbol == '{' || mToken.mSymbol == ';'  || mToken.mSymbol == '}')) {
        UngetToken();
        hitStop = true;
      }
    }
    if (query) {
      aMedia->AppendQuery(query);
    }
    if (hitStop) {
      break;
    }
  }
  return true;
}

bool
CSSParserImpl::ParseMediaQueryExpression(nsMediaQuery* aQuery)
{
  if (!ExpectSymbol('(', true)) {
    REPORT_UNEXPECTED_TOKEN(PEMQExpectedExpressionStart);
    return false;
  }
  if (! GetToken(true)) {
    REPORT_UNEXPECTED_EOF(PEMQExpressionEOF);
    return false;
  }
  if (eCSSToken_Ident != mToken.mType) {
    REPORT_UNEXPECTED_TOKEN(PEMQExpectedFeatureName);
    UngetToken();
    SkipUntil(')');
    return false;
  }

  nsMediaExpression *expr = aQuery->NewExpression();

  // case insensitive from CSS - must be lower cased
  nsContentUtils::ASCIIToLower(mToken.mIdent);
  const char16_t *featureString;
  if (StringBeginsWith(mToken.mIdent, NS_LITERAL_STRING("min-"))) {
    expr->mRange = nsMediaExpression::eMin;
    featureString = mToken.mIdent.get() + 4;
  } else if (StringBeginsWith(mToken.mIdent, NS_LITERAL_STRING("max-"))) {
    expr->mRange = nsMediaExpression::eMax;
    featureString = mToken.mIdent.get() + 4;
  } else {
    expr->mRange = nsMediaExpression::eEqual;
    featureString = mToken.mIdent.get();
  }

  nsCOMPtr<nsIAtom> mediaFeatureAtom = do_GetAtom(featureString);
  if (!mediaFeatureAtom) {
    NS_RUNTIMEABORT("do_GetAtom failed - out of memory?");
  }
  const nsMediaFeature *feature = nsMediaFeatures::features;
  for (; feature->mName; ++feature) {
    if (*(feature->mName) == mediaFeatureAtom) {
      break;
    }
  }
  if (!feature->mName ||
      (expr->mRange != nsMediaExpression::eEqual &&
       feature->mRangeType != nsMediaFeature::eMinMaxAllowed)) {
    REPORT_UNEXPECTED_TOKEN(PEMQExpectedFeatureName);
    SkipUntil(')');
    return false;
  }
  expr->mFeature = feature;

  if (!GetToken(true) || mToken.IsSymbol(')')) {
    // Query expressions for any feature can be given without a value.
    // However, min/max prefixes are not allowed.
    if (expr->mRange != nsMediaExpression::eEqual) {
      REPORT_UNEXPECTED(PEMQNoMinMaxWithoutValue);
      return false;
    }
    expr->mValue.Reset();
    return true;
  }

  if (!mToken.IsSymbol(':')) {
    REPORT_UNEXPECTED_TOKEN(PEMQExpectedFeatureNameEnd);
    UngetToken();
    SkipUntil(')');
    return false;
  }

  bool rv = false;
  switch (feature->mValueType) {
    case nsMediaFeature::eLength:
      rv = ParseNonNegativeVariant(expr->mValue, VARIANT_LENGTH, nullptr);
      break;
    case nsMediaFeature::eInteger:
    case nsMediaFeature::eBoolInteger:
      rv = ParseNonNegativeVariant(expr->mValue, VARIANT_INTEGER, nullptr);
      // Enforce extra restrictions for eBoolInteger
      if (rv &&
          feature->mValueType == nsMediaFeature::eBoolInteger &&
          expr->mValue.GetIntValue() > 1)
        rv = false;
      break;
    case nsMediaFeature::eFloat:
      rv = ParseNonNegativeVariant(expr->mValue, VARIANT_NUMBER, nullptr);
      break;
    case nsMediaFeature::eIntRatio:
      {
        // Two integers separated by '/', with optional whitespace on
        // either side of the '/'.
        nsRefPtr<nsCSSValue::Array> a = nsCSSValue::Array::Create(2);
        expr->mValue.SetArrayValue(a, eCSSUnit_Array);
        // We don't bother with ParseNonNegativeVariant since we have to
        // check for != 0 as well; no need to worry about the UngetToken
        // since we're throwing out up to the next ')' anyway.
        rv = ParseVariant(a->Item(0), VARIANT_INTEGER, nullptr) &&
             a->Item(0).GetIntValue() > 0 &&
             ExpectSymbol('/', true) &&
             ParseVariant(a->Item(1), VARIANT_INTEGER, nullptr) &&
             a->Item(1).GetIntValue() > 0;
      }
      break;
    case nsMediaFeature::eResolution:
      rv = GetToken(true);
      if (!rv)
        break;
      rv = mToken.mType == eCSSToken_Dimension && mToken.mNumber > 0.0f;
      if (!rv) {
        UngetToken();
        break;
      }
      // No worries about whether unitless zero is allowed, since the
      // value must be positive (and we checked that above).
      NS_ASSERTION(!mToken.mIdent.IsEmpty(), "unit lied");
      if (mToken.mIdent.LowerCaseEqualsLiteral("dpi")) {
        expr->mValue.SetFloatValue(mToken.mNumber, eCSSUnit_Inch);
      } else if (mToken.mIdent.LowerCaseEqualsLiteral("dppx")) {
        expr->mValue.SetFloatValue(mToken.mNumber, eCSSUnit_Pixel);
      } else if (mToken.mIdent.LowerCaseEqualsLiteral("dpcm")) {
        expr->mValue.SetFloatValue(mToken.mNumber, eCSSUnit_Centimeter);
      } else {
        rv = false;
      }
      break;
    case nsMediaFeature::eEnumerated:
      rv = ParseVariant(expr->mValue, VARIANT_KEYWORD,
                        feature->mData.mKeywordTable);
      break;
    case nsMediaFeature::eIdent:
      rv = ParseVariant(expr->mValue, VARIANT_IDENTIFIER, nullptr);
      break;
  }
  if (!rv || !ExpectSymbol(')', true)) {
    REPORT_UNEXPECTED(PEMQExpectedFeatureValue);
    SkipUntil(')');
    return false;
  }

  return true;
}

// Parse a CSS2 import rule: "@import STRING | URL [medium [, medium]]"
bool
CSSParserImpl::ParseImportRule(RuleAppendFunc aAppendFunc, void* aData)
{
  nsRefPtr<nsMediaList> media = new nsMediaList();

  nsAutoString url;
  if (!ParseURLOrString(url)) {
    REPORT_UNEXPECTED_TOKEN(PEImportNotURI);
    return false;
  }

  if (!ExpectSymbol(';', true)) {
    if (!GatherMedia(media, true) ||
        !ExpectSymbol(';', true)) {
      REPORT_UNEXPECTED_TOKEN(PEImportUnexpected);
      // don't advance section, simply ignore invalid @import
      return false;
    }

    // Safe to assert this, since we ensured that there is something
    // other than the ';' coming after the @import's url() token.
    NS_ASSERTION(media->Length() != 0, "media list must be nonempty");
  }

  ProcessImport(url, media, aAppendFunc, aData);
  return true;
}


void
CSSParserImpl::ProcessImport(const nsString& aURLSpec,
                             nsMediaList* aMedia,
                             RuleAppendFunc aAppendFunc,
                             void* aData)
{
  nsRefPtr<css::ImportRule> rule = new css::ImportRule(aMedia, aURLSpec);
  (*aAppendFunc)(rule, aData);

  // Diagnose bad URIs even if we don't have a child loader.
  nsCOMPtr<nsIURI> url;
  // Charset will be deduced from mBaseURI, which is more or less correct.
  nsresult rv = NS_NewURI(getter_AddRefs(url), aURLSpec, nullptr, mBaseURI);

  if (NS_FAILED(rv)) {
    if (rv == NS_ERROR_MALFORMED_URI) {
      // import url is bad
      REPORT_UNEXPECTED_P(PEImportBadURI, aURLSpec);
      OUTPUT_ERROR();
    }
    return;
  }

  if (mChildLoader) {
    mChildLoader->LoadChildSheet(mSheet, url, aMedia, rule);
  }
}

// Parse the {} part of an @media or @-moz-document rule.
bool
CSSParserImpl::ParseGroupRule(css::GroupRule* aRule,
                              RuleAppendFunc aAppendFunc,
                              void* aData)
{
  // XXXbz this could use better error reporting throughout the method
  if (!ExpectSymbol('{', true)) {
    return false;
  }

  // push rule on stack, loop over children
  PushGroup(aRule);
  nsCSSSection holdSection = mSection;
  mSection = eCSSSection_General;

  for (;;) {
    // Get next non-whitespace token
    if (! GetToken(true)) {
      REPORT_UNEXPECTED_EOF(PEGroupRuleEOF2);
      break;
    }
    if (mToken.IsSymbol('}')) { // done!
      UngetToken();
      break;
    }
    if (eCSSToken_AtKeyword == mToken.mType) {
      // Parse for nested rules
      ParseAtRule(aAppendFunc, aData, true);
      continue;
    }
    UngetToken();
    ParseRuleSet(AppendRuleToSheet, this, true);
  }
  PopGroup();

  if (!ExpectSymbol('}', true)) {
    mSection = holdSection;
    return false;
  }
  (*aAppendFunc)(aRule, aData);
  return true;
}

// Parse a CSS2 media rule: "@media medium [, medium] { ... }"
bool
CSSParserImpl::ParseMediaRule(RuleAppendFunc aAppendFunc, void* aData)
{
  nsRefPtr<nsMediaList> media = new nsMediaList();

  if (GatherMedia(media, true)) {
    // XXXbz this could use better error reporting throughout the method
    nsRefPtr<css::MediaRule> rule = new css::MediaRule();
    // Append first, so when we do SetMedia() the rule
    // knows what its stylesheet is.
    if (ParseGroupRule(rule, aAppendFunc, aData)) {
      rule->SetMedia(media);
      return true;
    }
  }

  return false;
}

// Parse a @-moz-document rule.  This is like an @media rule, but instead
// of a medium it has a nonempty list of items where each item is either
// url(), url-prefix(), or domain().
bool
CSSParserImpl::ParseMozDocumentRule(RuleAppendFunc aAppendFunc, void* aData)
{
  css::DocumentRule::URL *urls = nullptr;
  css::DocumentRule::URL **next = &urls;
  do {
    if (!GetToken(true)) {
      REPORT_UNEXPECTED_EOF(PEMozDocRuleEOF);
      delete urls;
      return false;
    }
        
    if (!(eCSSToken_URL == mToken.mType ||
          (eCSSToken_Function == mToken.mType &&
           (mToken.mIdent.LowerCaseEqualsLiteral("url-prefix") ||
            mToken.mIdent.LowerCaseEqualsLiteral("domain") ||
            mToken.mIdent.LowerCaseEqualsLiteral("regexp"))))) {
      REPORT_UNEXPECTED_TOKEN(PEMozDocRuleBadFunc2);
      UngetToken();
      delete urls;
      return false;
    }
    css::DocumentRule::URL *cur = *next = new css::DocumentRule::URL;
    next = &cur->next;
    if (mToken.mType == eCSSToken_URL) {
      cur->func = css::DocumentRule::eURL;
      CopyUTF16toUTF8(mToken.mIdent, cur->url);
    } else if (mToken.mIdent.LowerCaseEqualsLiteral("regexp")) {
      // regexp() is different from url-prefix() and domain() (but
      // probably the way they *should* have been* in that it requires a
      // string argument, and doesn't try to behave like url().
      cur->func = css::DocumentRule::eRegExp;
      GetToken(true);
      // copy before we know it's valid (but before ExpectSymbol changes
      // mToken.mIdent)
      CopyUTF16toUTF8(mToken.mIdent, cur->url);
      if (eCSSToken_String != mToken.mType || !ExpectSymbol(')', true)) {
        REPORT_UNEXPECTED_TOKEN(PEMozDocRuleNotString);
        SkipUntil(')');
        delete urls;
        return false;
      }
    } else {
      if (mToken.mIdent.LowerCaseEqualsLiteral("url-prefix")) {
        cur->func = css::DocumentRule::eURLPrefix;
      } else if (mToken.mIdent.LowerCaseEqualsLiteral("domain")) {
        cur->func = css::DocumentRule::eDomain;
      }

      NS_ASSERTION(!mHavePushBack, "mustn't have pushback at this point");
      if (!mScanner->NextURL(mToken) || mToken.mType != eCSSToken_URL) {
        REPORT_UNEXPECTED_TOKEN(PEMozDocRuleNotURI);
        SkipUntil(')');
        delete urls;
        return false;
      }

      // We could try to make the URL (as long as it's not domain())
      // canonical and absolute with NS_NewURI and GetSpec, but I'm
      // inclined to think we shouldn't.
      CopyUTF16toUTF8(mToken.mIdent, cur->url);
    }
  } while (ExpectSymbol(',', true));

  nsRefPtr<css::DocumentRule> rule = new css::DocumentRule();
  rule->SetURLs(urls);

  return ParseGroupRule(rule, aAppendFunc, aData);
}

// Parse a CSS3 namespace rule: "@namespace [prefix] STRING | URL;"
bool
CSSParserImpl::ParseNameSpaceRule(RuleAppendFunc aAppendFunc, void* aData)
{
  if (!GetToken(true)) {
    REPORT_UNEXPECTED_EOF(PEAtNSPrefixEOF);
    return false;
  }

  nsAutoString  prefix;
  nsAutoString  url;

  if (eCSSToken_Ident == mToken.mType) {
    prefix = mToken.mIdent;
    // user-specified identifiers are case-sensitive (bug 416106)
  } else {
    UngetToken();
  }

  if (!ParseURLOrString(url) || !ExpectSymbol(';', true)) {
    if (mHavePushBack) {
      REPORT_UNEXPECTED_TOKEN(PEAtNSUnexpected);
    } else {
      REPORT_UNEXPECTED_EOF(PEAtNSURIEOF);
    }
    return false;
  }

  ProcessNameSpace(prefix, url, aAppendFunc, aData);
  return true;
}

void
CSSParserImpl::ProcessNameSpace(const nsString& aPrefix,
                                const nsString& aURLSpec,
                                RuleAppendFunc aAppendFunc,
                                void* aData)
{
  nsCOMPtr<nsIAtom> prefix;

  if (!aPrefix.IsEmpty()) {
    prefix = do_GetAtom(aPrefix);
    if (!prefix) {
      NS_RUNTIMEABORT("do_GetAtom failed - out of memory?");
    }
  }

  nsRefPtr<css::NameSpaceRule> rule = new css::NameSpaceRule(prefix, aURLSpec);
  (*aAppendFunc)(rule, aData);

  // If this was the first namespace rule encountered, it will trigger
  // creation of a namespace map.
  if (!mNameSpaceMap) {
    mNameSpaceMap = mSheet->GetNameSpaceMap();
  }
}

// font-face-rule: '@font-face' '{' font-description '}'
// font-description: font-descriptor+
bool
CSSParserImpl::ParseFontFaceRule(RuleAppendFunc aAppendFunc, void* aData)
{
  if (!ExpectSymbol('{', true)) {
    REPORT_UNEXPECTED_TOKEN(PEBadFontBlockStart);
    return false;
  }

  nsRefPtr<nsCSSFontFaceRule> rule(new nsCSSFontFaceRule());

  for (;;) {
    if (!GetToken(true)) {
      REPORT_UNEXPECTED_EOF(PEFontFaceEOF);
      break;
    }
    if (mToken.IsSymbol('}')) { // done!
      UngetToken();
      break;
    }

    // ignore extra semicolons
    if (mToken.IsSymbol(';'))
      continue;

    if (!ParseFontDescriptor(rule)) {
      REPORT_UNEXPECTED(PEDeclSkipped);
      OUTPUT_ERROR();
      if (!SkipDeclaration(true))
        break;
    }
  }
  if (!ExpectSymbol('}', true)) {
    REPORT_UNEXPECTED_TOKEN(PEBadFontBlockEnd);
    return false;
  }
  (*aAppendFunc)(rule, aData);
  return true;
}

// font-descriptor: font-family-desc
//                | font-style-desc
//                | font-weight-desc
//                | font-stretch-desc
//                | font-src-desc
//                | unicode-range-desc
//
// All font-*-desc productions follow the pattern
//    IDENT ':' value ';'
//
// On entry to this function, mToken is the IDENT.

bool
CSSParserImpl::ParseFontDescriptor(nsCSSFontFaceRule* aRule)
{
  if (eCSSToken_Ident != mToken.mType) {
    REPORT_UNEXPECTED_TOKEN(PEFontDescExpected);
    return false;
  }

  nsString descName = mToken.mIdent;
  if (!ExpectSymbol(':', true)) {
    REPORT_UNEXPECTED_TOKEN(PEParseDeclarationNoColon);
    OUTPUT_ERROR();
    return false;
  }

  nsCSSFontDesc descID = nsCSSProps::LookupFontDesc(descName);
  nsCSSValue value;

  if (descID == eCSSFontDesc_UNKNOWN) {
    if (NonMozillaVendorIdentifier(descName)) {
      // silently skip other vendors' extensions
      SkipDeclaration(true);
      return true;
    } else {
      REPORT_UNEXPECTED_P(PEUnknownFontDesc, descName);
      return false;
    }
  }

  if (!ParseFontDescriptorValue(descID, value)) {
    REPORT_UNEXPECTED_P(PEValueParsingError, descName);
    return false;
  }

  if (!ExpectEndProperty())
    return false;

  aRule->SetDesc(descID, value);
  return true;
}

// @font-feature-values <font-family># {
//   @<feature-type> {
//     <feature-ident> : <feature-index>+;
//     <feature-ident> : <feature-index>+;
//     ...
//   }
//   ...
// }

bool
CSSParserImpl::ParseFontFeatureValuesRule(RuleAppendFunc aAppendFunc,
                                          void* aData)
{
  nsRefPtr<nsCSSFontFeatureValuesRule>
               valuesRule(new nsCSSFontFeatureValuesRule());

  // parse family list
  nsCSSValue familyValue;

  if (!ParseFamily(familyValue) ||
      familyValue.GetUnit() != eCSSUnit_Families)
  {
    REPORT_UNEXPECTED_TOKEN(PEFFVNoFamily);
    return false;
  }

  // add family to rule
  nsAutoString familyList;
  bool hasGeneric;
  familyValue.GetStringValue(familyList);
  valuesRule->SetFamilyList(familyList, hasGeneric);

  // family list has generic ==> parse error
  if (hasGeneric) {
    REPORT_UNEXPECTED_TOKEN(PEFFVGenericInFamilyList);
    return false;
  }

  // open brace
  if (!ExpectSymbol('{', true)) {
    REPORT_UNEXPECTED_TOKEN(PEFFVBlockStart);
    return false;
  }

  // list of sets of feature values, each set bound to a specific
  // feature-type (e.g. swash, annotation)
  for (;;) {
    if (!GetToken(true)) {
      REPORT_UNEXPECTED_EOF(PEFFVUnexpectedEOF);
      break;
    }
    if (mToken.IsSymbol('}')) { // done!
      UngetToken();
      break;
    }

    if (!ParseFontFeatureValueSet(valuesRule)) {
      if (!SkipAtRule(false)) {
        break;
      }
    }
  }
  if (!ExpectSymbol('}', true)) {
    REPORT_UNEXPECTED_TOKEN(PEFFVUnexpectedBlockEnd);
    SkipUntil('}');
    return false;
  }

  (*aAppendFunc)(valuesRule, aData);
  return true;
}

#define NUMVALUES_NO_LIMIT  0xFFFF

// parse a single value set containing name-value pairs for a single feature type
//   @<feature-type> { [ <feature-ident> : <feature-index>+ ; ]* }
//   Ex: @swash { flowing: 1; delicate: 2; }
bool
CSSParserImpl::ParseFontFeatureValueSet(nsCSSFontFeatureValuesRule
                                                            *aFeatureValuesRule)
{
  // -- @keyword (e.g. swash, styleset)
  if (eCSSToken_AtKeyword != mToken.mType) {
    REPORT_UNEXPECTED_TOKEN(PEFontFeatureValuesNoAt);
    OUTPUT_ERROR();
    UngetToken();
    return false;
  }

  // which font-specific variant of font-variant-alternates
  int32_t whichVariant;
  nsCSSKeyword keyword = nsCSSKeywords::LookupKeyword(mToken.mIdent);
  if (keyword == eCSSKeyword_UNKNOWN ||
      !nsCSSProps::FindKeyword(keyword,
                               nsCSSProps::kFontVariantAlternatesFuncsKTable,
                               whichVariant))
  {
    if (!NonMozillaVendorIdentifier(mToken.mIdent)) {
      REPORT_UNEXPECTED_TOKEN(PEFFVUnknownFontVariantPropValue);
      OUTPUT_ERROR();
    }
    UngetToken();
    return false;
  }

  nsAutoString featureType(mToken.mIdent);

  // open brace
  if (!ExpectSymbol('{', true)) {
    REPORT_UNEXPECTED_TOKEN(PEFFVValueSetStart);
    return false;
  }

  // styleset and character-variant can be multi-valued, otherwise single value
  int32_t limitNumValues;

  switch (keyword) {
    case eCSSKeyword_styleset:
      limitNumValues = NUMVALUES_NO_LIMIT;
      break;
    case eCSSKeyword_character_variant:
      limitNumValues = 2;
      break;
    default:
      limitNumValues = 1;
      break;
  }

  // -- ident integer+ [, ident integer+]
  nsAutoTArray<gfxFontFeatureValueSet::ValueList, 5> values;

  // list of font-feature-values-declaration's
  for (;;) {
    nsAutoString valueId;

    if (!GetToken(true)) {
      REPORT_UNEXPECTED_EOF(PEFFVUnexpectedEOF);
      break;
    }

    // ignore extra semicolons
    if (mToken.IsSymbol(';')) {
      continue;
    }

    // close brace ==> done
    if (mToken.IsSymbol('}')) {
      break;
    }

    // ident
    if (eCSSToken_Ident != mToken.mType) {
      REPORT_UNEXPECTED_TOKEN(PEFFVExpectedIdent);
      if (!SkipDeclaration(true)) {
        break;
      }
      continue;
    }

    valueId.Assign(mToken.mIdent);

    // colon
    if (!ExpectSymbol(':', true)) {
      REPORT_UNEXPECTED_TOKEN(PEParseDeclarationNoColon);
      OUTPUT_ERROR();
      if (!SkipDeclaration(true)) {
        break;
      }
      continue;
    }

    // value list
    nsAutoTArray<uint32_t,4>   featureSelectors;

    nsCSSValue intValue;
    while (ParseNonNegativeVariant(intValue, VARIANT_INTEGER, nullptr)) {
      featureSelectors.AppendElement(uint32_t(intValue.GetIntValue()));
    }

    int32_t numValues = featureSelectors.Length();

    if (numValues == 0) {
      REPORT_UNEXPECTED_TOKEN(PEFFVExpectedValue);
      OUTPUT_ERROR();
      if (!SkipDeclaration(true)) {
        break;
      }
      continue;
    }

    if (numValues > limitNumValues) {
      REPORT_UNEXPECTED_P(PEFFVTooManyValues, featureType);
      OUTPUT_ERROR();
      if (!SkipDeclaration(true)) {
        break;
      }
      continue;
    }

    if (!GetToken(true)) {
      REPORT_UNEXPECTED_EOF(PEFFVUnexpectedEOF);
      gfxFontFeatureValueSet::ValueList v(valueId, featureSelectors);
      values.AppendElement(v);
      break;
    }

    // ';' or '}' to end definition
    if (!mToken.IsSymbol(';') && !mToken.IsSymbol('}')) {
      REPORT_UNEXPECTED_TOKEN(PEFFVValueDefinitionTrailing);
      OUTPUT_ERROR();
      if (!SkipDeclaration(true)) {
        break;
      }
      continue;
    }

    gfxFontFeatureValueSet::ValueList v(valueId, featureSelectors);
    values.AppendElement(v);

    if (mToken.IsSymbol('}')) {
      break;
    }
 }

  aFeatureValuesRule->AddValueList(whichVariant, values);
  return true;
}

bool
CSSParserImpl::ParseKeyframesRule(RuleAppendFunc aAppendFunc, void* aData)
{
  if (!GetToken(true)) {
    REPORT_UNEXPECTED_EOF(PEKeyframeNameEOF);
    return false;
  }

  if (mToken.mType != eCSSToken_Ident) {
    REPORT_UNEXPECTED_TOKEN(PEKeyframeBadName);
    UngetToken();
    return false;
  }
  nsString name(mToken.mIdent);

  if (!ExpectSymbol('{', true)) {
    REPORT_UNEXPECTED_TOKEN(PEKeyframeBrace);
    return false;
  }

  nsRefPtr<nsCSSKeyframesRule> rule = new nsCSSKeyframesRule(name);

  while (!ExpectSymbol('}', true)) {
    nsRefPtr<nsCSSKeyframeRule> kid = ParseKeyframeRule();
    if (kid) {
      rule->AppendStyleRule(kid);
    } else {
      OUTPUT_ERROR();
      SkipRuleSet(true);
    }
  }

  (*aAppendFunc)(rule, aData);
  return true;
}

bool
CSSParserImpl::ParsePageRule(RuleAppendFunc aAppendFunc, void* aData)
{
  // TODO: There can be page selectors after @page such as ":first", ":left".
  uint32_t parseFlags = eParseDeclaration_InBraces |
                        eParseDeclaration_AllowImportant;

  // Forbid viewport units in @page rules. See bug 811391.
  NS_ABORT_IF_FALSE(mViewportUnitsEnabled,
                    "Viewport units should be enabled outside of @page rules.");
  mViewportUnitsEnabled = false;
  nsAutoPtr<css::Declaration> declaration(
                                ParseDeclarationBlock(parseFlags,
                                                      eCSSContext_Page));
  mViewportUnitsEnabled = true;

  if (!declaration) {
    return false;
  }

  // Takes ownership of declaration.
  nsRefPtr<nsCSSPageRule> rule = new nsCSSPageRule(declaration);

  (*aAppendFunc)(rule, aData);
  return true;
}

already_AddRefed<nsCSSKeyframeRule>
CSSParserImpl::ParseKeyframeRule()
{
  InfallibleTArray<float> selectorList;
  if (!ParseKeyframeSelectorList(selectorList)) {
    REPORT_UNEXPECTED(PEBadSelectorKeyframeRuleIgnored);
    return nullptr;
  }

  // Ignore !important in keyframe rules
  uint32_t parseFlags = eParseDeclaration_InBraces;
  nsAutoPtr<css::Declaration> declaration(ParseDeclarationBlock(parseFlags));
  if (!declaration) {
    return nullptr;
  }

  // Takes ownership of declaration, and steals contents of selectorList.
  nsRefPtr<nsCSSKeyframeRule> rule =
    new nsCSSKeyframeRule(selectorList, declaration);

  return rule.forget();
}

bool
CSSParserImpl::ParseKeyframeSelectorList(InfallibleTArray<float>& aSelectorList)
{
  for (;;) {
    if (!GetToken(true)) {
      // The first time through the loop, this means we got an empty
      // list.  Otherwise, it means we have a trailing comma.
      return false;
    }
    float value;
    switch (mToken.mType) {
      case eCSSToken_Percentage:
        value = mToken.mNumber;
        break;
      case eCSSToken_Ident:
        if (mToken.mIdent.LowerCaseEqualsLiteral("from")) {
          value = 0.0f;
          break;
        }
        if (mToken.mIdent.LowerCaseEqualsLiteral("to")) {
          value = 1.0f;
          break;
        }
        // fall through
      default:
        UngetToken();
        // The first time through the loop, this means we got an empty
        // list.  Otherwise, it means we have a trailing comma.
        return false;
    }
    aSelectorList.AppendElement(value);
    if (!ExpectSymbol(',', true)) {
      return true;
    }
  }
}

// supports_rule
//   : "@supports" supports_condition group_rule_body
//   ;
bool
CSSParserImpl::ParseSupportsRule(RuleAppendFunc aAppendFunc, void* aProcessData)
{
  bool conditionMet = false;
  nsString condition;

  mScanner->StartRecording();
  bool parsed = ParseSupportsCondition(conditionMet);

  if (!parsed) {
    mScanner->StopRecording();
    return false;
  }

  if (!ExpectSymbol('{', true)) {
    REPORT_UNEXPECTED_TOKEN(PESupportsGroupRuleStart);
    mScanner->StopRecording();
    return false;
  }

  UngetToken();
  mScanner->StopRecording(condition);

  // Remove the "{" that would follow the condition.
  if (condition.Length() != 0) {
    condition.Truncate(condition.Length() - 1);
  }

  // Remove spaces from the start and end of the recorded supports condition.
  condition.Trim(" ", true, true, false);

  // Record whether we are in a failing @supports, so that property parse
  // errors don't get reported.
  nsAutoFailingSupportsRule failing(this, conditionMet);

  nsRefPtr<css::GroupRule> rule = new CSSSupportsRule(conditionMet, condition);
  return ParseGroupRule(rule, aAppendFunc, aProcessData);
}

// supports_condition
//   : supports_condition_in_parens supports_condition_terms
//   | supports_condition_negation
//   ;
bool
CSSParserImpl::ParseSupportsCondition(bool& aConditionMet)
{
  mInSupportsCondition = true;

  if (!GetToken(true)) {
    REPORT_UNEXPECTED_EOF(PESupportsConditionStartEOF2);
    return false;
  }

  UngetToken();

  mScanner->ClearSeenBadToken();

  if (mToken.IsSymbol('(') ||
      mToken.mType == eCSSToken_Function ||
      mToken.mType == eCSSToken_URL ||
      mToken.mType == eCSSToken_Bad_URL) {
    bool result = ParseSupportsConditionInParens(aConditionMet) &&
                  ParseSupportsConditionTerms(aConditionMet) &&
                  !mScanner->SeenBadToken();
    mInSupportsCondition = false;
    return result;
  }

  if (mToken.mType == eCSSToken_Ident &&
      mToken.mIdent.LowerCaseEqualsLiteral("not")) {
    bool result = ParseSupportsConditionNegation(aConditionMet) &&
                  !mScanner->SeenBadToken();
    mInSupportsCondition = false;
    return result;
  }

  REPORT_UNEXPECTED_TOKEN(PESupportsConditionExpectedStart);
  mInSupportsCondition = false;
  return false;
}

// supports_condition_negation
//   : 'not' S+ supports_condition_in_parens
//   ;
bool
CSSParserImpl::ParseSupportsConditionNegation(bool& aConditionMet)
{
  if (!GetToken(true)) {
    REPORT_UNEXPECTED_EOF(PESupportsConditionNotEOF);
    return false;
  }

  if (mToken.mType != eCSSToken_Ident ||
      !mToken.mIdent.LowerCaseEqualsLiteral("not")) {
    REPORT_UNEXPECTED_TOKEN(PESupportsConditionExpectedNot);
    return false;
  }

  if (!RequireWhitespace()) {
    REPORT_UNEXPECTED(PESupportsWhitespaceRequired);
    return false;
  }

  if (ParseSupportsConditionInParens(aConditionMet)) {
    aConditionMet = !aConditionMet;
    return true;
  }

  return false;
}

// supports_condition_in_parens
//   : '(' S* supports_condition_in_parens_inside_parens ')' S*
//   | general_enclosed
//   ;
bool
CSSParserImpl::ParseSupportsConditionInParens(bool& aConditionMet)
{
  if (!GetToken(true)) {
    REPORT_UNEXPECTED_EOF(PESupportsConditionInParensStartEOF);
    return false;
  }

  if (mToken.mType == eCSSToken_URL) {
    aConditionMet = false;
    return true;
  }

  if (mToken.mType == eCSSToken_Function ||
      mToken.mType == eCSSToken_Bad_URL) {
    if (!SkipUntil(')')) {
      REPORT_UNEXPECTED_EOF(PESupportsConditionInParensEOF);
      return false;
    }
    aConditionMet = false;
    return true;
  }

  if (!mToken.IsSymbol('(')) {
    REPORT_UNEXPECTED_TOKEN(PESupportsConditionExpectedOpenParenOrFunction);
    UngetToken();
    return false;
  }

  if (!ParseSupportsConditionInParensInsideParens(aConditionMet)) {
    if (!SkipUntil(')')) {
      REPORT_UNEXPECTED_EOF(PESupportsConditionInParensEOF);
      return false;
    }
    aConditionMet = false;
    return true;
  }

  if (!(ExpectSymbol(')', true))) {
    SkipUntil(')');
    aConditionMet = false;
    return true;
  }

  return true;
}

// supports_condition_in_parens_inside_parens
//   : core_declaration
//   | supports_condition_negation
//   | supports_condition_in_parens supports_condition_terms
//   ;
bool
CSSParserImpl::ParseSupportsConditionInParensInsideParens(bool& aConditionMet)
{
  if (!GetToken(true)) {
    return false;
  }

  if (mToken.mType == eCSSToken_Ident) {
    if (!mToken.mIdent.LowerCaseEqualsLiteral("not")) {
      nsAutoString propertyName = mToken.mIdent;
      if (!ExpectSymbol(':', true)) {
        return false;
      }

      nsCSSProperty propID = LookupEnabledProperty(propertyName);
      if (propID == eCSSProperty_UNKNOWN) {
        if (ExpectSymbol(')', true)) {
          UngetToken();
          return false;
        }
        aConditionMet = false;
        SkipUntil(')');
        UngetToken();
      } else if (propID == eCSSPropertyExtra_variable) {
        if (ExpectSymbol(')', false)) {
          UngetToken();
          return false;
        }
        CSSVariableDeclarations::Type variableType;
        nsString variableValue;
        aConditionMet =
          ParseVariableDeclaration(&variableType, variableValue) &&
          ParsePriority() != ePriority_Error;
        if (!aConditionMet) {
          SkipUntil(')');
          UngetToken();
        }
      } else {
        if (ExpectSymbol(')', true)) {
          UngetToken();
          return false;
        }
        aConditionMet = ParseProperty(propID) &&
                        ParsePriority() != ePriority_Error;
        if (!aConditionMet) {
          SkipUntil(')');
          UngetToken();
        }
        mTempData.ClearProperty(propID);
        mTempData.AssertInitialState();
      }
      return true;
    }

    UngetToken();
    return ParseSupportsConditionNegation(aConditionMet);
  }

  UngetToken();
  return ParseSupportsConditionInParens(aConditionMet) &&
         ParseSupportsConditionTerms(aConditionMet);
}

// supports_condition_terms
//   : S+ 'and' supports_condition_terms_after_operator('and')
//   | S+ 'or' supports_condition_terms_after_operator('or')
//   |
//   ;
bool
CSSParserImpl::ParseSupportsConditionTerms(bool& aConditionMet)
{
  if (!RequireWhitespace() || !GetToken(false)) {
    return true;
  }

  if (mToken.mType != eCSSToken_Ident) {
    UngetToken();
    return true;
  }

  if (mToken.mIdent.LowerCaseEqualsLiteral("and")) {
    return ParseSupportsConditionTermsAfterOperator(aConditionMet, eAnd);
  }

  if (mToken.mIdent.LowerCaseEqualsLiteral("or")) {
    return ParseSupportsConditionTermsAfterOperator(aConditionMet, eOr);
  }

  UngetToken();
  return true;
}

// supports_condition_terms_after_operator(operator)
//   : S+ supports_condition_in_parens ( <operator> supports_condition_in_parens )*
//   ;
bool
CSSParserImpl::ParseSupportsConditionTermsAfterOperator(
                         bool& aConditionMet,
                         CSSParserImpl::SupportsConditionTermOperator aOperator)
{
  if (!RequireWhitespace()) {
    REPORT_UNEXPECTED(PESupportsWhitespaceRequired);
    return false;
  }

  const char* token = aOperator == eAnd ? "and" : "or";
  for (;;) {
    bool termConditionMet = false;
    if (!ParseSupportsConditionInParens(termConditionMet)) {
      return false;
    }
    aConditionMet = aOperator == eAnd ? aConditionMet && termConditionMet :
                                        aConditionMet || termConditionMet;

    if (!GetToken(true)) {
      return true;
    }

    if (mToken.mType != eCSSToken_Ident ||
        !mToken.mIdent.LowerCaseEqualsASCII(token)) {
      UngetToken();
      return true;
    }
  }
}

bool
CSSParserImpl::SkipUntil(char16_t aStopSymbol)
{
  nsCSSToken* tk = &mToken;
  nsAutoTArray<char16_t, 16> stack;
  stack.AppendElement(aStopSymbol);
  for (;;) {
    if (!GetToken(true)) {
      return false;
    }
    if (eCSSToken_Symbol == tk->mType) {
      char16_t symbol = tk->mSymbol;
      uint32_t stackTopIndex = stack.Length() - 1;
      if (symbol == stack.ElementAt(stackTopIndex)) {
        stack.RemoveElementAt(stackTopIndex);
        if (stackTopIndex == 0) {
          return true;
        }

      // Just handle out-of-memory by parsing incorrectly.  It's
      // highly unlikely we're dealing with a legitimate style sheet
      // anyway.
      } else if ('{' == symbol) {
        stack.AppendElement('}');
      } else if ('[' == symbol) {
        stack.AppendElement(']');
      } else if ('(' == symbol) {
        stack.AppendElement(')');
      }
    } else if (eCSSToken_Function == tk->mType ||
               eCSSToken_Bad_URL == tk->mType) {
      stack.AppendElement(')');
    }
  }
}

bool
CSSParserImpl::SkipBalancedContentUntil(char16_t aStopSymbol)
{
  nsCSSToken* tk = &mToken;
  nsAutoTArray<char16_t, 16> stack;
  stack.AppendElement(aStopSymbol);
  for (;;) {
    if (!GetToken(true)) {
      return true;
    }
    if (eCSSToken_Symbol == tk->mType) {
      char16_t symbol = tk->mSymbol;
      uint32_t stackTopIndex = stack.Length() - 1;
      if (symbol == stack.ElementAt(stackTopIndex)) {
        stack.RemoveElementAt(stackTopIndex);
        if (stackTopIndex == 0) {
          return true;
        }

      // Just handle out-of-memory by parsing incorrectly.  It's
      // highly unlikely we're dealing with a legitimate style sheet
      // anyway.
      } else if ('{' == symbol) {
        stack.AppendElement('}');
      } else if ('[' == symbol) {
        stack.AppendElement(']');
      } else if ('(' == symbol) {
        stack.AppendElement(')');
      } else if (')' == symbol ||
                 ']' == symbol ||
                 '}' == symbol) {
        UngetToken();
        return false;
      }
    } else if (eCSSToken_Function == tk->mType ||
               eCSSToken_Bad_URL == tk->mType) {
      stack.AppendElement(')');
    }
  }
}

void
CSSParserImpl::SkipUntilOneOf(const char16_t* aStopSymbolChars)
{
  nsCSSToken* tk = &mToken;
  nsDependentString stopSymbolChars(aStopSymbolChars);
  for (;;) {
    if (!GetToken(true)) {
      break;
    }
    if (eCSSToken_Symbol == tk->mType) {
      char16_t symbol = tk->mSymbol;
      if (stopSymbolChars.FindChar(symbol) != -1) {
        break;
      } else if ('{' == symbol) {
        SkipUntil('}');
      } else if ('[' == symbol) {
        SkipUntil(']');
      } else if ('(' == symbol) {
        SkipUntil(')');
      }
    } else if (eCSSToken_Function == tk->mType ||
               eCSSToken_Bad_URL == tk->mType) {
      SkipUntil(')');
    }
  }
}

void
CSSParserImpl::SkipUntilAllOf(const StopSymbolCharStack& aStopSymbolChars)
{
  uint32_t i = aStopSymbolChars.Length();
  while (i--) {
    SkipUntil(aStopSymbolChars[i]);
  }
}

bool
CSSParserImpl::SkipDeclaration(bool aCheckForBraces)
{
  nsCSSToken* tk = &mToken;
  for (;;) {
    if (!GetToken(true)) {
      if (aCheckForBraces) {
        REPORT_UNEXPECTED_EOF(PESkipDeclBraceEOF);
      }
      return false;
    }
    if (eCSSToken_Symbol == tk->mType) {
      char16_t symbol = tk->mSymbol;
      if (';' == symbol) {
        break;
      }
      if (aCheckForBraces) {
        if ('}' == symbol) {
          UngetToken();
          break;
        }
      }
      if ('{' == symbol) {
        SkipUntil('}');
      } else if ('(' == symbol) {
        SkipUntil(')');
      } else if ('[' == symbol) {
        SkipUntil(']');
      }
    } else if (eCSSToken_Function == tk->mType ||
               eCSSToken_Bad_URL == tk->mType) {
      SkipUntil(')');
    }
  }
  return true;
}

void
CSSParserImpl::SkipRuleSet(bool aInsideBraces)
{
  nsCSSToken* tk = &mToken;
  for (;;) {
    if (!GetToken(true)) {
      REPORT_UNEXPECTED_EOF(PESkipRSBraceEOF);
      break;
    }
    if (eCSSToken_Symbol == tk->mType) {
      char16_t symbol = tk->mSymbol;
      if ('}' == symbol && aInsideBraces) {
        // leave block closer for higher-level grammar to consume
        UngetToken();
        break;
      } else if ('{' == symbol) {
        SkipUntil('}');
        break;
      } else if ('(' == symbol) {
        SkipUntil(')');
      } else if ('[' == symbol) {
        SkipUntil(']');
      }
    } else if (eCSSToken_Function == tk->mType ||
               eCSSToken_Bad_URL == tk->mType) {
      SkipUntil(')');
    }
  }
}

void
CSSParserImpl::PushGroup(css::GroupRule* aRule)
{
  mGroupStack.AppendElement(aRule);
}

void
CSSParserImpl::PopGroup()
{
  uint32_t count = mGroupStack.Length();
  if (0 < count) {
    mGroupStack.RemoveElementAt(count - 1);
  }
}

void
CSSParserImpl::AppendRule(css::Rule* aRule)
{
  uint32_t count = mGroupStack.Length();
  if (0 < count) {
    mGroupStack[count - 1]->AppendStyleRule(aRule);
  }
  else {
    mSheet->AppendStyleRule(aRule);
  }
}

bool
CSSParserImpl::ParseRuleSet(RuleAppendFunc aAppendFunc, void* aData,
                            bool aInsideBraces)
{
  // First get the list of selectors for the rule
  nsCSSSelectorList* slist = nullptr;
  uint32_t linenum, colnum;
  if (!GetNextTokenLocation(true, &linenum, &colnum) ||
      !ParseSelectorList(slist, char16_t('{'))) {
    REPORT_UNEXPECTED(PEBadSelectorRSIgnored);
    OUTPUT_ERROR();
    SkipRuleSet(aInsideBraces);
    return false;
  }
  NS_ASSERTION(nullptr != slist, "null selector list");
  CLEAR_ERROR();

  // Next parse the declaration block
  uint32_t parseFlags = eParseDeclaration_InBraces |
                        eParseDeclaration_AllowImportant;
  css::Declaration* declaration = ParseDeclarationBlock(parseFlags);
  if (nullptr == declaration) {
    delete slist;
    return false;
  }

#if 0
  slist->Dump();
  fputs("{\n", stdout);
  declaration->List();
  fputs("}\n", stdout);
#endif

  // Translate the selector list and declaration block into style data

  nsRefPtr<css::StyleRule> rule = new css::StyleRule(slist, declaration);
  rule->SetLineNumberAndColumnNumber(linenum, colnum);
  (*aAppendFunc)(rule, aData);

  return true;
}

bool
CSSParserImpl::ParseSelectorList(nsCSSSelectorList*& aListHead,
                                 char16_t aStopChar)
{
  nsCSSSelectorList* list = nullptr;
  if (! ParseSelectorGroup(list)) {
    // must have at least one selector group
    aListHead = nullptr;
    return false;
  }
  NS_ASSERTION(nullptr != list, "no selector list");
  aListHead = list;

  // After that there must either be a "," or a "{" (the latter if
  // StopChar is nonzero)
  nsCSSToken* tk = &mToken;
  for (;;) {
    if (! GetToken(true)) {
      if (aStopChar == char16_t(0)) {
        return true;
      }

      REPORT_UNEXPECTED_EOF(PESelectorListExtraEOF);
      break;
    }

    if (eCSSToken_Symbol == tk->mType) {
      if (',' == tk->mSymbol) {
        nsCSSSelectorList* newList = nullptr;
        // Another selector group must follow
        if (! ParseSelectorGroup(newList)) {
          break;
        }
        // add new list to the end of the selector list
        list->mNext = newList;
        list = newList;
        continue;
      } else if (aStopChar == tk->mSymbol && aStopChar != char16_t(0)) {
        UngetToken();
        return true;
      }
    }
    REPORT_UNEXPECTED_TOKEN(PESelectorListExtra);
    UngetToken();
    break;
  }

  delete aListHead;
  aListHead = nullptr;
  return false;
}

static bool IsUniversalSelector(const nsCSSSelector& aSelector)
{
  return bool((aSelector.mNameSpace == kNameSpaceID_Unknown) &&
                (aSelector.mLowercaseTag == nullptr) &&
                (aSelector.mIDList == nullptr) &&
                (aSelector.mClassList == nullptr) &&
                (aSelector.mAttrList == nullptr) &&
                (aSelector.mNegations == nullptr) &&
                (aSelector.mPseudoClassList == nullptr));
}

bool
CSSParserImpl::ParseSelectorGroup(nsCSSSelectorList*& aList)
{
  char16_t combinator = 0;
  nsAutoPtr<nsCSSSelectorList> list(new nsCSSSelectorList());

  for (;;) {
    if (!ParseSelector(list, combinator)) {
      return false;
    }

    // Look for a combinator.
    if (!GetToken(false)) {
      break; // EOF ok here
    }

    combinator = char16_t(0);
    if (mToken.mType == eCSSToken_Whitespace) {
      if (!GetToken(true)) {
        break; // EOF ok here
      }
      combinator = char16_t(' ');
    }

    if (mToken.mType != eCSSToken_Symbol) {
      UngetToken(); // not a combinator
    } else {
      char16_t symbol = mToken.mSymbol;
      if (symbol == '+' || symbol == '>' || symbol == '~') {
        combinator = mToken.mSymbol;
      } else {
        UngetToken(); // not a combinator
        if (symbol == ',' || symbol == '{' || symbol == ')') {
          break; // end of selector group
        }
      }
    }

    if (!combinator) {
      REPORT_UNEXPECTED_TOKEN(PESelectorListExtra);
      return false;
    }
  }

  aList = list.forget();
  return true;
}

#define SEL_MASK_NSPACE   0x01
#define SEL_MASK_ELEM     0x02
#define SEL_MASK_ID       0x04
#define SEL_MASK_CLASS    0x08
#define SEL_MASK_ATTRIB   0x10
#define SEL_MASK_PCLASS   0x20
#define SEL_MASK_PELEM    0x40

//
// Parses an ID selector #name
//
CSSParserImpl::nsSelectorParsingStatus
CSSParserImpl::ParseIDSelector(int32_t&       aDataMask,
                               nsCSSSelector& aSelector)
{
  NS_ASSERTION(!mToken.mIdent.IsEmpty(),
               "Empty mIdent in eCSSToken_ID token?");
  aDataMask |= SEL_MASK_ID;
  aSelector.AddID(mToken.mIdent);
  return eSelectorParsingStatus_Continue;
}

//
// Parses a class selector .name
//
CSSParserImpl::nsSelectorParsingStatus
CSSParserImpl::ParseClassSelector(int32_t&       aDataMask,
                                  nsCSSSelector& aSelector)
{
  if (! GetToken(false)) { // get ident
    REPORT_UNEXPECTED_EOF(PEClassSelEOF);
    return eSelectorParsingStatus_Error;
  }
  if (eCSSToken_Ident != mToken.mType) {  // malformed selector
    REPORT_UNEXPECTED_TOKEN(PEClassSelNotIdent);
    UngetToken();
    return eSelectorParsingStatus_Error;
  }
  aDataMask |= SEL_MASK_CLASS;

  aSelector.AddClass(mToken.mIdent);

  return eSelectorParsingStatus_Continue;
}

//
// Parse a type element selector or a universal selector
// namespace|type or namespace|* or *|* or *
//
CSSParserImpl::nsSelectorParsingStatus
CSSParserImpl::ParseTypeOrUniversalSelector(int32_t&       aDataMask,
                                            nsCSSSelector& aSelector,
                                            bool           aIsNegated)
{
  nsAutoString buffer;
  if (mToken.IsSymbol('*')) {  // universal element selector, or universal namespace
    if (ExpectSymbol('|', false)) {  // was namespace
      aDataMask |= SEL_MASK_NSPACE;
      aSelector.SetNameSpace(kNameSpaceID_Unknown); // namespace wildcard

      if (! GetToken(false)) {
        REPORT_UNEXPECTED_EOF(PETypeSelEOF);
        return eSelectorParsingStatus_Error;
      }
      if (eCSSToken_Ident == mToken.mType) {  // element name
        aDataMask |= SEL_MASK_ELEM;

        aSelector.SetTag(mToken.mIdent);
      }
      else if (mToken.IsSymbol('*')) {  // universal selector
        aDataMask |= SEL_MASK_ELEM;
        // don't set tag
      }
      else {
        REPORT_UNEXPECTED_TOKEN(PETypeSelNotType);
        UngetToken();
        return eSelectorParsingStatus_Error;
      }
    }
    else {  // was universal element selector
      SetDefaultNamespaceOnSelector(aSelector);
      aDataMask |= SEL_MASK_ELEM;
      // don't set any tag in the selector
    }
    if (! GetToken(false)) {   // premature eof is ok (here!)
      return eSelectorParsingStatus_Done;
    }
  }
  else if (eCSSToken_Ident == mToken.mType) {    // element name or namespace name
    buffer = mToken.mIdent; // hang on to ident

    if (ExpectSymbol('|', false)) {  // was namespace
      aDataMask |= SEL_MASK_NSPACE;
      int32_t nameSpaceID = GetNamespaceIdForPrefix(buffer);
      if (nameSpaceID == kNameSpaceID_Unknown) {
        return eSelectorParsingStatus_Error;
      }
      aSelector.SetNameSpace(nameSpaceID);

      if (! GetToken(false)) {
        REPORT_UNEXPECTED_EOF(PETypeSelEOF);
        return eSelectorParsingStatus_Error;
      }
      if (eCSSToken_Ident == mToken.mType) {  // element name
        aDataMask |= SEL_MASK_ELEM;
        aSelector.SetTag(mToken.mIdent);
      }
      else if (mToken.IsSymbol('*')) {  // universal selector
        aDataMask |= SEL_MASK_ELEM;
        // don't set tag
      }
      else {
        REPORT_UNEXPECTED_TOKEN(PETypeSelNotType);
        UngetToken();
        return eSelectorParsingStatus_Error;
      }
    }
    else {  // was element name
      SetDefaultNamespaceOnSelector(aSelector);
      aSelector.SetTag(buffer);

      aDataMask |= SEL_MASK_ELEM;
    }
    if (! GetToken(false)) {   // premature eof is ok (here!)
      return eSelectorParsingStatus_Done;
    }
  }
  else if (mToken.IsSymbol('|')) {  // No namespace
    aDataMask |= SEL_MASK_NSPACE;
    aSelector.SetNameSpace(kNameSpaceID_None);  // explicit NO namespace

    // get mandatory tag
    if (! GetToken(false)) {
      REPORT_UNEXPECTED_EOF(PETypeSelEOF);
      return eSelectorParsingStatus_Error;
    }
    if (eCSSToken_Ident == mToken.mType) {  // element name
      aDataMask |= SEL_MASK_ELEM;
      aSelector.SetTag(mToken.mIdent);
    }
    else if (mToken.IsSymbol('*')) {  // universal selector
      aDataMask |= SEL_MASK_ELEM;
      // don't set tag
    }
    else {
      REPORT_UNEXPECTED_TOKEN(PETypeSelNotType);
      UngetToken();
      return eSelectorParsingStatus_Error;
    }
    if (! GetToken(false)) {   // premature eof is ok (here!)
      return eSelectorParsingStatus_Done;
    }
  }
  else {
    SetDefaultNamespaceOnSelector(aSelector);
  }

  if (aIsNegated) {
    // restore last token read in case of a negated type selector
    UngetToken();
  }
  return eSelectorParsingStatus_Continue;
}

//
// Parse attribute selectors [attr], [attr=value], [attr|=value],
// [attr~=value], [attr^=value], [attr$=value] and [attr*=value]
//
CSSParserImpl::nsSelectorParsingStatus
CSSParserImpl::ParseAttributeSelector(int32_t&       aDataMask,
                                      nsCSSSelector& aSelector)
{
  if (! GetToken(true)) { // premature EOF
    REPORT_UNEXPECTED_EOF(PEAttributeNameEOF);
    return eSelectorParsingStatus_Error;
  }

  int32_t nameSpaceID = kNameSpaceID_None;
  nsAutoString  attr;
  if (mToken.IsSymbol('*')) { // wildcard namespace
    nameSpaceID = kNameSpaceID_Unknown;
    if (ExpectSymbol('|', false)) {
      if (! GetToken(false)) { // premature EOF
        REPORT_UNEXPECTED_EOF(PEAttributeNameEOF);
        return eSelectorParsingStatus_Error;
      }
      if (eCSSToken_Ident == mToken.mType) { // attr name
        attr = mToken.mIdent;
      }
      else {
        REPORT_UNEXPECTED_TOKEN(PEAttributeNameExpected);
        UngetToken();
        return eSelectorParsingStatus_Error;
       }
    }
    else {
      REPORT_UNEXPECTED_TOKEN(PEAttSelNoBar);
      return eSelectorParsingStatus_Error;
    }
  }
  else if (mToken.IsSymbol('|')) { // NO namespace
    if (! GetToken(false)) { // premature EOF
      REPORT_UNEXPECTED_EOF(PEAttributeNameEOF);
      return eSelectorParsingStatus_Error;
    }
    if (eCSSToken_Ident == mToken.mType) { // attr name
      attr = mToken.mIdent;
    }
    else {
      REPORT_UNEXPECTED_TOKEN(PEAttributeNameExpected);
      UngetToken();
      return eSelectorParsingStatus_Error;
    }
  }
  else if (eCSSToken_Ident == mToken.mType) { // attr name or namespace
    attr = mToken.mIdent; // hang on to it
    if (ExpectSymbol('|', false)) {  // was a namespace
      nameSpaceID = GetNamespaceIdForPrefix(attr);
      if (nameSpaceID == kNameSpaceID_Unknown) {
        return eSelectorParsingStatus_Error;
      }
      if (! GetToken(false)) { // premature EOF
        REPORT_UNEXPECTED_EOF(PEAttributeNameEOF);
        return eSelectorParsingStatus_Error;
      }
      if (eCSSToken_Ident == mToken.mType) { // attr name
        attr = mToken.mIdent;
      }
      else {
        REPORT_UNEXPECTED_TOKEN(PEAttributeNameExpected);
        UngetToken();
        return eSelectorParsingStatus_Error;
      }
    }
  }
  else {  // malformed
    REPORT_UNEXPECTED_TOKEN(PEAttributeNameOrNamespaceExpected);
    UngetToken();
    return eSelectorParsingStatus_Error;
  }

  if (! GetToken(true)) { // premature EOF
    REPORT_UNEXPECTED_EOF(PEAttSelInnerEOF);
    return eSelectorParsingStatus_Error;
  }
  if ((eCSSToken_Symbol == mToken.mType) ||
      (eCSSToken_Includes == mToken.mType) ||
      (eCSSToken_Dashmatch == mToken.mType) ||
      (eCSSToken_Beginsmatch == mToken.mType) ||
      (eCSSToken_Endsmatch == mToken.mType) ||
      (eCSSToken_Containsmatch == mToken.mType)) {
    uint8_t func;
    if (eCSSToken_Includes == mToken.mType) {
      func = NS_ATTR_FUNC_INCLUDES;
    }
    else if (eCSSToken_Dashmatch == mToken.mType) {
      func = NS_ATTR_FUNC_DASHMATCH;
    }
    else if (eCSSToken_Beginsmatch == mToken.mType) {
      func = NS_ATTR_FUNC_BEGINSMATCH;
    }
    else if (eCSSToken_Endsmatch == mToken.mType) {
      func = NS_ATTR_FUNC_ENDSMATCH;
    }
    else if (eCSSToken_Containsmatch == mToken.mType) {
      func = NS_ATTR_FUNC_CONTAINSMATCH;
    }
    else if (']' == mToken.mSymbol) {
      aDataMask |= SEL_MASK_ATTRIB;
      aSelector.AddAttribute(nameSpaceID, attr);
      func = NS_ATTR_FUNC_SET;
    }
    else if ('=' == mToken.mSymbol) {
      func = NS_ATTR_FUNC_EQUALS;
    }
    else {
      REPORT_UNEXPECTED_TOKEN(PEAttSelUnexpected);
      UngetToken(); // bad function
      return eSelectorParsingStatus_Error;
    }
    if (NS_ATTR_FUNC_SET != func) { // get value
      if (! GetToken(true)) { // premature EOF
        REPORT_UNEXPECTED_EOF(PEAttSelValueEOF);
        return eSelectorParsingStatus_Error;
      }
      if ((eCSSToken_Ident == mToken.mType) || (eCSSToken_String == mToken.mType)) {
        nsAutoString  value(mToken.mIdent);
        if (! GetToken(true)) { // premature EOF
          REPORT_UNEXPECTED_EOF(PEAttSelCloseEOF);
          return eSelectorParsingStatus_Error;
        }
        if (mToken.IsSymbol(']')) {
          bool isCaseSensitive = true;

          // For cases when this style sheet is applied to an HTML
          // element in an HTML document, and the attribute selector is
          // for a non-namespaced attribute, then check to see if it's
          // one of the known attributes whose VALUE is
          // case-insensitive.
          if (nameSpaceID == kNameSpaceID_None) {
            static const char* caseInsensitiveHTMLAttribute[] = {
              // list based on http://www.w3.org/TR/html4/
              "lang",
              "dir",
              "http-equiv",
              "text",
              "link",
              "vlink",
              "alink",
              "compact",
              "align",
              "frame",
              "rules",
              "valign",
              "scope",
              "axis",
              "nowrap",
              "hreflang",
              "rel",
              "rev",
              "charset",
              "codetype",
              "declare",
              "valuetype",
              "shape",
              "nohref",
              "media",
              "bgcolor",
              "clear",
              "color",
              "face",
              "noshade",
              "noresize",
              "scrolling",
              "target",
              "method",
              "enctype",
              "accept-charset",
              "accept",
              "checked",
              "multiple",
              "selected",
              "disabled",
              "readonly",
              "language",
              "defer",
              "type",
              // additional attributes not in HTML4
              "direction", // marquee
              nullptr
            };
            short i = 0;
            const char* htmlAttr;
            while ((htmlAttr = caseInsensitiveHTMLAttribute[i++])) {
              if (attr.LowerCaseEqualsASCII(htmlAttr)) {
                isCaseSensitive = false;
                break;
              }
            }
          }
          aDataMask |= SEL_MASK_ATTRIB;
          aSelector.AddAttribute(nameSpaceID, attr, func, value, isCaseSensitive);
        }
        else {
          REPORT_UNEXPECTED_TOKEN(PEAttSelNoClose);
          UngetToken();
          return eSelectorParsingStatus_Error;
        }
      }
      else {
        REPORT_UNEXPECTED_TOKEN(PEAttSelBadValue);
        UngetToken();
        return eSelectorParsingStatus_Error;
      }
    }
  }
  else {
    REPORT_UNEXPECTED_TOKEN(PEAttSelUnexpected);
    UngetToken(); // bad dog, no biscut!
    return eSelectorParsingStatus_Error;
   }
   return eSelectorParsingStatus_Continue;
}

//
// Parse pseudo-classes and pseudo-elements
//
CSSParserImpl::nsSelectorParsingStatus
CSSParserImpl::ParsePseudoSelector(int32_t&       aDataMask,
                                   nsCSSSelector& aSelector,
                                   bool           aIsNegated,
                                   nsIAtom**      aPseudoElement,
                                   nsAtomList**   aPseudoElementArgs,
                                   nsCSSPseudoElements::Type* aPseudoElementType)
{
  NS_ASSERTION(aIsNegated || (aPseudoElement && aPseudoElementArgs),
               "expected location to store pseudo element");
  NS_ASSERTION(!aIsNegated || (!aPseudoElement && !aPseudoElementArgs),
               "negated selectors shouldn't have a place to store "
               "pseudo elements");
  if (! GetToken(false)) { // premature eof
    REPORT_UNEXPECTED_EOF(PEPseudoSelEOF);
    return eSelectorParsingStatus_Error;
  }

  // First, find out whether we are parsing a CSS3 pseudo-element
  bool parsingPseudoElement = false;
  if (mToken.IsSymbol(':')) {
    parsingPseudoElement = true;
    if (! GetToken(false)) { // premature eof
      REPORT_UNEXPECTED_EOF(PEPseudoSelEOF);
      return eSelectorParsingStatus_Error;
    }
  }

  // Do some sanity-checking on the token
  if (eCSSToken_Ident != mToken.mType && eCSSToken_Function != mToken.mType) {
    // malformed selector
    REPORT_UNEXPECTED_TOKEN(PEPseudoSelBadName);
    UngetToken();
    return eSelectorParsingStatus_Error;
  }

  // OK, now we know we have an mIdent.  Atomize it.  All the atoms, for
  // pseudo-classes as well as pseudo-elements, start with a single ':'.
  nsAutoString buffer;
  buffer.Append(char16_t(':'));
  buffer.Append(mToken.mIdent);
  nsContentUtils::ASCIIToLower(buffer);
  nsCOMPtr<nsIAtom> pseudo = do_GetAtom(buffer);
  if (!pseudo) {
    NS_RUNTIMEABORT("do_GetAtom failed - out of memory?");
  }

  // stash away some info about this pseudo so we only have to get it once.
  bool isTreePseudo = false;
  nsCSSPseudoElements::Type pseudoElementType =
    nsCSSPseudoElements::GetPseudoType(pseudo);
  nsCSSPseudoClasses::Type pseudoClassType =
    nsCSSPseudoClasses::GetPseudoType(pseudo);
  bool pseudoClassIsUserAction =
    nsCSSPseudoClasses::IsUserActionPseudoClass(pseudoClassType);

  if (!mUnsafeRulesEnabled &&
      pseudoElementType < nsCSSPseudoElements::ePseudo_PseudoElementCount &&
      nsCSSPseudoElements::PseudoElementIsChromeOnly(pseudoElementType)) {
    // This pseudo-element is not exposed to content.
    REPORT_UNEXPECTED_TOKEN(PEPseudoSelUnknown);
    UngetToken();
    return eSelectorParsingStatus_Error;
  }

  // We currently allow :-moz-placeholder and ::-moz-placeholder. We have to
  // be a bit stricter regarding the pseudo-element parsing rules.
  if (pseudoElementType == nsCSSPseudoElements::ePseudo_mozPlaceholder &&
      pseudoClassType == nsCSSPseudoClasses::ePseudoClass_mozPlaceholder) {
    if (parsingPseudoElement) {
      pseudoClassType = nsCSSPseudoClasses::ePseudoClass_NotPseudoClass;
    } else {
      pseudoElementType = nsCSSPseudoElements::ePseudo_NotPseudoElement;
    }
  }

#ifdef MOZ_XUL
  isTreePseudo = (pseudoElementType == nsCSSPseudoElements::ePseudo_XULTree);
  // If a tree pseudo-element is using the function syntax, it will
  // get isTree set here and will pass the check below that only
  // allows functions if they are in our list of things allowed to be
  // functions.  If it is _not_ using the function syntax, isTree will
  // be false, and it will still pass that check.  So the tree
  // pseudo-elements are allowed to be either functions or not, as
  // desired.
  bool isTree = (eCSSToken_Function == mToken.mType) && isTreePseudo;
#endif
  bool isPseudoElement =
    (pseudoElementType < nsCSSPseudoElements::ePseudo_PseudoElementCount);
  // anonymous boxes are only allowed if they're the tree boxes or we have
  // enabled unsafe rules
  bool isAnonBox = isTreePseudo ||
    (pseudoElementType == nsCSSPseudoElements::ePseudo_AnonBox &&
     mUnsafeRulesEnabled);
  bool isPseudoClass =
    (pseudoClassType != nsCSSPseudoClasses::ePseudoClass_NotPseudoClass);

  NS_ASSERTION(!isPseudoClass ||
               pseudoElementType == nsCSSPseudoElements::ePseudo_NotPseudoElement,
               "Why is this atom both a pseudo-class and a pseudo-element?");
  NS_ASSERTION(isPseudoClass + isPseudoElement + isAnonBox <= 1,
               "Shouldn't be more than one of these");

  if (!isPseudoClass && !isPseudoElement && !isAnonBox) {
    // Not a pseudo-class, not a pseudo-element.... forget it
    REPORT_UNEXPECTED_TOKEN(PEPseudoSelUnknown);
    UngetToken();
    return eSelectorParsingStatus_Error;
  }

  // If it's a function token, it better be on our "ok" list, and if the name
  // is that of a function pseudo it better be a function token
  if ((eCSSToken_Function == mToken.mType) !=
      (
#ifdef MOZ_XUL
       isTree ||
#endif
       nsCSSPseudoClasses::ePseudoClass_notPseudo == pseudoClassType ||
       nsCSSPseudoClasses::HasStringArg(pseudoClassType) ||
       nsCSSPseudoClasses::HasNthPairArg(pseudoClassType) ||
       nsCSSPseudoClasses::HasSelectorListArg(pseudoClassType))) {
    // There are no other function pseudos
    REPORT_UNEXPECTED_TOKEN(PEPseudoSelNonFunc);
    UngetToken();
    return eSelectorParsingStatus_Error;
  }

  // If it starts with "::", it better be a pseudo-element
  if (parsingPseudoElement &&
      !isPseudoElement &&
      !isAnonBox) {
    REPORT_UNEXPECTED_TOKEN(PEPseudoSelNotPE);
    UngetToken();
    return eSelectorParsingStatus_Error;
  }

  if (!parsingPseudoElement &&
      nsCSSPseudoClasses::ePseudoClass_notPseudo == pseudoClassType) {
    if (aIsNegated) { // :not() can't be itself negated
      REPORT_UNEXPECTED_TOKEN(PEPseudoSelDoubleNot);
      UngetToken();
      return eSelectorParsingStatus_Error;
    }
    // CSS 3 Negation pseudo-class takes one simple selector as argument
    nsSelectorParsingStatus parsingStatus =
      ParseNegatedSimpleSelector(aDataMask, aSelector);
    if (eSelectorParsingStatus_Continue != parsingStatus) {
      return parsingStatus;
    }
  }
  else if (!parsingPseudoElement && isPseudoClass) {
    if (aSelector.IsPseudoElement()) {
      nsCSSPseudoElements::Type type = aSelector.PseudoType();
      if (!nsCSSPseudoElements::PseudoElementSupportsUserActionState(type)) {
        // We only allow user action pseudo-classes on certain pseudo-elements.
        REPORT_UNEXPECTED_TOKEN(PEPseudoSelNoUserActionPC);
        UngetToken();
        return eSelectorParsingStatus_Error;
      }
      if (!pseudoClassIsUserAction) {
        // CSS 4 Selectors says that pseudo-elements can only be followed by
        // a user action pseudo-class.
        REPORT_UNEXPECTED_TOKEN(PEPseudoClassNotUserAction);
        UngetToken();
        return eSelectorParsingStatus_Error;
      }
    }
    aDataMask |= SEL_MASK_PCLASS;
    if (eCSSToken_Function == mToken.mType) {
      nsSelectorParsingStatus parsingStatus;
      if (nsCSSPseudoClasses::HasStringArg(pseudoClassType)) {
        parsingStatus =
          ParsePseudoClassWithIdentArg(aSelector, pseudoClassType);
      }
      else if (nsCSSPseudoClasses::HasNthPairArg(pseudoClassType)) {
        parsingStatus =
          ParsePseudoClassWithNthPairArg(aSelector, pseudoClassType);
      }
      else {
        NS_ABORT_IF_FALSE(nsCSSPseudoClasses::HasSelectorListArg(pseudoClassType),
                          "unexpected pseudo with function token");
        parsingStatus = ParsePseudoClassWithSelectorListArg(aSelector,
                                                            pseudoClassType);
      }
      if (eSelectorParsingStatus_Continue != parsingStatus) {
        if (eSelectorParsingStatus_Error == parsingStatus) {
          SkipUntil(')');
        }
        return parsingStatus;
      }
    }
    else {
      aSelector.AddPseudoClass(pseudoClassType);
    }
  }
  else if (isPseudoElement || isAnonBox) {
    // Pseudo-element.  Make some more sanity checks.

    if (aIsNegated) { // pseudo-elements can't be negated
      REPORT_UNEXPECTED_TOKEN(PEPseudoSelPEInNot);
      UngetToken();
      return eSelectorParsingStatus_Error;
    }
    // CSS2 pseudo-elements and -moz-tree-* pseudo-elements are allowed
    // to have a single ':' on them.  Others (CSS3+ pseudo-elements and
    // various -moz-* pseudo-elements) must have |parsingPseudoElement|
    // set.
    if (!parsingPseudoElement &&
        !nsCSSPseudoElements::IsCSS2PseudoElement(pseudo)
#ifdef MOZ_XUL
        && !isTreePseudo
#endif
        ) {
      REPORT_UNEXPECTED_TOKEN(PEPseudoSelNewStyleOnly);
      UngetToken();
      return eSelectorParsingStatus_Error;
    }

    if (0 == (aDataMask & SEL_MASK_PELEM)) {
      aDataMask |= SEL_MASK_PELEM;
      NS_ADDREF(*aPseudoElement = pseudo);
      *aPseudoElementType = pseudoElementType;

#ifdef MOZ_XUL
      if (isTree) {
        // We have encountered a pseudoelement of the form
        // -moz-tree-xxxx(a,b,c).  We parse (a,b,c) and add each
        // item in the list to the pseudoclass list.  They will be pulled
        // from the list later along with the pseudo-element.
        if (!ParseTreePseudoElement(aPseudoElementArgs)) {
          return eSelectorParsingStatus_Error;
        }
      }
#endif

      // Pseudo-elements can only be followed by user action pseudo-classes
      // or be the end of the selector.  So the next non-whitespace token must
      // be ':', '{' or ',' or EOF.
      if (!GetToken(true)) { // premature eof is ok (here!)
        return eSelectorParsingStatus_Done;
      }
      if (parsingPseudoElement && mToken.IsSymbol(':')) {
        UngetToken();
        return eSelectorParsingStatus_Continue;
      }
      if ((mToken.IsSymbol('{') || mToken.IsSymbol(','))) {
        UngetToken();
        return eSelectorParsingStatus_Done;
      }
      REPORT_UNEXPECTED_TOKEN(PEPseudoSelEndOrUserActionPC);
      UngetToken();
      return eSelectorParsingStatus_Error;
    }
    else {  // multiple pseudo elements, not legal
      REPORT_UNEXPECTED_TOKEN(PEPseudoSelMultiplePE);
      UngetToken();
      return eSelectorParsingStatus_Error;
    }
  }
#ifdef DEBUG
  else {
    // We should never end up here.  Indeed, if we ended up here, we know (from
    // the current if/else cascade) that !isPseudoElement and !isAnonBox.  But
    // then due to our earlier check we know that isPseudoClass.  Since we
    // didn't fall into the isPseudoClass case in this cascade, we must have
    // parsingPseudoElement.  But we've already checked the
    // parsingPseudoElement && !isPseudoClass && !isAnonBox case and bailed if
    // it's happened.
    NS_NOTREACHED("How did this happen?");
  }
#endif
  return eSelectorParsingStatus_Continue;
}

//
// Parse the argument of a negation pseudo-class :not()
//
CSSParserImpl::nsSelectorParsingStatus
CSSParserImpl::ParseNegatedSimpleSelector(int32_t&       aDataMask,
                                          nsCSSSelector& aSelector)
{
  if (! GetToken(true)) { // premature eof
    REPORT_UNEXPECTED_EOF(PENegationEOF);
    return eSelectorParsingStatus_Error;
  }

  if (mToken.IsSymbol(')')) {
    REPORT_UNEXPECTED_TOKEN(PENegationBadArg);
    return eSelectorParsingStatus_Error;
  }

  // Create a new nsCSSSelector and add it to the end of
  // aSelector.mNegations.
  // Given the current parsing rules, every selector in mNegations
  // contains only one simple selector (css3 definition) within it.
  // This could easily change in future versions of CSS, and the only
  // thing we need to change to support that is this parsing code and the
  // serialization code for nsCSSSelector.
  nsCSSSelector *newSel = new nsCSSSelector();
  nsCSSSelector* negations = &aSelector;
  while (negations->mNegations) {
    negations = negations->mNegations;
  }
  negations->mNegations = newSel;

  nsSelectorParsingStatus parsingStatus;
  if (eCSSToken_ID == mToken.mType) { // #id
    parsingStatus = ParseIDSelector(aDataMask, *newSel);
  }
  else if (mToken.IsSymbol('.')) {    // .class
    parsingStatus = ParseClassSelector(aDataMask, *newSel);
  }
  else if (mToken.IsSymbol(':')) {    // :pseudo
    parsingStatus = ParsePseudoSelector(aDataMask, *newSel, true,
                                        nullptr, nullptr, nullptr);
  }
  else if (mToken.IsSymbol('[')) {    // [attribute
    parsingStatus = ParseAttributeSelector(aDataMask, *newSel);
    if (eSelectorParsingStatus_Error == parsingStatus) {
      // Skip forward to the matching ']'
      SkipUntil(']');
    }
  }
  else {
    // then it should be a type element or universal selector
    parsingStatus = ParseTypeOrUniversalSelector(aDataMask, *newSel, true);
  }
  if (eSelectorParsingStatus_Error == parsingStatus) {
    REPORT_UNEXPECTED_TOKEN(PENegationBadInner);
    SkipUntil(')');
    return parsingStatus;
  }
  // close the parenthesis
  if (!ExpectSymbol(')', true)) {
    REPORT_UNEXPECTED_TOKEN(PENegationNoClose);
    SkipUntil(')');
    return eSelectorParsingStatus_Error;
  }

  NS_ASSERTION(newSel->mNameSpace == kNameSpaceID_Unknown ||
               (!newSel->mIDList && !newSel->mClassList &&
                !newSel->mPseudoClassList && !newSel->mAttrList),
               "Need to fix the serialization code to deal with this");

  return eSelectorParsingStatus_Continue;
}

//
// Parse the argument of a pseudo-class that has an ident arg
//
CSSParserImpl::nsSelectorParsingStatus
CSSParserImpl::ParsePseudoClassWithIdentArg(nsCSSSelector& aSelector,
                                            nsCSSPseudoClasses::Type aType)
{
  if (! GetToken(true)) { // premature eof
    REPORT_UNEXPECTED_EOF(PEPseudoClassArgEOF);
    return eSelectorParsingStatus_Error;
  }
  // We expect an identifier with a language abbreviation
  if (eCSSToken_Ident != mToken.mType) {
    REPORT_UNEXPECTED_TOKEN(PEPseudoClassArgNotIdent);
    UngetToken();
    return eSelectorParsingStatus_Error; // our caller calls SkipUntil(')')
  }

  // -moz-locale-dir and -moz-dir can only have values of 'ltr' or 'rtl'.
  if (aType == nsCSSPseudoClasses::ePseudoClass_mozLocaleDir ||
      aType == nsCSSPseudoClasses::ePseudoClass_dir) {
    nsContentUtils::ASCIIToLower(mToken.mIdent); // case insensitive
    if (!mToken.mIdent.EqualsLiteral("ltr") &&
        !mToken.mIdent.EqualsLiteral("rtl")) {
      REPORT_UNEXPECTED_TOKEN(PEBadDirValue);
      return eSelectorParsingStatus_Error; // our caller calls SkipUntil(')')
    }
  }

  // Add the pseudo with the language parameter
  aSelector.AddPseudoClass(aType, mToken.mIdent.get());

  // close the parenthesis
  if (!ExpectSymbol(')', true)) {
    REPORT_UNEXPECTED_TOKEN(PEPseudoClassNoClose);
    return eSelectorParsingStatus_Error; // our caller calls SkipUntil(')')
  }

  return eSelectorParsingStatus_Continue;
}

CSSParserImpl::nsSelectorParsingStatus
CSSParserImpl::ParsePseudoClassWithNthPairArg(nsCSSSelector& aSelector,
                                              nsCSSPseudoClasses::Type aType)
{
  int32_t numbers[2] = { 0, 0 };
  int32_t sign[2] = { 1, 1 };
  bool hasSign[2] = { false, false };
  bool lookForB = true;

  // Follow the whitespace rules as proposed in
  // http://lists.w3.org/Archives/Public/www-style/2008Mar/0121.html

  if (! GetToken(true)) {
    REPORT_UNEXPECTED_EOF(PEPseudoClassArgEOF);
    return eSelectorParsingStatus_Error;
  }

  if (mToken.IsSymbol('+') || mToken.IsSymbol('-')) {
    hasSign[0] = true;
    if (mToken.IsSymbol('-')) {
      sign[0] = -1;
    }
    if (! GetToken(false)) {
      REPORT_UNEXPECTED_EOF(PEPseudoClassArgEOF);
      return eSelectorParsingStatus_Error;
    }
  }

  if (eCSSToken_Ident == mToken.mType || eCSSToken_Dimension == mToken.mType) {
    // The CSS tokenization doesn't handle :nth-child() containing - well:
    //   2n-1 is a dimension
    //   n-1 is an identifier
    // The easiest way to deal with that is to push everything from the
    // minus on back onto the scanner's pushback buffer.
    uint32_t truncAt = 0;
    if (StringBeginsWith(mToken.mIdent, NS_LITERAL_STRING("n-"))) {
      truncAt = 1;
    } else if (StringBeginsWith(mToken.mIdent, NS_LITERAL_STRING("-n-")) && !hasSign[0]) {
      truncAt = 2;
    }
    if (truncAt != 0) {
      mScanner->Backup(mToken.mIdent.Length() - truncAt);
      mToken.mIdent.Truncate(truncAt);
    }
  }

  if (eCSSToken_Ident == mToken.mType) {
    if (mToken.mIdent.LowerCaseEqualsLiteral("odd") && !hasSign[0]) {
      numbers[0] = 2;
      numbers[1] = 1;
      lookForB = false;
    }
    else if (mToken.mIdent.LowerCaseEqualsLiteral("even") && !hasSign[0]) {
      numbers[0] = 2;
      numbers[1] = 0;
      lookForB = false;
    }
    else if (mToken.mIdent.LowerCaseEqualsLiteral("n")) {
      numbers[0] = sign[0];
    }
    else if (mToken.mIdent.LowerCaseEqualsLiteral("-n") && !hasSign[0]) {
      numbers[0] = -1;
    }
    else {
      REPORT_UNEXPECTED_TOKEN(PEPseudoClassArgNotNth);
      return eSelectorParsingStatus_Error; // our caller calls SkipUntil(')')
    }
  }
  else if (eCSSToken_Number == mToken.mType) {
    if (!mToken.mIntegerValid) {
      REPORT_UNEXPECTED_TOKEN(PEPseudoClassArgNotNth);
      return eSelectorParsingStatus_Error; // our caller calls SkipUntil(')')
    }
    // for +-an case
    if (mToken.mHasSign && hasSign[0]) {
      REPORT_UNEXPECTED_TOKEN(PEPseudoClassArgNotNth);
      return eSelectorParsingStatus_Error; // our caller calls SkipUntil(')')
    }
    int32_t intValue = mToken.mInteger * sign[0];
    // for -a/**/n case
    if (! GetToken(false)) {
      numbers[1] = intValue;
      lookForB = false;
    }
    else {
      if (eCSSToken_Ident == mToken.mType && mToken.mIdent.LowerCaseEqualsLiteral("n")) {
        numbers[0] = intValue;
      }
      else if (eCSSToken_Ident == mToken.mType && StringBeginsWith(mToken.mIdent, NS_LITERAL_STRING("n-"))) {
        numbers[0] = intValue;
        mScanner->Backup(mToken.mIdent.Length() - 1);
      }
      else {
        UngetToken();
        numbers[1] = intValue;
        lookForB = false;
      }
    }
  }
  else if (eCSSToken_Dimension == mToken.mType) {
    if (!mToken.mIntegerValid || !mToken.mIdent.LowerCaseEqualsLiteral("n")) {
      REPORT_UNEXPECTED_TOKEN(PEPseudoClassArgNotNth);
      return eSelectorParsingStatus_Error; // our caller calls SkipUntil(')')
    }
    // for +-an case
    if ( mToken.mHasSign && hasSign[0] ) {
      REPORT_UNEXPECTED_TOKEN(PEPseudoClassArgNotNth);
      return eSelectorParsingStatus_Error; // our caller calls SkipUntil(')')
    }
    numbers[0] = mToken.mInteger * sign[0];
  }
  // XXX If it's a ')', is that valid?  (as 0n+0)
  else {
    REPORT_UNEXPECTED_TOKEN(PEPseudoClassArgNotNth);
    UngetToken();
    return eSelectorParsingStatus_Error; // our caller calls SkipUntil(')')
  }

  if (! GetToken(true)) {
    REPORT_UNEXPECTED_EOF(PEPseudoClassArgEOF);
    return eSelectorParsingStatus_Error;
  }
  if (lookForB && !mToken.IsSymbol(')')) {
    // The '+' or '-' sign can optionally be separated by whitespace.
    // If it is separated by whitespace from what follows it, it appears
    // as a separate token rather than part of the number token.
    if (mToken.IsSymbol('+') || mToken.IsSymbol('-')) {
      hasSign[1] = true;
      if (mToken.IsSymbol('-')) {
        sign[1] = -1;
      }
      if (! GetToken(true)) {
        REPORT_UNEXPECTED_EOF(PEPseudoClassArgEOF);
        return eSelectorParsingStatus_Error;
      }
    }
    if (eCSSToken_Number != mToken.mType ||
        !mToken.mIntegerValid || mToken.mHasSign == hasSign[1]) {
      REPORT_UNEXPECTED_TOKEN(PEPseudoClassArgNotNth);
      UngetToken();
      return eSelectorParsingStatus_Error; // our caller calls SkipUntil(')')
    }
    numbers[1] = mToken.mInteger * sign[1];
    if (! GetToken(true)) {
      REPORT_UNEXPECTED_EOF(PEPseudoClassArgEOF);
      return eSelectorParsingStatus_Error;
    }
  }
  if (!mToken.IsSymbol(')')) {
    REPORT_UNEXPECTED_TOKEN(PEPseudoClassNoClose);
    return eSelectorParsingStatus_Error; // our caller calls SkipUntil(')')
  }
  aSelector.AddPseudoClass(aType, numbers);
  return eSelectorParsingStatus_Continue;
}

//
// Parse the argument of a pseudo-class that has a selector list argument.
// Such selector lists cannot contain combinators, but can contain
// anything that goes between a pair of combinators.
//
CSSParserImpl::nsSelectorParsingStatus
CSSParserImpl::ParsePseudoClassWithSelectorListArg(nsCSSSelector& aSelector,
                                                   nsCSSPseudoClasses::Type aType)
{
  nsAutoPtr<nsCSSSelectorList> slist;
  if (! ParseSelectorList(*getter_Transfers(slist), char16_t(')'))) {
    return eSelectorParsingStatus_Error; // our caller calls SkipUntil(')')
  }

  // Check that none of the selectors in the list have combinators or
  // pseudo-elements.
  for (nsCSSSelectorList *l = slist; l; l = l->mNext) {
    nsCSSSelector *s = l->mSelectors;
    if (s->mNext || s->IsPseudoElement()) {
      return eSelectorParsingStatus_Error; // our caller calls SkipUntil(')')
    }
  }

  // Add the pseudo with the selector list parameter
  aSelector.AddPseudoClass(aType, slist.forget());

  // close the parenthesis
  if (!ExpectSymbol(')', true)) {
    REPORT_UNEXPECTED_TOKEN(PEPseudoClassNoClose);
    return eSelectorParsingStatus_Error; // our caller calls SkipUntil(')')
  }

  return eSelectorParsingStatus_Continue;
}


/**
 * This is the format for selectors:
 * operator? [[namespace |]? element_name]? [ ID | class | attrib | pseudo ]*
 */
bool
CSSParserImpl::ParseSelector(nsCSSSelectorList* aList,
                             char16_t aPrevCombinator)
{
  if (! GetToken(true)) {
    REPORT_UNEXPECTED_EOF(PESelectorEOF);
    return false;
  }

  nsCSSSelector* selector = aList->AddSelector(aPrevCombinator);
  nsCOMPtr<nsIAtom> pseudoElement;
  nsAutoPtr<nsAtomList> pseudoElementArgs;
  nsCSSPseudoElements::Type pseudoElementType =
    nsCSSPseudoElements::ePseudo_NotPseudoElement;

  int32_t dataMask = 0;
  nsSelectorParsingStatus parsingStatus =
    ParseTypeOrUniversalSelector(dataMask, *selector, false);

  while (parsingStatus == eSelectorParsingStatus_Continue) {
    if (eCSSToken_ID == mToken.mType) { // #id
      parsingStatus = ParseIDSelector(dataMask, *selector);
    }
    else if (mToken.IsSymbol('.')) {    // .class
      parsingStatus = ParseClassSelector(dataMask, *selector);
    }
    else if (mToken.IsSymbol(':')) {    // :pseudo
      parsingStatus = ParsePseudoSelector(dataMask, *selector, false,
                                          getter_AddRefs(pseudoElement),
                                          getter_Transfers(pseudoElementArgs),
                                          &pseudoElementType);
      if (pseudoElement &&
          pseudoElementType != nsCSSPseudoElements::ePseudo_AnonBox) {
        // Pseudo-elements other than anonymous boxes are represented with
        // a special ':' combinator.

        aList->mWeight += selector->CalcWeight();

        selector = aList->AddSelector(':');

        selector->mLowercaseTag.swap(pseudoElement);
        selector->mClassList = pseudoElementArgs.forget();
        selector->SetPseudoType(pseudoElementType);
      }
    }
    else if (mToken.IsSymbol('[')) {    // [attribute
      parsingStatus = ParseAttributeSelector(dataMask, *selector);
      if (eSelectorParsingStatus_Error == parsingStatus) {
        SkipUntil(']');
      }
    }
    else {  // not a selector token, we're done
      parsingStatus = eSelectorParsingStatus_Done;
      UngetToken();
      break;
    }

    if (parsingStatus != eSelectorParsingStatus_Continue) {
      break;
    }

    if (! GetToken(false)) { // premature eof is ok (here!)
      parsingStatus = eSelectorParsingStatus_Done;
      break;
    }
  }

  if (parsingStatus == eSelectorParsingStatus_Error) {
    return false;
  }

  if (!dataMask) {
    if (selector->mNext) {
      REPORT_UNEXPECTED(PESelectorGroupExtraCombinator);
    } else {
      REPORT_UNEXPECTED(PESelectorGroupNoSelector);
    }
    return false;
  }

  if (pseudoElementType == nsCSSPseudoElements::ePseudo_AnonBox) {
    // We got an anonymous box pseudo-element; it must be the only
    // thing in this selector group.
    if (selector->mNext || !IsUniversalSelector(*selector)) {
      REPORT_UNEXPECTED(PEAnonBoxNotAlone);
      return false;
    }

    // Rewrite the current selector as this pseudo-element.
    // It does not contribute to selector weight.
    selector->mLowercaseTag.swap(pseudoElement);
    selector->mClassList = pseudoElementArgs.forget();
    selector->SetPseudoType(pseudoElementType);
    return true;
  }

  aList->mWeight += selector->CalcWeight();

  return true;
}

css::Declaration*
CSSParserImpl::ParseDeclarationBlock(uint32_t aFlags, nsCSSContextType aContext)
{
  bool checkForBraces = (aFlags & eParseDeclaration_InBraces) != 0;

  if (checkForBraces) {
    if (!ExpectSymbol('{', true)) {
      REPORT_UNEXPECTED_TOKEN(PEBadDeclBlockStart);
      OUTPUT_ERROR();
      return nullptr;
    }
  }
  css::Declaration* declaration = new css::Declaration();
  mData.AssertInitialState();
  if (declaration) {
    for (;;) {
      bool changed;
      if (!ParseDeclaration(declaration, aFlags, true, &changed, aContext)) {
        if (!SkipDeclaration(checkForBraces)) {
          break;
        }
        if (checkForBraces) {
          if (ExpectSymbol('}', true)) {
            break;
          }
        }
        // Since the skipped declaration didn't end the block we parse
        // the next declaration.
      }
    }
    declaration->CompressFrom(&mData);
  }
  return declaration;
}

bool
CSSParserImpl::ParseColor(nsCSSValue& aValue)
{
  if (!GetToken(true)) {
    REPORT_UNEXPECTED_EOF(PEColorEOF);
    return false;
  }

  nsCSSToken* tk = &mToken;
  nscolor rgba;
  switch (tk->mType) {
    case eCSSToken_ID:
    case eCSSToken_Hash:
      // #xxyyzz
      if (NS_HexToRGB(tk->mIdent, &rgba)) {
        MOZ_ASSERT(tk->mIdent.Length() == 3 || tk->mIdent.Length() == 6,
                   "unexpected hex color length");
        nsCSSUnit unit = tk->mIdent.Length() == 3 ?
                           eCSSUnit_ShortHexColor :
                           eCSSUnit_HexColor;
        aValue.SetIntegerColorValue(rgba, unit);
        return true;
      }
      break;

    case eCSSToken_Ident:
      if (NS_ColorNameToRGB(tk->mIdent, &rgba)) {
        aValue.SetStringValue(tk->mIdent, eCSSUnit_Ident);
        return true;
      }
      else {
        nsCSSKeyword keyword = nsCSSKeywords::LookupKeyword(tk->mIdent);
        if (eCSSKeyword_UNKNOWN < keyword) { // known keyword
          int32_t value;
          if (nsCSSProps::FindKeyword(keyword, nsCSSProps::kColorKTable, value)) {
            aValue.SetIntValue(value, eCSSUnit_EnumColor);
            return true;
          }
        }
      }
      break;
    case eCSSToken_Function:
      if (mToken.mIdent.LowerCaseEqualsLiteral("rgb")) {
        // rgb ( component , component , component )
        if (GetToken(true)) {
          UngetToken();
        }
        if (mToken.mType == eCSSToken_Number) {
          uint8_t r, g, b;
          if (ParseNumberColorComponent(r, ',') &&
              ParseNumberColorComponent(g, ',') &&
              ParseNumberColorComponent(b, ')')) {
            aValue.SetIntegerColorValue(NS_RGB(r, g, b), eCSSUnit_RGBColor);
            return true;
          }
        } else {
          float r, g, b;
          if (ParsePercentageColorComponent(r, ',') &&
              ParsePercentageColorComponent(g, ',') &&
              ParsePercentageColorComponent(b, ')')) {
            aValue.SetFloatColorValue(r, g, b, 1.0f,
                                      eCSSUnit_PercentageRGBColor);
            return true;
          }
        }
        SkipUntil(')');
        return false;
      }
      else if (mToken.mIdent.LowerCaseEqualsLiteral("rgba")) {
        // rgba ( component , component , component , opacity )
        if (GetToken(true)) {
          UngetToken();
        }
        if (mToken.mType == eCSSToken_Number) {
          uint8_t r, g, b, a;
          if (ParseNumberColorComponent(r, ',') &&
              ParseNumberColorComponent(g, ',') &&
              ParseNumberColorComponent(b, ',') &&
              ParseColorOpacity(a)) {
            aValue.SetIntegerColorValue(NS_RGBA(r, g, b, a),
                                        eCSSUnit_RGBAColor);
            return true;
          }
        } else {
          float r, g, b, a;
          if (ParsePercentageColorComponent(r, ',') &&
              ParsePercentageColorComponent(g, ',') &&
              ParsePercentageColorComponent(b, ',') &&
              ParseColorOpacity(a)) {
            aValue.SetFloatColorValue(r, g, b, a, eCSSUnit_PercentageRGBAColor);
            return true;
          }
        }
        SkipUntil(')');
        return false;
      }
      else if (mToken.mIdent.LowerCaseEqualsLiteral("hsl")) {
        // hsl ( hue , saturation , lightness )
        // "hue" is a number, "saturation" and "lightness" are percentages.
        float h, s, l;
        if (ParseHSLColor(h, s, l, ')')) {
          aValue.SetFloatColorValue(h, s, l, 1.0f, eCSSUnit_HSLColor);
          return true;
        }
        SkipUntil(')');
        return false;
      }
      else if (mToken.mIdent.LowerCaseEqualsLiteral("hsla")) {
        // hsla ( hue , saturation , lightness , opacity )
        // "hue" is a number, "saturation" and "lightness" are percentages,
        // "opacity" is a number.
        float h, s, l, a;
        if (ParseHSLColor(h, s, l, ',') &&
            ParseColorOpacity(a)) {
          aValue.SetFloatColorValue(h, s, l, a, eCSSUnit_HSLAColor);
          return true;
        }
        SkipUntil(')');
        return false;
      }
      break;
    default:
      break;
  }

  // try 'xxyyzz' without '#' prefix for compatibility with IE and Nav4x (bug 23236 and 45804)
  if (mHashlessColorQuirk) {
    // - If the string starts with 'a-f', the nsCSSScanner builds the
    //   token as a eCSSToken_Ident and we can parse the string as a
    //   'xxyyzz' RGB color.
    // - If it only contains '0-9' digits, the token is a
    //   eCSSToken_Number and it must be converted back to a 6
    //   characters string to be parsed as a RGB color.
    // - If it starts with '0-9' and contains any 'a-f', the token is a
    //   eCSSToken_Dimension, the mNumber part must be converted back to
    //   a string and the mIdent part must be appended to that string so
    //   that the resulting string has 6 characters.
    // Note: This is a hack for Nav compatibility.  Do not attempt to
    // simplify it by hacking into the ncCSSScanner.  This would be very
    // bad.
    nsAutoString str;
    char buffer[20];
    switch (tk->mType) {
      case eCSSToken_Ident:
        str.Assign(tk->mIdent);
        break;

      case eCSSToken_Number:
        if (tk->mIntegerValid) {
          PR_snprintf(buffer, sizeof(buffer), "%06d", tk->mInteger);
          str.AssignWithConversion(buffer);
        }
        break;

      case eCSSToken_Dimension:
        if (tk->mIdent.Length() <= 6) {
          PR_snprintf(buffer, sizeof(buffer), "%06.0f", tk->mNumber);
          nsAutoString temp;
          temp.AssignWithConversion(buffer);
          temp.Right(str, 6 - tk->mIdent.Length());
          str.Append(tk->mIdent);
        }
        break;
      default:
        // There is a whole bunch of cases that are
        // not handled by this switch.  Ignore them.
        break;
    }
    if (NS_HexToRGB(str, &rgba)) {
      aValue.SetIntegerColorValue(rgba, eCSSUnit_HexColor);
      return true;
    }
  }

  // It's not a color
  REPORT_UNEXPECTED_TOKEN(PEColorNotColor);
  UngetToken();
  return false;
}

bool
CSSParserImpl::ParseNumberColorComponent(uint8_t& aComponent, char aStop)
{
  if (!GetToken(true)) {
    REPORT_UNEXPECTED_EOF(PEColorComponentEOF);
    return false;
  }

  if (mToken.mType != eCSSToken_Number || !mToken.mIntegerValid) {
    REPORT_UNEXPECTED_TOKEN(PEExpectedInt);
    UngetToken();
    return false;
  }

  float value = mToken.mNumber;
  if (value < 0.0f) value = 0.0f;
  if (value > 255.0f) value = 255.0f;

  if (ExpectSymbol(aStop, true)) {
    aComponent = NSToIntRound(value);
    return true;
  }
  REPORT_UNEXPECTED_TOKEN_CHAR(PEColorComponentBadTerm, aStop);
  return false;
}

bool
CSSParserImpl::ParsePercentageColorComponent(float& aComponent, char aStop)
{
  if (!GetToken(true)) {
    REPORT_UNEXPECTED_EOF(PEColorComponentEOF);
    return false;
  }

  if (mToken.mType != eCSSToken_Percentage) {
    REPORT_UNEXPECTED_TOKEN(PEExpectedPercent);
    UngetToken();
    return false;
  }

  float value = mToken.mNumber;
  if (value < 0.0f) value = 0.0f;
  if (value > 1.0f) value = 1.0f;

  if (ExpectSymbol(aStop, true)) {
    aComponent = value;
    return true;
  }
  REPORT_UNEXPECTED_TOKEN_CHAR(PEColorComponentBadTerm, aStop);
  return false;
}


bool
CSSParserImpl::ParseHSLColor(float& aHue, float& aSaturation, float& aLightness,
                             char aStop)
{
  float h, s, l;

  // Get the hue
  if (!GetToken(true)) {
    REPORT_UNEXPECTED_EOF(PEColorHueEOF);
    return false;
  }
  if (mToken.mType != eCSSToken_Number) {
    REPORT_UNEXPECTED_TOKEN(PEExpectedNumber);
    UngetToken();
    return false;
  }
  h = mToken.mNumber;
  h /= 360.0f;
  // hue values are wraparound
  h = h - floor(h);

  if (!ExpectSymbol(',', true)) {
    REPORT_UNEXPECTED_TOKEN(PEExpectedComma);
    return false;
  }

  // Get the saturation
  if (!GetToken(true)) {
    REPORT_UNEXPECTED_EOF(PEColorSaturationEOF);
    return false;
  }
  if (mToken.mType != eCSSToken_Percentage) {
    REPORT_UNEXPECTED_TOKEN(PEExpectedPercent);
    UngetToken();
    return false;
  }
  s = mToken.mNumber;
  if (s < 0.0f) s = 0.0f;
  if (s > 1.0f) s = 1.0f;

  if (!ExpectSymbol(',', true)) {
    REPORT_UNEXPECTED_TOKEN(PEExpectedComma);
    return false;
  }

  // Get the lightness
  if (!GetToken(true)) {
    REPORT_UNEXPECTED_EOF(PEColorLightnessEOF);
    return false;
  }
  if (mToken.mType != eCSSToken_Percentage) {
    REPORT_UNEXPECTED_TOKEN(PEExpectedPercent);
    UngetToken();
    return false;
  }
  l = mToken.mNumber;
  if (l < 0.0f) l = 0.0f;
  if (l > 1.0f) l = 1.0f;

  if (ExpectSymbol(aStop, true)) {
    aHue = h;
    aSaturation = s;
    aLightness = l;
    return true;
  }

  REPORT_UNEXPECTED_TOKEN_CHAR(PEColorComponentBadTerm, aStop);
  return false;
}


bool
CSSParserImpl::ParseColorOpacity(uint8_t& aOpacity)
{
  float floatOpacity;
  if (!ParseColorOpacity(floatOpacity)) {
    return false;
  }

  uint8_t value = nsStyleUtil::FloatToColorComponent(floatOpacity);
  // Need to compare to something slightly larger
  // than 0.5 due to floating point inaccuracies.
  NS_ASSERTION(fabs(255.0f*mToken.mNumber - value) <= 0.51f,
               "FloatToColorComponent did something weird");

  aOpacity = value;
  return true;
}

bool
CSSParserImpl::ParseColorOpacity(float& aOpacity)
{
  if (!GetToken(true)) {
    REPORT_UNEXPECTED_EOF(PEColorOpacityEOF);
    return false;
  }

  if (mToken.mType != eCSSToken_Number) {
    REPORT_UNEXPECTED_TOKEN(PEExpectedNumber);
    UngetToken();
    return false;
  }

  if (!ExpectSymbol(')', true)) {
    REPORT_UNEXPECTED_TOKEN(PEExpectedCloseParen);
    return false;
  }

  if (mToken.mNumber < 0.0f) {
    mToken.mNumber = 0.0f;
  } else if (mToken.mNumber > 1.0f) {
    mToken.mNumber = 1.0f;
  }

  aOpacity = mToken.mNumber;
  return true;
}

#ifdef MOZ_XUL
bool
CSSParserImpl::ParseTreePseudoElement(nsAtomList **aPseudoElementArgs)
{
  // The argument to a tree pseudo-element is a sequence of identifiers
  // that are either space- or comma-separated.  (Was the intent to
  // allow only comma-separated?  That's not what was done.)
  nsCSSSelector fakeSelector; // so we can reuse AddPseudoClass

  while (!ExpectSymbol(')', true)) {
    if (!GetToken(true)) {
      return false;
    }
    if (eCSSToken_Ident == mToken.mType) {
      fakeSelector.AddClass(mToken.mIdent);
    }
    else if (!mToken.IsSymbol(',')) {
      UngetToken();
      SkipUntil(')');
      return false;
    }
  }
  *aPseudoElementArgs = fakeSelector.mClassList;
  fakeSelector.mClassList = nullptr;
  return true;
}
#endif

//----------------------------------------------------------------------

bool
CSSParserImpl::ParseDeclaration(css::Declaration* aDeclaration,
                                uint32_t aFlags,
                                bool aMustCallValueAppended,
                                bool* aChanged,
                                nsCSSContextType aContext)
{
  NS_PRECONDITION(aContext == eCSSContext_General ||
                  aContext == eCSSContext_Page,
                  "Must be page or general context");

  bool checkForBraces = (aFlags & eParseDeclaration_InBraces) != 0;

  mTempData.AssertInitialState();

  // Get property name
  nsCSSToken* tk = &mToken;
  nsAutoString propertyName;
  for (;;) {
    if (!GetToken(true)) {
      if (checkForBraces) {
        REPORT_UNEXPECTED_EOF(PEDeclEndEOF);
      }
      return false;
    }
    if (eCSSToken_Ident == tk->mType) {
      propertyName = tk->mIdent;
      // grab the ident before the ExpectSymbol trashes the token
      if (!ExpectSymbol(':', true)) {
        REPORT_UNEXPECTED_TOKEN(PEParseDeclarationNoColon);
        REPORT_UNEXPECTED(PEDeclDropped);
        OUTPUT_ERROR();
        return false;
      }
      break;
    }
    if (tk->IsSymbol(';')) {
      // dangling semicolons are skipped
      continue;
    }

    if (!tk->IsSymbol('}')) {
      REPORT_UNEXPECTED_TOKEN(PEParseDeclarationDeclExpected);
      REPORT_UNEXPECTED(PEDeclSkipped);
      OUTPUT_ERROR();

      if (eCSSToken_AtKeyword == tk->mType) {
        SkipAtRule(checkForBraces);
        return true;  // Not a declaration, but don't skip until ';'
      }
    }
    // Not a declaration...
    UngetToken();
    return false;
  }

  // Don't report property parse errors if we're inside a failing @supports
  // rule.
  nsAutoSuppressErrors suppressErrors(this, mInFailingSupportsRule);

  // Information about a parsed non-custom property.
  nsCSSProperty propID;

  // Information about a parsed custom property.
  CSSVariableDeclarations::Type variableType;
  nsString variableValue;

  // Check if the property name is a custom property.
  bool customProperty = nsLayoutUtils::CSSVariablesEnabled() &&
                        nsCSSProps::IsCustomPropertyName(propertyName) &&
                        aContext == eCSSContext_General;

  if (customProperty) {
    if (!ParseVariableDeclaration(&variableType, variableValue)) {
      REPORT_UNEXPECTED_P(PEValueParsingError, propertyName);
      REPORT_UNEXPECTED(PEDeclDropped);
      OUTPUT_ERROR();
      return false;
    }
  } else {
    // Map property name to its ID.
    propID = LookupEnabledProperty(propertyName);
    if (eCSSProperty_UNKNOWN == propID ||
        (aContext == eCSSContext_Page &&
         !nsCSSProps::PropHasFlags(propID,
                                   CSS_PROPERTY_APPLIES_TO_PAGE_RULE))) { // unknown property
      if (!NonMozillaVendorIdentifier(propertyName)) {
        REPORT_UNEXPECTED_P(PEUnknownProperty, propertyName);
        REPORT_UNEXPECTED(PEDeclDropped);
        OUTPUT_ERROR();
      }
      return false;
    }
    // Then parse the property.
    if (!ParseProperty(propID)) {
      // XXX Much better to put stuff in the value parsers instead...
      REPORT_UNEXPECTED_P(PEValueParsingError, propertyName);
      REPORT_UNEXPECTED(PEDeclDropped);
      OUTPUT_ERROR();
      mTempData.ClearProperty(propID);
      mTempData.AssertInitialState();
      return false;
    }
  }

  CLEAR_ERROR();

  // Look for "!important".
  PriorityParsingStatus status;
  if ((aFlags & eParseDeclaration_AllowImportant) != 0) {
    status = ParsePriority();
  } else {
    status = ePriority_None;
  }

  // Look for a semicolon or close brace.
  if (status != ePriority_Error) {
    if (!GetToken(true)) {
      // EOF is always ok
    } else if (mToken.IsSymbol(';')) {
      // semicolon is always ok
    } else if (mToken.IsSymbol('}')) {
      // brace is ok if checkForBraces, but don't eat it
      UngetToken();
      if (!checkForBraces) {
        status = ePriority_Error;
      }
    } else {
      UngetToken();
      status = ePriority_Error;
    }
  }

  if (status == ePriority_Error) {
    if (checkForBraces) {
      REPORT_UNEXPECTED_TOKEN(PEBadDeclOrRuleEnd2);
    } else {
      REPORT_UNEXPECTED_TOKEN(PEBadDeclEnd);
    }
    REPORT_UNEXPECTED(PEDeclDropped);
    OUTPUT_ERROR();
    if (!customProperty) {
      mTempData.ClearProperty(propID);
    }
    mTempData.AssertInitialState();
    return false;
  }

  if (customProperty) {
    MOZ_ASSERT(Substring(propertyName,
                         0, VAR_PREFIX_LENGTH).EqualsLiteral("var-"));
    nsDependentString varName(propertyName, VAR_PREFIX_LENGTH); // remove 'var-'
    aDeclaration->AddVariableDeclaration(varName, variableType, variableValue,
                                         status == ePriority_Important, false);
  } else {
    *aChanged |= mData.TransferFromBlock(mTempData, propID,
                                         status == ePriority_Important,
                                         false, aMustCallValueAppended,
                                         aDeclaration);
  }

  return true;
}

static const nsCSSProperty kBorderTopIDs[] = {
  eCSSProperty_border_top_width,
  eCSSProperty_border_top_style,
  eCSSProperty_border_top_color
};
static const nsCSSProperty kBorderRightIDs[] = {
  eCSSProperty_border_right_width_value,
  eCSSProperty_border_right_style_value,
  eCSSProperty_border_right_color_value,
  eCSSProperty_border_right_width,
  eCSSProperty_border_right_style,
  eCSSProperty_border_right_color
};
static const nsCSSProperty kBorderBottomIDs[] = {
  eCSSProperty_border_bottom_width,
  eCSSProperty_border_bottom_style,
  eCSSProperty_border_bottom_color
};
static const nsCSSProperty kBorderLeftIDs[] = {
  eCSSProperty_border_left_width_value,
  eCSSProperty_border_left_style_value,
  eCSSProperty_border_left_color_value,
  eCSSProperty_border_left_width,
  eCSSProperty_border_left_style,
  eCSSProperty_border_left_color
};
static const nsCSSProperty kBorderStartIDs[] = {
  eCSSProperty_border_start_width_value,
  eCSSProperty_border_start_style_value,
  eCSSProperty_border_start_color_value,
  eCSSProperty_border_start_width,
  eCSSProperty_border_start_style,
  eCSSProperty_border_start_color
};
static const nsCSSProperty kBorderEndIDs[] = {
  eCSSProperty_border_end_width_value,
  eCSSProperty_border_end_style_value,
  eCSSProperty_border_end_color_value,
  eCSSProperty_border_end_width,
  eCSSProperty_border_end_style,
  eCSSProperty_border_end_color
};
static const nsCSSProperty kColumnRuleIDs[] = {
  eCSSProperty__moz_column_rule_width,
  eCSSProperty__moz_column_rule_style,
  eCSSProperty__moz_column_rule_color
};

bool
CSSParserImpl::ParseEnum(nsCSSValue& aValue,
                         const KTableValue aKeywordTable[])
{
  nsSubstring* ident = NextIdent();
  if (nullptr == ident) {
    return false;
  }
  nsCSSKeyword keyword = nsCSSKeywords::LookupKeyword(*ident);
  if (eCSSKeyword_UNKNOWN < keyword) {
    int32_t value;
    if (nsCSSProps::FindKeyword(keyword, aKeywordTable, value)) {
      aValue.SetIntValue(value, eCSSUnit_Enumerated);
      return true;
    }
  }

  // Put the unknown identifier back and return
  UngetToken();
  return false;
}


struct UnitInfo {
  char name[6];  // needs to be long enough for the longest unit, with
                 // terminating null.
  uint32_t length;
  nsCSSUnit unit;
  int32_t type;
};

#define STR_WITH_LEN(_str) \
  _str, sizeof(_str) - 1

const UnitInfo UnitData[] = {
  { STR_WITH_LEN("px"), eCSSUnit_Pixel, VARIANT_LENGTH },
  { STR_WITH_LEN("em"), eCSSUnit_EM, VARIANT_LENGTH },
  { STR_WITH_LEN("ex"), eCSSUnit_XHeight, VARIANT_LENGTH },
  { STR_WITH_LEN("pt"), eCSSUnit_Point, VARIANT_LENGTH },
  { STR_WITH_LEN("in"), eCSSUnit_Inch, VARIANT_LENGTH },
  { STR_WITH_LEN("cm"), eCSSUnit_Centimeter, VARIANT_LENGTH },
  { STR_WITH_LEN("ch"), eCSSUnit_Char, VARIANT_LENGTH },
  { STR_WITH_LEN("rem"), eCSSUnit_RootEM, VARIANT_LENGTH },
  { STR_WITH_LEN("mm"), eCSSUnit_Millimeter, VARIANT_LENGTH },
  { STR_WITH_LEN("mozmm"), eCSSUnit_PhysicalMillimeter, VARIANT_LENGTH },
  { STR_WITH_LEN("vw"), eCSSUnit_ViewportWidth, VARIANT_LENGTH },
  { STR_WITH_LEN("vh"), eCSSUnit_ViewportHeight, VARIANT_LENGTH },
  { STR_WITH_LEN("vmin"), eCSSUnit_ViewportMin, VARIANT_LENGTH },
  { STR_WITH_LEN("vmax"), eCSSUnit_ViewportMax, VARIANT_LENGTH },
  { STR_WITH_LEN("pc"), eCSSUnit_Pica, VARIANT_LENGTH },
  { STR_WITH_LEN("deg"), eCSSUnit_Degree, VARIANT_ANGLE },
  { STR_WITH_LEN("grad"), eCSSUnit_Grad, VARIANT_ANGLE },
  { STR_WITH_LEN("rad"), eCSSUnit_Radian, VARIANT_ANGLE },
  { STR_WITH_LEN("turn"), eCSSUnit_Turn, VARIANT_ANGLE },
  { STR_WITH_LEN("hz"), eCSSUnit_Hertz, VARIANT_FREQUENCY },
  { STR_WITH_LEN("khz"), eCSSUnit_Kilohertz, VARIANT_FREQUENCY },
  { STR_WITH_LEN("s"), eCSSUnit_Seconds, VARIANT_TIME },
  { STR_WITH_LEN("ms"), eCSSUnit_Milliseconds, VARIANT_TIME }
};

#undef STR_WITH_LEN

bool
CSSParserImpl::TranslateDimension(nsCSSValue& aValue,
                                  int32_t aVariantMask,
                                  float aNumber,
                                  const nsString& aUnit)
{
  nsCSSUnit units;
  int32_t   type = 0;
  if (!aUnit.IsEmpty()) {
    uint32_t i;
    for (i = 0; i < ArrayLength(UnitData); ++i) {
      if (aUnit.LowerCaseEqualsASCII(UnitData[i].name,
                                     UnitData[i].length)) {
        units = UnitData[i].unit;
        type = UnitData[i].type;
        break;
      }
    }

    if (i == ArrayLength(UnitData)) {
      // Unknown unit
      return false;
    }

    if (!mViewportUnitsEnabled &&
        (eCSSUnit_ViewportWidth == units  ||
         eCSSUnit_ViewportHeight == units ||
         eCSSUnit_ViewportMin == units    ||
         eCSSUnit_ViewportMax == units)) {
      // Viewport units aren't allowed right now, probably because we're
      // inside an @page declaration. Fail.
      return false;
    }
  } else {
    // Must be a zero number...
    NS_ASSERTION(0 == aNumber, "numbers without units must be 0");
    if ((VARIANT_LENGTH & aVariantMask) != 0) {
      units = eCSSUnit_Pixel;
      type = VARIANT_LENGTH;
    }
    else if ((VARIANT_ANGLE & aVariantMask) != 0) {
      NS_ASSERTION(aVariantMask & VARIANT_ZERO_ANGLE,
                   "must have allowed zero angle");
      units = eCSSUnit_Degree;
      type = VARIANT_ANGLE;
    }
    else {
      NS_ERROR("Variant mask does not include dimension; why were we called?");
      return false;
    }
  }
  if ((type & aVariantMask) != 0) {
    aValue.SetFloatValue(aNumber, units);
    return true;
  }
  return false;
}

// Note that this does include VARIANT_CALC, which is numeric.  This is
// because calc() parsing, as proposed, drops range restrictions inside
// the calc() expression and clamps the result of the calculation to the
// range.
#define VARIANT_ALL_NONNUMERIC \
  VARIANT_KEYWORD | \
  VARIANT_COLOR | \
  VARIANT_URL | \
  VARIANT_STRING | \
  VARIANT_COUNTER | \
  VARIANT_ATTR | \
  VARIANT_IDENTIFIER | \
  VARIANT_IDENTIFIER_NO_INHERIT | \
  VARIANT_AUTO | \
  VARIANT_INHERIT | \
  VARIANT_NONE | \
  VARIANT_NORMAL | \
  VARIANT_SYSFONT | \
  VARIANT_GRADIENT | \
  VARIANT_TIMING_FUNCTION | \
  VARIANT_ALL | \
  VARIANT_CALC | \
  VARIANT_OPENTYPE_SVG_KEYWORD

// Note that callers passing VARIANT_CALC in aVariantMask will get
// full-range parsing inside the calc() expression, and the code that
// computes the calc will be required to clamp the resulting value to an
// appropriate range.
bool
CSSParserImpl::ParseNonNegativeVariant(nsCSSValue& aValue,
                                       int32_t aVariantMask,
                                       const KTableValue aKeywordTable[])
{
  // The variant mask must only contain non-numeric variants or the ones
  // that we specifically handle.
  NS_ABORT_IF_FALSE((aVariantMask & ~(VARIANT_ALL_NONNUMERIC |
                                      VARIANT_NUMBER |
                                      VARIANT_LENGTH |
                                      VARIANT_PERCENT |
                                      VARIANT_INTEGER)) == 0,
                    "need to update code below to handle additional variants");

  if (ParseVariant(aValue, aVariantMask, aKeywordTable)) {
    if (eCSSUnit_Number == aValue.GetUnit() ||
        aValue.IsLengthUnit()){
      if (aValue.GetFloatValue() < 0) {
        UngetToken();
        return false;
      }
    }
    else if (aValue.GetUnit() == eCSSUnit_Percent) {
      if (aValue.GetPercentValue() < 0) {
        UngetToken();
        return false;
      }
    } else if (aValue.GetUnit() == eCSSUnit_Integer) {
      if (aValue.GetIntValue() < 0) {
        UngetToken();
        return false;
      }
    }
    return true;
  }
  return false;
}

// Note that callers passing VARIANT_CALC in aVariantMask will get
// full-range parsing inside the calc() expression, and the code that
// computes the calc will be required to clamp the resulting value to an
// appropriate range.
bool
CSSParserImpl::ParseOneOrLargerVariant(nsCSSValue& aValue,
                                       int32_t aVariantMask,
                                       const KTableValue aKeywordTable[])
{
  // The variant mask must only contain non-numeric variants or the ones
  // that we specifically handle.
  NS_ABORT_IF_FALSE((aVariantMask & ~(VARIANT_ALL_NONNUMERIC |
                                      VARIANT_NUMBER |
                                      VARIANT_INTEGER)) == 0,
                    "need to update code below to handle additional variants");

  if (ParseVariant(aValue, aVariantMask, aKeywordTable)) {
    if (aValue.GetUnit() == eCSSUnit_Integer) {
      if (aValue.GetIntValue() < 1) {
        UngetToken();
        return false;
      }
    } else if (eCSSUnit_Number == aValue.GetUnit()) {
      if (aValue.GetFloatValue() < 1.0f) {
        UngetToken();
        return false;
      }
    }
    return true;
  }
  return false;
}

// Assigns to aValue iff it returns true.
bool
CSSParserImpl::ParseVariant(nsCSSValue& aValue,
                            int32_t aVariantMask,
                            const KTableValue aKeywordTable[])
{
  NS_ASSERTION(!(mHashlessColorQuirk && (aVariantMask & VARIANT_COLOR)) ||
               !(aVariantMask & VARIANT_NUMBER),
               "can't distinguish colors from numbers");
  NS_ASSERTION(!(mHashlessColorQuirk && (aVariantMask & VARIANT_COLOR)) ||
               !(mUnitlessLengthQuirk && (aVariantMask & VARIANT_LENGTH)),
               "can't distinguish colors from lengths");
  NS_ASSERTION(!(mUnitlessLengthQuirk && (aVariantMask & VARIANT_LENGTH)) ||
               !(aVariantMask & VARIANT_NUMBER),
               "can't distinguish lengths from numbers");
  NS_ABORT_IF_FALSE(!(aVariantMask & VARIANT_IDENTIFIER) ||
                    !(aVariantMask & VARIANT_IDENTIFIER_NO_INHERIT),
                    "must not set both VARIANT_IDENTIFIER and "
                    "VARIANT_IDENTIFIER_NO_INHERIT");

  if (!GetToken(true)) {
    return false;
  }
  nsCSSToken* tk = &mToken;
  if (((aVariantMask & (VARIANT_AHK | VARIANT_NORMAL | VARIANT_NONE | VARIANT_ALL)) != 0) &&
      (eCSSToken_Ident == tk->mType)) {
    nsCSSKeyword keyword = nsCSSKeywords::LookupKeyword(tk->mIdent);
    if (eCSSKeyword_UNKNOWN < keyword) { // known keyword
      if ((aVariantMask & VARIANT_AUTO) != 0) {
        if (eCSSKeyword_auto == keyword) {
          aValue.SetAutoValue();
          return true;
        }
      }
      if ((aVariantMask & VARIANT_INHERIT) != 0) {
        // XXX Should we check IsParsingCompoundProperty, or do all
        // callers handle it?  (Not all callers set it, though, since
        // they want the quirks that are disabled by setting it.)

        // IMPORTANT: If new keywords are added here,
        // they probably need to be added in ParseCustomIdent as well.
        if (eCSSKeyword_inherit == keyword) {
          aValue.SetInheritValue();
          return true;
        }
        else if (eCSSKeyword_initial == keyword) {
          aValue.SetInitialValue();
          return true;
        }
        else if (eCSSKeyword_unset == keyword &&
                 nsLayoutUtils::UnsetValueEnabled()) {
          aValue.SetUnsetValue();
          return true;
        }
      }
      if ((aVariantMask & VARIANT_NONE) != 0) {
        if (eCSSKeyword_none == keyword) {
          aValue.SetNoneValue();
          return true;
        }
      }
      if ((aVariantMask & VARIANT_ALL) != 0) {
        if (eCSSKeyword_all == keyword) {
          aValue.SetAllValue();
          return true;
        }
      }
      if ((aVariantMask & VARIANT_NORMAL) != 0) {
        if (eCSSKeyword_normal == keyword) {
          aValue.SetNormalValue();
          return true;
        }
      }
      if ((aVariantMask & VARIANT_SYSFONT) != 0) {
        if (eCSSKeyword__moz_use_system_font == keyword &&
            !IsParsingCompoundProperty()) {
          aValue.SetSystemFontValue();
          return true;
        }
      }
      if ((aVariantMask & VARIANT_OPENTYPE_SVG_KEYWORD) != 0) {
        static bool sOpentypeSVGEnabled;
        static bool sOpentypeSVGEnabledCached = false;
        if (!sOpentypeSVGEnabledCached) {
          sOpentypeSVGEnabledCached = true;
          Preferences::AddBoolVarCache(&sOpentypeSVGEnabled,
                                       "gfx.font_rendering.opentype_svg.enabled");
        }
        if (sOpentypeSVGEnabled) {
          aVariantMask |= VARIANT_KEYWORD;
        }
      }
      if ((aVariantMask & VARIANT_KEYWORD) != 0) {
        int32_t value;
        if (nsCSSProps::FindKeyword(keyword, aKeywordTable, value)) {
          aValue.SetIntValue(value, eCSSUnit_Enumerated);
          return true;
        }
      }
    }
  }
  // Check VARIANT_NUMBER and VARIANT_INTEGER before VARIANT_LENGTH or
  // VARIANT_ZERO_ANGLE.
  if (((aVariantMask & VARIANT_NUMBER) != 0) &&
      (eCSSToken_Number == tk->mType)) {
    aValue.SetFloatValue(tk->mNumber, eCSSUnit_Number);
    return true;
  }
  if (((aVariantMask & VARIANT_INTEGER) != 0) &&
      (eCSSToken_Number == tk->mType) && tk->mIntegerValid) {
    aValue.SetIntValue(tk->mInteger, eCSSUnit_Integer);
    return true;
  }
  if (((aVariantMask & (VARIANT_LENGTH | VARIANT_ANGLE |
                        VARIANT_FREQUENCY | VARIANT_TIME)) != 0 &&
       eCSSToken_Dimension == tk->mType) ||
      ((aVariantMask & (VARIANT_LENGTH | VARIANT_ZERO_ANGLE)) != 0 &&
       eCSSToken_Number == tk->mType &&
       tk->mNumber == 0.0f)) {
    if (((aVariantMask & VARIANT_POSITIVE_DIMENSION) != 0 && 
         tk->mNumber <= 0.0) ||
        ((aVariantMask & VARIANT_NONNEGATIVE_DIMENSION) != 0 && 
         tk->mNumber < 0.0)) {
        UngetToken();
        return false;
    }
    if (TranslateDimension(aValue, aVariantMask, tk->mNumber, tk->mIdent)) {
      return true;
    }
    // Put the token back; we didn't parse it, so we shouldn't consume it
    UngetToken();
    return false;
  }
  if (((aVariantMask & VARIANT_PERCENT) != 0) &&
      (eCSSToken_Percentage == tk->mType)) {
    aValue.SetPercentValue(tk->mNumber);
    return true;
  }
  if (mUnitlessLengthQuirk) { // NONSTANDARD: Nav interprets unitless numbers as px
    if (((aVariantMask & VARIANT_LENGTH) != 0) &&
        (eCSSToken_Number == tk->mType)) {
      aValue.SetFloatValue(tk->mNumber, eCSSUnit_Pixel);
      return true;
    }
  }

  if (IsSVGMode() && !IsParsingCompoundProperty()) {
    // STANDARD: SVG Spec states that lengths and coordinates can be unitless
    // in which case they default to user-units (1 px = 1 user unit)
    if (((aVariantMask & VARIANT_LENGTH) != 0) &&
        (eCSSToken_Number == tk->mType)) {
      aValue.SetFloatValue(tk->mNumber, eCSSUnit_Pixel);
      return true;
    }
  }

  if (((aVariantMask & VARIANT_URL) != 0) &&
      eCSSToken_URL == tk->mType) {
    SetValueToURL(aValue, tk->mIdent);
    return true;
  }
  if ((aVariantMask & VARIANT_GRADIENT) != 0 &&
      eCSSToken_Function == tk->mType) {
    // a generated gradient
    nsDependentString tmp(tk->mIdent, 0);
    bool isLegacy = false;
    if (StringBeginsWith(tmp, NS_LITERAL_STRING("-moz-"))) {
      tmp.Rebind(tmp, 5);
      isLegacy = true;
    }
    bool isRepeating = false;
    if (StringBeginsWith(tmp, NS_LITERAL_STRING("repeating-"))) {
      tmp.Rebind(tmp, 10);
      isRepeating = true;
    }

    if (tmp.LowerCaseEqualsLiteral("linear-gradient")) {
      return ParseLinearGradient(aValue, isRepeating, isLegacy);
    }
    if (tmp.LowerCaseEqualsLiteral("radial-gradient")) {
      return ParseRadialGradient(aValue, isRepeating, isLegacy);
    }
  }
  if ((aVariantMask & VARIANT_IMAGE_RECT) != 0 &&
      eCSSToken_Function == tk->mType &&
      tk->mIdent.LowerCaseEqualsLiteral("-moz-image-rect")) {
    return ParseImageRect(aValue);
  }
  if ((aVariantMask & VARIANT_ELEMENT) != 0 &&
      eCSSToken_Function == tk->mType &&
      tk->mIdent.LowerCaseEqualsLiteral("-moz-element")) {
    return ParseElement(aValue);
  }
  if ((aVariantMask & VARIANT_COLOR) != 0) {
    if (mHashlessColorQuirk || // NONSTANDARD: Nav interprets 'xxyyzz' values even without '#' prefix
        (eCSSToken_ID == tk->mType) ||
        (eCSSToken_Hash == tk->mType) ||
        (eCSSToken_Ident == tk->mType) ||
        ((eCSSToken_Function == tk->mType) &&
         (tk->mIdent.LowerCaseEqualsLiteral("rgb") ||
          tk->mIdent.LowerCaseEqualsLiteral("hsl") ||
          tk->mIdent.LowerCaseEqualsLiteral("rgba") ||
          tk->mIdent.LowerCaseEqualsLiteral("hsla"))))
    {
      // Put token back so that parse color can get it
      UngetToken();
      if (ParseColor(aValue)) {
        return true;
      }
      return false;
    }
  }
  if (((aVariantMask & VARIANT_STRING) != 0) &&
      (eCSSToken_String == tk->mType)) {
    nsAutoString  buffer;
    buffer.Append(tk->mIdent);
    aValue.SetStringValue(buffer, eCSSUnit_String);
    return true;
  }
  if (((aVariantMask &
        (VARIANT_IDENTIFIER | VARIANT_IDENTIFIER_NO_INHERIT)) != 0) &&
      (eCSSToken_Ident == tk->mType) &&
      ((aVariantMask & VARIANT_IDENTIFIER) != 0 ||
       !(tk->mIdent.LowerCaseEqualsLiteral("inherit") ||
         tk->mIdent.LowerCaseEqualsLiteral("initial") ||
         (tk->mIdent.LowerCaseEqualsLiteral("unset") &&
          nsLayoutUtils::UnsetValueEnabled())))) {
    aValue.SetStringValue(tk->mIdent, eCSSUnit_Ident);
    return true;
  }
  if (((aVariantMask & VARIANT_COUNTER) != 0) &&
      (eCSSToken_Function == tk->mType) &&
      (tk->mIdent.LowerCaseEqualsLiteral("counter") ||
       tk->mIdent.LowerCaseEqualsLiteral("counters"))) {
    return ParseCounter(aValue);
  }
  if (((aVariantMask & VARIANT_ATTR) != 0) &&
      (eCSSToken_Function == tk->mType) &&
      tk->mIdent.LowerCaseEqualsLiteral("attr")) {
    if (!ParseAttr(aValue)) {
      SkipUntil(')');
      return false;
    }
    return true;
  }
  if (((aVariantMask & VARIANT_TIMING_FUNCTION) != 0) &&
      (eCSSToken_Function == tk->mType)) {
    if (tk->mIdent.LowerCaseEqualsLiteral("cubic-bezier")) {
      if (!ParseTransitionTimingFunctionValues(aValue)) {
        SkipUntil(')');
        return false;
      }
      return true;
    }
    if (tk->mIdent.LowerCaseEqualsLiteral("steps")) {
      if (!ParseTransitionStepTimingFunctionValues(aValue)) {
        SkipUntil(')');
        return false;
      }
      return true;
    }
  }
  if ((aVariantMask & VARIANT_CALC) &&
      (eCSSToken_Function == tk->mType) &&
      (tk->mIdent.LowerCaseEqualsLiteral("calc") ||
       tk->mIdent.LowerCaseEqualsLiteral("-moz-calc"))) {
    // calc() currently allows only lengths and percents inside it.
    return ParseCalc(aValue, aVariantMask & VARIANT_LP);
  }

  UngetToken();
  return false;
}

bool
CSSParserImpl::ParseCustomIdent(nsCSSValue& aValue,
                                const nsAutoString& aIdentValue,
                                const nsCSSKeyword aExcludedKeywords[],
                                const nsCSSProps::KTableValue aPropertyKTable[])
{
  nsCSSKeyword keyword = nsCSSKeywords::LookupKeyword(aIdentValue);
  if (keyword == eCSSKeyword_UNKNOWN) {
    // Fast path for identifiers that are not known CSS keywords:
    aValue.SetStringValue(mToken.mIdent, eCSSUnit_Ident);
    return true;
  }
  if (keyword == eCSSKeyword_inherit ||
      keyword == eCSSKeyword_initial ||
      keyword == eCSSKeyword_unset ||
      keyword == eCSSKeyword_default ||
      (aPropertyKTable &&
        nsCSSProps::FindIndexOfKeyword(keyword, aPropertyKTable) >= 0)) {
    return false;
  }
  if (aExcludedKeywords) {
    for (uint32_t i = 0;; i++) {
      nsCSSKeyword excludedKeyword = aExcludedKeywords[i];
      if (excludedKeyword == eCSSKeyword_UNKNOWN) {
        break;
      }
      if (excludedKeyword == keyword) {
        return false;
      }
    }
  }
  aValue.SetStringValue(mToken.mIdent, eCSSUnit_Ident);
  return true;
}

bool
CSSParserImpl::ParseCounter(nsCSSValue& aValue)
{
  nsCSSUnit unit = (mToken.mIdent.LowerCaseEqualsLiteral("counter") ?
                    eCSSUnit_Counter : eCSSUnit_Counters);

  // A non-iterative for loop to break out when an error occurs.
  for (;;) {
    if (!GetToken(true)) {
      break;
    }
    if (eCSSToken_Ident != mToken.mType) {
      UngetToken();
      break;
    }

    nsRefPtr<nsCSSValue::Array> val =
      nsCSSValue::Array::Create(unit == eCSSUnit_Counter ? 2 : 3);

    val->Item(0).SetStringValue(mToken.mIdent, eCSSUnit_Ident);

    if (eCSSUnit_Counters == unit) {
      // must have a comma and then a separator string
      if (!ExpectSymbol(',', true) || !GetToken(true)) {
        break;
      }
      if (eCSSToken_String != mToken.mType) {
        UngetToken();
        break;
      }
      val->Item(1).SetStringValue(mToken.mIdent, eCSSUnit_String);
    }

    // get optional type
    int32_t type = NS_STYLE_LIST_STYLE_DECIMAL;
    if (ExpectSymbol(',', true)) {
      if (!GetToken(true)) {
        break;
      }
      nsCSSKeyword keyword;
      if (eCSSToken_Ident != mToken.mType ||
          (keyword = nsCSSKeywords::LookupKeyword(mToken.mIdent)) ==
            eCSSKeyword_UNKNOWN ||
          !nsCSSProps::FindKeyword(keyword, nsCSSProps::kListStyleKTable,
                                   type)) {
        UngetToken();
        break;
      }
    }

    int32_t typeItem = eCSSUnit_Counters == unit ? 2 : 1;
    val->Item(typeItem).SetIntValue(type, eCSSUnit_Enumerated);

    if (!ExpectSymbol(')', true)) {
      break;
    }

    aValue.SetArrayValue(val, unit);
    return true;
  }

  SkipUntil(')');
  return false;
}

bool
CSSParserImpl::ParseAttr(nsCSSValue& aValue)
{
  if (!GetToken(true)) {
    return false;
  }

  nsAutoString attr;
  if (eCSSToken_Ident == mToken.mType) {  // attr name or namespace
    nsAutoString  holdIdent(mToken.mIdent);
    if (ExpectSymbol('|', false)) {  // namespace
      int32_t nameSpaceID = GetNamespaceIdForPrefix(holdIdent);
      if (nameSpaceID == kNameSpaceID_Unknown) {
        return false;
      }
      attr.AppendInt(nameSpaceID, 10);
      attr.Append(char16_t('|'));
      if (! GetToken(false)) {
        REPORT_UNEXPECTED_EOF(PEAttributeNameEOF);
        return false;
      }
      if (eCSSToken_Ident == mToken.mType) {
        attr.Append(mToken.mIdent);
      }
      else {
        REPORT_UNEXPECTED_TOKEN(PEAttributeNameExpected);
        UngetToken();
        return false;
      }
    }
    else {  // no namespace
      attr = holdIdent;
    }
  }
  else if (mToken.IsSymbol('*')) {  // namespace wildcard
    // Wildcard namespace makes no sense here and is not allowed
    REPORT_UNEXPECTED_TOKEN(PEAttributeNameExpected);
    UngetToken();
    return false;
  }
  else if (mToken.IsSymbol('|')) {  // explicit NO namespace
    if (! GetToken(false)) {
      REPORT_UNEXPECTED_EOF(PEAttributeNameEOF);
      return false;
    }
    if (eCSSToken_Ident == mToken.mType) {
      attr.Append(mToken.mIdent);
    }
    else {
      REPORT_UNEXPECTED_TOKEN(PEAttributeNameExpected);
      UngetToken();
      return false;
    }
  }
  else {
    REPORT_UNEXPECTED_TOKEN(PEAttributeNameOrNamespaceExpected);
    UngetToken();
    return false;
  }
  if (!ExpectSymbol(')', true)) {
    return false;
  }
  aValue.SetStringValue(attr, eCSSUnit_Attr);
  return true;
}

bool
CSSParserImpl::SetValueToURL(nsCSSValue& aValue, const nsString& aURL)
{
  if (!mSheetPrincipal) {
    NS_NOTREACHED("Codepaths that expect to parse URLs MUST pass in an "
                  "origin principal");
    return false;
  }

  nsRefPtr<nsStringBuffer> buffer(nsCSSValue::BufferFromString(aURL));

  // Note: urlVal retains its own reference to |buffer|.
  mozilla::css::URLValue *urlVal =
    new mozilla::css::URLValue(buffer, mBaseURI, mSheetURI, mSheetPrincipal);
  aValue.SetURLValue(urlVal);
  return true;
}

/**
 * Parse the image-orientation property, which has the grammar:
 * <angle> flip? | flip | from-image
 */
bool
CSSParserImpl::ParseImageOrientation(nsCSSValue& aValue)
{
  if (ParseVariant(aValue, VARIANT_INHERIT, nullptr)) {
    // 'inherit', 'initial' and 'unset' must be alone
    return true;
  }

  // Check for an angle with optional 'flip'.
  nsCSSValue angle;
  if (ParseVariant(angle, VARIANT_ANGLE, nullptr)) {
    nsCSSValue flip;

    if (ParseVariant(flip, VARIANT_KEYWORD, nsCSSProps::kImageOrientationFlipKTable)) {
      nsRefPtr<nsCSSValue::Array> array = nsCSSValue::Array::Create(2);
      array->Item(0) = angle;
      array->Item(1) = flip;
      aValue.SetArrayValue(array, eCSSUnit_Array);
    } else {
      aValue = angle;
    }
    
    return true;
  }

  // The remaining possibilities (bare 'flip' and 'from-image') are both
  // keywords, so we can handle them at the same time.
  nsCSSValue keyword;
  if (ParseVariant(keyword, VARIANT_KEYWORD, nsCSSProps::kImageOrientationKTable)) {
    aValue = keyword;
    return true;
  }

  // All possibilities failed.
  return false;
}

/**
 * Parse the arguments of -moz-image-rect() function.
 * -moz-image-rect(<uri>, <top>, <right>, <bottom>, <left>)
 */
bool
CSSParserImpl::ParseImageRect(nsCSSValue& aImage)
{
  // A non-iterative for loop to break out when an error occurs.
  for (;;) {
    nsCSSValue newFunction;
    static const uint32_t kNumArgs = 5;
    nsCSSValue::Array* func =
      newFunction.InitFunction(eCSSKeyword__moz_image_rect, kNumArgs);

    // func->Item(0) is reserved for the function name.
    nsCSSValue& url    = func->Item(1);
    nsCSSValue& top    = func->Item(2);
    nsCSSValue& right  = func->Item(3);
    nsCSSValue& bottom = func->Item(4);
    nsCSSValue& left   = func->Item(5);

    nsAutoString urlString;
    if (!ParseURLOrString(urlString) ||
        !SetValueToURL(url, urlString) ||
        !ExpectSymbol(',', true)) {
      break;
    }

    static const int32_t VARIANT_SIDE = VARIANT_NUMBER | VARIANT_PERCENT;
    if (!ParseNonNegativeVariant(top, VARIANT_SIDE, nullptr) ||
        !ExpectSymbol(',', true) ||
        !ParseNonNegativeVariant(right, VARIANT_SIDE, nullptr) ||
        !ExpectSymbol(',', true) ||
        !ParseNonNegativeVariant(bottom, VARIANT_SIDE, nullptr) ||
        !ExpectSymbol(',', true) ||
        !ParseNonNegativeVariant(left, VARIANT_SIDE, nullptr) ||
        !ExpectSymbol(')', true))
      break;

    aImage = newFunction;
    return true;
  }

  SkipUntil(')');
  return false;
}

// <element>: -moz-element(# <element_id> )
bool
CSSParserImpl::ParseElement(nsCSSValue& aValue)
{
  // A non-iterative for loop to break out when an error occurs.
  for (;;) {
    if (!GetToken(true))
      break;

    if (mToken.mType == eCSSToken_ID) {
      aValue.SetStringValue(mToken.mIdent, eCSSUnit_Element);
    } else {
      UngetToken();
      break;
    }

    if (!ExpectSymbol(')', true))
      break;

    return true;
  }

  // If we detect a syntax error, we must match the opening parenthesis of the
  // function with the closing parenthesis and skip all the tokens in between.
  SkipUntil(')');
  return false;
}

// flex: none | [ <'flex-grow'> <'flex-shrink'>? || <'flex-basis'> ]
bool
CSSParserImpl::ParseFlex()
{
  // First check for inherit / initial / unset
  nsCSSValue tmpVal;
  if (ParseVariant(tmpVal, VARIANT_INHERIT, nullptr)) {
    AppendValue(eCSSProperty_flex_grow, tmpVal);
    AppendValue(eCSSProperty_flex_shrink, tmpVal);
    AppendValue(eCSSProperty_flex_basis, tmpVal);
    return true;
  }

  // Next, check for 'none' == '0 0 auto'
  if (ParseVariant(tmpVal, VARIANT_NONE, nullptr)) {
    AppendValue(eCSSProperty_flex_grow, nsCSSValue(0.0f, eCSSUnit_Number));
    AppendValue(eCSSProperty_flex_shrink, nsCSSValue(0.0f, eCSSUnit_Number));
    AppendValue(eCSSProperty_flex_basis, nsCSSValue(eCSSUnit_Auto));
    return true;
  }

  // OK, try parsing our value as individual per-subproperty components:
  //   [ <'flex-grow'> <'flex-shrink'>? || <'flex-basis'> ]

  // Each subproperty has a default value that it takes when it's omitted in a
  // "flex" shorthand value. These default values are *only* for the shorthand
  // syntax -- they're distinct from the subproperties' own initial values.  We
  // start with each subproperty at its default, as if we had "flex: 1 1 0%".
  nsCSSValue flexGrow(1.0f, eCSSUnit_Number);
  nsCSSValue flexShrink(1.0f, eCSSUnit_Number);
  nsCSSValue flexBasis(0.0f, eCSSUnit_Percent);

  // OVERVIEW OF PARSING STRATEGY:
  // =============================
  // a) Parse the first component as either flex-basis or flex-grow.
  // b) If it wasn't flex-grow, parse the _next_ component as flex-grow.
  // c) Now we've just parsed flex-grow -- so try parsing the next thing as
  //    flex-shrink.
  // d) Finally: If we didn't get flex-basis at the beginning, try to parse
  //    it now, at the end.
  //
  // More details in each section below.

  uint32_t flexBasisVariantMask =
    (nsCSSProps::ParserVariant(eCSSProperty_flex_basis) & ~(VARIANT_INHERIT));

  // (a) Parse first component. It can be either be a 'flex-basis' value or a
  // 'flex-grow' value, so we use the flex-basis-specific variant mask, along
  //  with VARIANT_NUMBER to accept 'flex-grow' values.
  //
  // NOTE: if we encounter unitless 0 here, we *must* interpret it as a
  // 'flex-grow' value (a number), *not* as a 'flex-basis' value (a length).
  // Conveniently, that's the behavior this combined variant-mask gives us --
  // it'll treat unitless 0 as a number. The flexbox spec requires this:
  // "a unitless zero that is not already preceded by two flex factors must be
  //  interpreted as a flex factor.
  if (!ParseNonNegativeVariant(tmpVal, flexBasisVariantMask | VARIANT_NUMBER,
                               nsCSSProps::kWidthKTable)) {
    // First component was not a valid flex-basis or flex-grow value. Fail.
    return false;
  }

  // Record what we just parsed as either flex-basis or flex-grow:
  bool wasFirstComponentFlexBasis = (tmpVal.GetUnit() != eCSSUnit_Number);
  (wasFirstComponentFlexBasis ? flexBasis : flexGrow) = tmpVal;

  // (b) If we didn't get flex-grow yet, parse _next_ component as flex-grow.
  bool doneParsing = false;
  if (wasFirstComponentFlexBasis) {
    if (ParseNonNegativeVariant(tmpVal, VARIANT_NUMBER, nullptr)) {
      flexGrow = tmpVal;
    } else {
      // Failed to parse anything after our flex-basis -- that's fine. We can
      // skip the remaining parsing.
      doneParsing = true;
    }
  }

  if (!doneParsing) {
    // (c) OK -- the last thing we parsed was flex-grow, so look for a
    //     flex-shrink in the next position.
    if (ParseNonNegativeVariant(tmpVal, VARIANT_NUMBER, nullptr)) {
      flexShrink = tmpVal;
    }
 
    // d) Finally: If we didn't get flex-basis at the beginning, try to parse
    //    it now, at the end.
    //
    // NOTE: If we encounter unitless 0 in this final position, we'll parse it
    // as a 'flex-basis' value.  That's OK, because we know it must have
    // been "preceded by 2 flex factors" (justification below), which gets us
    // out of the spec's requirement of otherwise having to treat unitless 0
    // as a flex factor.
    //
    // JUSTIFICATION: How do we know that a unitless 0 here must have been
    // preceded by 2 flex factors? Well, suppose we had a unitless 0 that
    // was preceded by only 1 flex factor.  Then, we would have already
    // accepted this unitless 0 as the 'flex-shrink' value, up above (since
    // it's a valid flex-shrink value), and we'd have moved on to the next
    // token (if any). And of course, if we instead had a unitless 0 preceded
    // by *no* flex factors (if it were the first token), we would've already
    // parsed it in our very first call to ParseNonNegativeVariant().  So, any
    // unitless 0 encountered here *must* have been preceded by 2 flex factors.
    if (!wasFirstComponentFlexBasis &&
        ParseNonNegativeVariant(tmpVal, flexBasisVariantMask,
                                nsCSSProps::kWidthKTable)) {
      flexBasis = tmpVal;
    }
  }

  AppendValue(eCSSProperty_flex_grow,   flexGrow);
  AppendValue(eCSSProperty_flex_shrink, flexShrink);
  AppendValue(eCSSProperty_flex_basis,  flexBasis);

  return true;
}

// flex-flow: <flex-direction> || <flex-wrap>
bool
CSSParserImpl::ParseFlexFlow()
{
  static const nsCSSProperty kFlexFlowSubprops[] = {
    eCSSProperty_flex_direction,
    eCSSProperty_flex_wrap
  };
  const size_t numProps = MOZ_ARRAY_LENGTH(kFlexFlowSubprops);
  nsCSSValue values[numProps];

  int32_t found = ParseChoice(values, kFlexFlowSubprops, numProps);

  // Bail if we didn't successfully parse anything, or if there's trailing junk.
  if (found < 1 || !ExpectEndProperty()) {
    return false;
  }

  // If either property didn't get an explicit value, use its initial value.
  if ((found & 1) == 0) {
    values[0].SetIntValue(NS_STYLE_FLEX_DIRECTION_ROW, eCSSUnit_Enumerated);
  }
  if ((found & 2) == 0) {
    values[1].SetIntValue(NS_STYLE_FLEX_WRAP_NOWRAP, eCSSUnit_Enumerated);
  }

  // Store these values and declare success!
  for (size_t i = 0; i < numProps; i++) {
    AppendValue(kFlexFlowSubprops[i], values[i]);
  }
  return true;
}

bool
CSSParserImpl::ParseGridAutoFlow()
{
  nsCSSValue value;
  if (ParseVariant(value, VARIANT_INHERIT, nullptr)) {
    AppendValue(eCSSProperty_grid_auto_flow, value);
    return true;
  }

<<<<<<< HEAD
  bool gotDense = false;
  bool gotColumn = false;
  bool gotRow = false;
  for (;;) {
    if (!GetToken(true)) {
      break;
    }
    if (mToken.mType != eCSSToken_Ident) {
      UngetToken();
      break;
    }
    nsCSSKeyword keyword = nsCSSKeywords::LookupKeyword(mToken.mIdent);
    if (keyword == eCSSKeyword_dense && !gotDense) {
      gotDense = true;
    } else if (keyword == eCSSKeyword_column && !gotColumn && !gotRow) {
      gotColumn = true;
    } else if (keyword == eCSSKeyword_row && !gotColumn && !gotRow) {
      gotRow = true;
    } else {
      UngetToken();
      break;
    }
  }

  if (!(gotColumn || gotRow)) {
=======
  static const int32_t mask[] = {
    NS_STYLE_GRID_AUTO_FLOW_COLUMN | NS_STYLE_GRID_AUTO_FLOW_ROW,
    MASK_END_VALUE
  };
  if (!ParseBitmaskValues(value, nsCSSProps::kGridAutoFlowKTable, mask)) {
>>>>>>> 68f47b1c
    return false;
  }
  int32_t bitField = value.GetIntValue();

  // Requires one of these
  if (!(bitField & NS_STYLE_GRID_AUTO_FLOW_NONE ||
        bitField & NS_STYLE_GRID_AUTO_FLOW_COLUMN ||
        bitField & NS_STYLE_GRID_AUTO_FLOW_ROW)) {
    return false;
  }

  // 'none' is only valid if it occurs alone:
  if (bitField & NS_STYLE_GRID_AUTO_FLOW_NONE &&
      bitField != NS_STYLE_GRID_AUTO_FLOW_NONE) {
    return false;
  }

  AppendValue(eCSSProperty_grid_auto_flow, value);
  return true;
}

bool
CSSParserImpl::ParseGridLineNames(nsCSSValue& aValue)
{
  if (!ExpectSymbol('(', true)) {
    return true;
  }
  if (!GetToken(true) || mToken.IsSymbol(')')) {
    return true;
  }
  // 'return true' so far keeps eCSSUnit_Null, to represent an empty list.

  nsCSSValueList* item;
  if (aValue.GetUnit() == eCSSUnit_List) {
    // Find the end of an existing list.
    // The grid-template shorthand uses this, at most once for a given list.

    // NOTE: we could avoid this traversal by somehow keeping around
    // a pointer to the last item from the previous call.
    // It's not yet clear if this is worth the additional code complexity.
    item = aValue.GetListValue();
    while (item->mNext) {
      item = item->mNext;
    }
    item->mNext = new nsCSSValueList;
    item = item->mNext;
  } else {
    MOZ_ASSERT(aValue.GetUnit() == eCSSUnit_Null, "Unexpected unit");
    item = aValue.SetListValue();
  }
  for (;;) {
    if (!(eCSSToken_Ident == mToken.mType &&
          ParseCustomIdent(item->mValue, mToken.mIdent))) {
      UngetToken();
      SkipUntil(')');
      return false;
    }
    if (!GetToken(true) || mToken.IsSymbol(')')) {
      return true;
    }
    item->mNext = new nsCSSValueList;
    item = item->mNext;
  }
}

// Parse a <track-breadth>
bool
CSSParserImpl::ParseGridTrackBreadth(nsCSSValue& aValue)
{
  if (ParseNonNegativeVariant(aValue,
                              VARIANT_LPCALC | VARIANT_KEYWORD,
                              nsCSSProps::kGridTrackBreadthKTable)) {
    return true;
  }

  // Attempt to parse <flex> (a dimension with the "fr" unit)
  if (!GetToken(true)) {
    return false;
  }
  if (!(eCSSToken_Dimension == mToken.mType &&
        mToken.mIdent.LowerCaseEqualsLiteral("fr") &&
        mToken.mNumber >= 0)) {
    UngetToken();
    return false;
  }
  aValue.SetFloatValue(mToken.mNumber, eCSSUnit_FlexFraction);
  return true;
}

// Parse a <track-size>
nsParsingStatus
CSSParserImpl::ParseGridTrackSize(nsCSSValue& aValue)
{
  // Attempt to parse 'auto' or a single <track-breadth>
  if (ParseGridTrackBreadth(aValue) ||
      ParseVariant(aValue, VARIANT_AUTO, nullptr)) {
    return nsParsingStatus::Ok;
  }

  // Attempt to parse a minmax() function
  if (!GetToken(true)) {
    return nsParsingStatus::NotFound;
  }
  if (!(eCSSToken_Function == mToken.mType &&
        mToken.mIdent.LowerCaseEqualsLiteral("minmax"))) {
    UngetToken();
    return nsParsingStatus::NotFound;
  }
  nsCSSValue::Array* func = aValue.InitFunction(eCSSKeyword_minmax, 2);
  if (ParseGridTrackBreadth(func->Item(1)) &&
      ExpectSymbol(',', true) &&
      ParseGridTrackBreadth(func->Item(2)) &&
      ExpectSymbol(')', true)) {
    return nsParsingStatus::Ok;
  }
  SkipUntil(')');
  return nsParsingStatus::Error;
}

bool
CSSParserImpl::ParseGridAutoColumnsRows(nsCSSProperty aPropID)
{
  nsCSSValue value;
  if (ParseVariant(value, VARIANT_INHERIT, nullptr) ||
      ParseGridTrackSize(value) == nsParsingStatus::Ok) {
    AppendValue(aPropID, value);
    return true;
  }
  return false;
}

bool
CSSParserImpl::ParseGridTrackListWithFirstLineNames(nsCSSValue& aValue,
                                                    const nsCSSValue& aFirstLineNames)
{
  nsAutoPtr<nsCSSValueList> firstTrackSizeItem(new nsCSSValueList);

  // FIXME: add repeat()
  if (ParseGridTrackSize(firstTrackSizeItem->mValue) != nsParsingStatus::Ok) {
    // We need at least one <track-size>,
    // so even nsParsingStatus::NotFound is an error here.
    return false;
  }

  nsCSSValueList* item = firstTrackSizeItem;
  for (;;) {
    item->mNext = new nsCSSValueList;
    item = item->mNext;
    if (!ParseGridLineNames(item->mValue)) {
      return false;
    }

    // FIXME: add repeat()
    nsCSSValue trackSize;
    nsParsingStatus result = ParseGridTrackSize(trackSize);
    if (result == nsParsingStatus::Error) {
      return false;
    }
    if (result == nsParsingStatus::NotFound) {
      // What we've parsed so far is a valid <track-list>. Stop here.
      break;
    }
    item->mNext = new nsCSSValueList;
    item = item->mNext;
    item->mValue = trackSize;
  }

  // Set up our outparam as a list, with aFirstLineNames as the first entry,
  // followed by the rest of the <track-list> that we just finished parsing.
  item = aValue.SetListValue();
  item->mValue = aFirstLineNames;
  item->mNext = firstTrackSizeItem.forget();
  MOZ_ASSERT(aValue.GetListValue() && aValue.GetListValue()->mNext &&
             aValue.GetListValue()->mNext->mNext,
             "<track-list> should have a minimum length of 3");
  return true;
}

bool
CSSParserImpl::ParseGridTemplateColumnsRows(nsCSSProperty aPropID)
{
  nsCSSValue value;
  if (ParseVariant(value, VARIANT_INHERIT | VARIANT_NONE, nullptr)) {
    AppendValue(aPropID, value);
    return true;
  }
  // FIXME (bug 983175): add subgrid parsing

  nsCSSValue firstLineNames;
  if (!(ParseGridLineNames(firstLineNames) &&
        ParseGridTrackListWithFirstLineNames(value, firstLineNames))) {
    return false;
  }
  AppendValue(aPropID, value);
  return true;
}

bool
CSSParserImpl::ParseGridTemplateAreasLine(const nsAutoString& aInput,
                                          css::GridTemplateAreasValue* aAreas,
                                          nsDataHashtable<nsStringHashKey, uint32_t>& aAreaIndices)
{
  aAreas->mTemplates.AppendElement(mToken.mIdent);

  nsCSSGridTemplateAreaScanner scanner(aInput);
  nsCSSGridTemplateAreaToken token;
  css::GridNamedArea* currentArea = nullptr;
  uint32_t row = aAreas->NRows();
  uint32_t column;
  for (column = 1; scanner.Next(token); column++) {
    if (token.isTrash) {
      return false;
    }
    if (currentArea) {
      if (token.mName == currentArea->mName) {
        if (currentArea->mRowStart == row) {
          // Next column in the first row of this named area.
          currentArea->mColumnEnd++;
        }
        continue;
      }
      // We're exiting |currentArea|, so currentArea is ending at |column|.
      // Make sure that this is consistent with currentArea on previous rows:
      if (currentArea->mColumnEnd != column) {
        NS_ASSERTION(currentArea->mRowStart != row,
                     "Inconsistent column end for the first row of a named area.");
        // Not a rectangle
        return false;
      }
      currentArea = nullptr;
    }
    if (!token.mName.IsEmpty()) {
      // Named cell that doesn't have a cell with the same name on its left.

      // Check if this is the continuation of an existing named area:
      uint32_t index;
      if (aAreaIndices.Get(token.mName, &index)) {
        MOZ_ASSERT(index < aAreas->mNamedAreas.Length(),
                   "Invalid aAreaIndices hash table");
        currentArea = &aAreas->mNamedAreas[index];
        if (currentArea->mColumnStart != column ||
            currentArea->mRowEnd != row) {
          // Existing named area, but not forming a rectangle
          return false;
        }
        // Next row of an existing named area
        currentArea->mRowEnd++;
      } else {
        // New named area
        aAreaIndices.Put(token.mName, aAreas->mNamedAreas.Length());
        currentArea = aAreas->mNamedAreas.AppendElement();
        currentArea->mName = token.mName;
        // For column or row N (starting at 1),
        // the start line is N, the end line is N + 1
        currentArea->mColumnStart = column;
        currentArea->mColumnEnd = column + 1;
        currentArea->mRowStart = row;
        currentArea->mRowEnd = row + 1;
      }
    }
  }
  if (currentArea && currentArea->mColumnEnd != column) {
    NS_ASSERTION(currentArea->mRowStart != row,
                 "Inconsistent column end for the first row of a named area.");
    // Not a rectangle
    return false;
  }

  // On the first row, set the number of columns
  // that grid-template-areas contributes to the explicit grid.
  // On other rows, check that the number of columns is consistent
  // between rows.
  if (row == 1) {
    aAreas->mNColumns = column;
  } else if (aAreas->mNColumns != column) {
    return false;
  }
  return true;
}

bool
CSSParserImpl::ParseGridTemplateAreas()
{
  nsCSSValue value;
  if (ParseVariant(value, VARIANT_INHERIT | VARIANT_NONE, nullptr)) {
    AppendValue(eCSSProperty_grid_template_areas, value);
    return true;
  }

  nsRefPtr<css::GridTemplateAreasValue> areas =
    new css::GridTemplateAreasValue();
  nsDataHashtable<nsStringHashKey, uint32_t> areaIndices;
  for (;;) {
    if (!GetToken(true)) {
      break;
    }
    if (eCSSToken_String != mToken.mType) {
      UngetToken();
      break;
    }
    if (!ParseGridTemplateAreasLine(mToken.mIdent, areas, areaIndices)) {
      return false;
    }
  }

  if (areas->NRows() == 0) {
<<<<<<< HEAD
    return false;
  }

  AppendValue(eCSSProperty_grid_template_areas, nsCSSValue(areas));
  return true;
}

bool
CSSParserImpl::ParseGridTemplate()
{
  // none |
  // subgrid |
  // <'grid-template-columns'> / <'grid-template-rows'> |
  // [ <track-list> / ]? [ <line-names>? <string> <track-size>? <line-names>? ]+
  nsCSSValue value;
  if (ParseVariant(value, VARIANT_INHERIT, nullptr)) {
    AppendValue(eCSSProperty_grid_template_areas, value);
    AppendValue(eCSSProperty_grid_template_columns, value);
    AppendValue(eCSSProperty_grid_template_rows, value);
    return true;
  }

  // TODO (bug 983175): add parsing for 'subgrid' by itself

  if (ParseVariant(value, VARIANT_NONE, nullptr)) {
    AppendValue(eCSSProperty_grid_template_columns, value);
    if (ExpectSymbol('/', true)) {
      return ParseGridTemplateAfterSlash(/* aColumnsIsTrackList = */ false);
    }
    AppendValue(eCSSProperty_grid_template_areas, value);
    AppendValue(eCSSProperty_grid_template_rows, value);
    return true;
  }

  // TODO (bug 983175): add parsing for subgrid
  // as part of <'grid-template-columns'>

  // [ <line-names>? ] here is ambiguous:
  // it can be either the start of a <track-list>,
  // or the start of [ <line-names>? <string> <track-size>? <line-names>? ]+
  nsCSSValue firstLineNames;
  if (!(ParseGridLineNames(firstLineNames) &&
        GetToken(true))) {
    return false;
  }
  if (mToken.mType == eCSSToken_String) {
    // [ <track-list> / ]? was omitted
    // Parse [ <line-names>? <string> <track-size>? <line-names>? ]+
    value.SetNoneValue();
    AppendValue(eCSSProperty_grid_template_columns, value);
    return ParseGridTemplateAfterString(firstLineNames);
  }
  UngetToken();

  if (!(ParseGridTrackListWithFirstLineNames(value, firstLineNames) &&
        ExpectSymbol('/', true))) {
    return false;
  }
  AppendValue(eCSSProperty_grid_template_columns, value);
  return ParseGridTemplateAfterSlash(/* aColumnsIsTrackList = */ true);
}

// Helper for parsing the 'grid-template' shorthand
bool
CSSParserImpl::ParseGridTemplateAfterSlash(bool aColumnsIsTrackList)
{
  nsCSSValue rowsValue;
  if (!ParseVariant(rowsValue, VARIANT_NONE, nullptr)) {
    // TODO (bug 983175): add parsing for subgrid
    // as part of <'grid-template-rows'>

    nsCSSValue firstLineNames;
    if (!(ParseGridLineNames(firstLineNames) &&
          GetToken(true))) {
      return false;
    }
    if (aColumnsIsTrackList && mToken.mType == eCSSToken_String) {
      return ParseGridTemplateAfterString(firstLineNames);
    }
    UngetToken();

    if (!ParseGridTrackListWithFirstLineNames(rowsValue, firstLineNames)) {
      return false;
    }
  }
  // <'grid-template-columns'> / <'grid-template-rows'>
  // rowsValue is set by either ParseVariant
  // or ParseGridTrackListWithFirstLineNames
  nsCSSValue areasValue(eCSSUnit_None);  // implied
  AppendValue(eCSSProperty_grid_template_areas, areasValue);
  AppendValue(eCSSProperty_grid_template_rows, rowsValue);
  return true;
}

// Helper for parsing the 'grid-template' shorthand:
// Parse [ <line-names>? <string> <track-size>? <line-names>? ]+
// with a <line-names>? already consumed, stored in |aFirstLineNames|,
// and the current token a <string>
bool
CSSParserImpl::ParseGridTemplateAfterString(const nsCSSValue& aFirstLineNames)
{
  MOZ_ASSERT(mToken.mType == eCSSToken_String,
             "ParseGridTemplateAfterString called with a non-string token");

  nsCSSValue rowsValue;
  nsRefPtr<css::GridTemplateAreasValue> areas =
    new css::GridTemplateAreasValue();
  nsDataHashtable<nsStringHashKey, uint32_t> areaIndices;
  nsCSSValueList* rowsItem = rowsValue.SetListValue();
  rowsItem->mValue = aFirstLineNames;

  for (;;) {
    if (!ParseGridTemplateAreasLine(mToken.mIdent, areas, areaIndices)) {
      return false;
    }

    rowsItem->mNext = new nsCSSValueList;
    rowsItem = rowsItem->mNext;
    // TODO: add repeat()
    nsParsingStatus result = ParseGridTrackSize(rowsItem->mValue);
    if (result == nsParsingStatus::Error) {
      return false;
    }
    if (result == nsParsingStatus::NotFound) {
      rowsItem->mValue.SetAutoValue();
    }

    rowsItem->mNext = new nsCSSValueList;
    rowsItem = rowsItem->mNext;
    if (!ParseGridLineNames(rowsItem->mValue)) {
      return false;
    }

    if (CheckEndProperty()) {
      break;
    }

    // Append to the same list as the previous call to ParseGridLineNames.
    if (!(ParseGridLineNames(rowsItem->mValue) &&
          GetToken(true))) {
      return false;
    }
    if (eCSSToken_String != mToken.mType) {
      UngetToken();
      return false;
    }
  }

  AppendValue(eCSSProperty_grid_template_areas, nsCSSValue(areas));
  AppendValue(eCSSProperty_grid_template_rows, rowsValue);
  return true;
}

// <'grid-template'> |
// [ <'grid-auto-flow'> [ <'grid-auto-columns'> [ / <'grid-auto-rows'> ]? ]? ]
bool
CSSParserImpl::ParseGrid()
{
  nsCSSValue value;
  if (ParseVariant(value, VARIANT_INHERIT, nullptr)) {
    for (const nsCSSProperty* subprops =
           nsCSSProps::SubpropertyEntryFor(eCSSProperty_grid);
         *subprops != eCSSProperty_UNKNOWN; ++subprops) {
      AppendValue(*subprops, value);
    }
    return true;
  }

  // 'none' at the beginning could be a <'grid-auto-flow'>
  // (which also covers 'none' by itself)
  // or a <'grid-template-columns'> (as part of <'grid-template'>)
  if (ParseVariant(value, VARIANT_NONE, nullptr)) {
    if (ExpectSymbol('/', true)) {
      AppendValue(eCSSProperty_grid_template_columns, value);

      // Set grid-auto-* subproperties to their initial values.
      AppendValue(eCSSProperty_grid_auto_flow, value);
      value.SetAutoValue();
      AppendValue(eCSSProperty_grid_auto_columns, value);
      AppendValue(eCSSProperty_grid_auto_rows, value);

      return ParseGridTemplateAfterSlash(/* aColumnsIsTrackList = */ false);
    }
    AppendValue(eCSSProperty_grid_auto_flow, value);
    return ParseGridShorthandAutoProps();
  }

  // An empty value is always invalid.
  if (!GetToken(true)) {
    return false;
  }

=======
    return false;
  }

  AppendValue(eCSSProperty_grid_template_areas, nsCSSValue(areas));
  return true;
}

bool
CSSParserImpl::ParseGridTemplate()
{
  // none |
  // subgrid |
  // <'grid-template-columns'> / <'grid-template-rows'> |
  // [ <track-list> / ]? [ <line-names>? <string> <track-size>? <line-names>? ]+
  nsCSSValue value;
  if (ParseVariant(value, VARIANT_INHERIT, nullptr)) {
    AppendValue(eCSSProperty_grid_template_areas, value);
    AppendValue(eCSSProperty_grid_template_columns, value);
    AppendValue(eCSSProperty_grid_template_rows, value);
    return true;
  }

  // TODO (bug 983175): add parsing for 'subgrid' by itself

  if (ParseVariant(value, VARIANT_NONE, nullptr)) {
    AppendValue(eCSSProperty_grid_template_columns, value);
    if (ExpectSymbol('/', true)) {
      return ParseGridTemplateAfterSlash(/* aColumnsIsTrackList = */ false);
    }
    AppendValue(eCSSProperty_grid_template_areas, value);
    AppendValue(eCSSProperty_grid_template_rows, value);
    return true;
  }

  // TODO (bug 983175): add parsing for subgrid
  // as part of <'grid-template-columns'>

  // [ <line-names>? ] here is ambiguous:
  // it can be either the start of a <track-list>,
  // or the start of [ <line-names>? <string> <track-size>? <line-names>? ]+
  nsCSSValue firstLineNames;
  if (!(ParseGridLineNames(firstLineNames) &&
        GetToken(true))) {
    return false;
  }
  if (mToken.mType == eCSSToken_String) {
    // [ <track-list> / ]? was omitted
    // Parse [ <line-names>? <string> <track-size>? <line-names>? ]+
    value.SetNoneValue();
    AppendValue(eCSSProperty_grid_template_columns, value);
    return ParseGridTemplateAfterString(firstLineNames);
  }
  UngetToken();

  if (!(ParseGridTrackListWithFirstLineNames(value, firstLineNames) &&
        ExpectSymbol('/', true))) {
    return false;
  }
  AppendValue(eCSSProperty_grid_template_columns, value);
  return ParseGridTemplateAfterSlash(/* aColumnsIsTrackList = */ true);
}

// Helper for parsing the 'grid-template' shorthand
bool
CSSParserImpl::ParseGridTemplateAfterSlash(bool aColumnsIsTrackList)
{
  nsCSSValue rowsValue;
  if (!ParseVariant(rowsValue, VARIANT_NONE, nullptr)) {
    // TODO (bug 983175): add parsing for subgrid
    // as part of <'grid-template-rows'>

    nsCSSValue firstLineNames;
    if (!(ParseGridLineNames(firstLineNames) &&
          GetToken(true))) {
      return false;
    }
    if (aColumnsIsTrackList && mToken.mType == eCSSToken_String) {
      return ParseGridTemplateAfterString(firstLineNames);
    }
    UngetToken();

    if (!ParseGridTrackListWithFirstLineNames(rowsValue, firstLineNames)) {
      return false;
    }
  }
  // <'grid-template-columns'> / <'grid-template-rows'>
  // rowsValue is set by either ParseVariant
  // or ParseGridTrackListWithFirstLineNames
  nsCSSValue areasValue(eCSSUnit_None);  // implied
  AppendValue(eCSSProperty_grid_template_areas, areasValue);
  AppendValue(eCSSProperty_grid_template_rows, rowsValue);
  return true;
}

// Helper for parsing the 'grid-template' shorthand:
// Parse [ <line-names>? <string> <track-size>? <line-names>? ]+
// with a <line-names>? already consumed, stored in |aFirstLineNames|,
// and the current token a <string>
bool
CSSParserImpl::ParseGridTemplateAfterString(const nsCSSValue& aFirstLineNames)
{
  MOZ_ASSERT(mToken.mType == eCSSToken_String,
             "ParseGridTemplateAfterString called with a non-string token");

  nsCSSValue rowsValue;
  nsRefPtr<css::GridTemplateAreasValue> areas =
    new css::GridTemplateAreasValue();
  nsDataHashtable<nsStringHashKey, uint32_t> areaIndices;
  nsCSSValueList* rowsItem = rowsValue.SetListValue();
  rowsItem->mValue = aFirstLineNames;

  for (;;) {
    if (!ParseGridTemplateAreasLine(mToken.mIdent, areas, areaIndices)) {
      return false;
    }

    rowsItem->mNext = new nsCSSValueList;
    rowsItem = rowsItem->mNext;
    // TODO: add repeat()
    nsParsingStatus result = ParseGridTrackSize(rowsItem->mValue);
    if (result == nsParsingStatus::Error) {
      return false;
    }
    if (result == nsParsingStatus::NotFound) {
      rowsItem->mValue.SetAutoValue();
    }

    rowsItem->mNext = new nsCSSValueList;
    rowsItem = rowsItem->mNext;
    if (!ParseGridLineNames(rowsItem->mValue)) {
      return false;
    }

    if (CheckEndProperty()) {
      break;
    }

    // Append to the same list as the previous call to ParseGridLineNames.
    if (!(ParseGridLineNames(rowsItem->mValue) &&
          GetToken(true))) {
      return false;
    }
    if (eCSSToken_String != mToken.mType) {
      UngetToken();
      return false;
    }
  }

  AppendValue(eCSSProperty_grid_template_areas, nsCSSValue(areas));
  AppendValue(eCSSProperty_grid_template_rows, rowsValue);
  return true;
}

// <'grid-template'> |
// [ <'grid-auto-flow'> [ <'grid-auto-columns'> [ / <'grid-auto-rows'> ]? ]? ]
bool
CSSParserImpl::ParseGrid()
{
  nsCSSValue value;
  if (ParseVariant(value, VARIANT_INHERIT, nullptr)) {
    for (const nsCSSProperty* subprops =
           nsCSSProps::SubpropertyEntryFor(eCSSProperty_grid);
         *subprops != eCSSProperty_UNKNOWN; ++subprops) {
      AppendValue(*subprops, value);
    }
    return true;
  }

  // 'none' at the beginning could be a <'grid-auto-flow'>
  // (which also covers 'none' by itself)
  // or a <'grid-template-columns'> (as part of <'grid-template'>)
  if (ParseVariant(value, VARIANT_NONE, nullptr)) {
    if (ExpectSymbol('/', true)) {
      AppendValue(eCSSProperty_grid_template_columns, value);

      // Set grid-auto-* subproperties to their initial values.
      value.SetIntValue(NS_STYLE_GRID_AUTO_FLOW_NONE, eCSSUnit_Enumerated);
      AppendValue(eCSSProperty_grid_auto_flow, value);
      value.SetAutoValue();
      AppendValue(eCSSProperty_grid_auto_columns, value);
      AppendValue(eCSSProperty_grid_auto_rows, value);

      return ParseGridTemplateAfterSlash(/* aColumnsIsTrackList = */ false);
    }
    value.SetIntValue(NS_STYLE_GRID_AUTO_FLOW_NONE, eCSSUnit_Enumerated);
    AppendValue(eCSSProperty_grid_auto_flow, value);
    return ParseGridShorthandAutoProps();
  }

  // An empty value is always invalid.
  if (!GetToken(true)) {
    return false;
  }

>>>>>>> 68f47b1c
  // If the value starts with a 'dense', 'column' or 'row' keyword,
  // it can only start with a <'grid-auto-flow'>
  if (mToken.mType == eCSSToken_Ident) {
    nsCSSKeyword keyword = nsCSSKeywords::LookupKeyword(mToken.mIdent);
    if (keyword == eCSSKeyword_dense ||
        keyword == eCSSKeyword_column ||
        keyword == eCSSKeyword_row) {
      UngetToken();
      return ParseGridAutoFlow() && ParseGridShorthandAutoProps();
    }
  }
  UngetToken();

  // Set other subproperties to their initial values
  // and parse <'grid-template'>.
<<<<<<< HEAD
  value.SetNoneValue();
=======
  value.SetIntValue(NS_STYLE_GRID_AUTO_FLOW_NONE, eCSSUnit_Enumerated);
>>>>>>> 68f47b1c
  AppendValue(eCSSProperty_grid_auto_flow, value);
  value.SetAutoValue();
  AppendValue(eCSSProperty_grid_auto_columns, value);
  AppendValue(eCSSProperty_grid_auto_rows, value);
  return ParseGridTemplate();
}

// Parse [ <'grid-auto-columns'> [ / <'grid-auto-rows'> ]? ]?
// for the 'grid' shorthand.
// Assumes that <'grid-auto-flow'> was already parsed by the caller.
bool
CSSParserImpl::ParseGridShorthandAutoProps()
{
  nsCSSValue autoColumnsValue;
  nsCSSValue autoRowsValue;
  nsParsingStatus result = ParseGridTrackSize(autoColumnsValue);
  if (result == nsParsingStatus::Error) {
    return false;
  }
  if (result == nsParsingStatus::NotFound) {
    autoColumnsValue.SetAutoValue();
    autoRowsValue.SetAutoValue();
  } else {
    if (!ExpectSymbol('/', true)) {
      autoRowsValue.SetAutoValue();
    } else if (ParseGridTrackSize(autoRowsValue) != nsParsingStatus::Ok) {
      return false;
    }
  }
  AppendValue(eCSSProperty_grid_auto_columns, autoColumnsValue);
  AppendValue(eCSSProperty_grid_auto_rows, autoRowsValue);
  nsCSSValue templateValue(eCSSUnit_None);  // Initial values
  AppendValue(eCSSProperty_grid_template_areas, templateValue);
  AppendValue(eCSSProperty_grid_template_columns, templateValue);
  AppendValue(eCSSProperty_grid_template_rows, templateValue);
  return true;
}

// Parse a <grid-line>.
// If successful, set aValue to eCSSUnit_Auto,
// or a eCSSUnit_List containing, in that order:
//
// * An optional eCSSUnit_Enumerated marking a "span" keyword.
// * An optional eCSSUnit_Integer
// * An optional eCSSUnit_Ident
//
// At least one of eCSSUnit_Integer or eCSSUnit_Ident is present.
bool
CSSParserImpl::ParseGridLine(nsCSSValue& aValue)
{
  //  <grid-line> =
  //    auto |
  //    <custom-ident> |
  //    [ <integer> && <custom-ident>? ] |
  //    [ span && [ <integer> || <custom-ident> ] ]
  //
  // Syntactically, this simplifies to:
  //
  //  <grid-line> =
  //    auto |
  //    [ span? && [ <integer> || <custom-ident> ] ]

  if (ParseVariant(aValue, VARIANT_AUTO, nullptr)) {
    return true;
  }

  static const nsCSSKeyword kGridLineKeywords[] = {
    eCSSKeyword_span,
    eCSSKeyword_UNKNOWN  // End-of-array marker
  };
  bool hasSpan = false;
  bool hasInteger = false;
  bool hasIdent = false;
  int32_t integer;
  nsCSSValue ident;

  if (!GetToken(true)) {
    return false;
  }
  if (mToken.mType == eCSSToken_Ident &&
      mToken.mIdent.LowerCaseEqualsLiteral("span")) {
    hasSpan = true;
    if (!GetToken(true)) {
      return false;
    }
  }

  do {
    if (!hasIdent &&
        mToken.mType == eCSSToken_Ident &&
        ParseCustomIdent(ident, mToken.mIdent, kGridLineKeywords)) {
      hasIdent = true;
    } else if (!hasInteger &&
               mToken.mType == eCSSToken_Number &&
               mToken.mIntegerValid &&
               mToken.mInteger != 0) {
      hasInteger = true;
      integer = mToken.mInteger;
    } else {
      UngetToken();
      break;
    }
  } while (!(hasInteger && hasIdent) && GetToken(true));

  // Require at least one of <integer> or <custom-ident>
  if (!(hasInteger || hasIdent)) {
    return false;
  }

  if (!hasSpan && GetToken(true)) {
    if (mToken.mType == eCSSToken_Ident &&
        mToken.mIdent.LowerCaseEqualsLiteral("span")) {
      hasSpan = true;
    } else {
      UngetToken();
    }
  }

  nsCSSValueList* item = aValue.SetListValue();
  if (hasSpan) {
    // Given "span", a negative <integer> is invalid.
    if (hasInteger && integer < 0) {
      return false;
    }
    // '1' here is a dummy value.
    // The mere presence of eCSSUnit_Enumerated indicates a "span" keyword.
    item->mValue.SetIntValue(1, eCSSUnit_Enumerated);
    item->mNext = new nsCSSValueList;
    item = item->mNext;
  }
  if (hasInteger) {
    item->mValue.SetIntValue(integer, eCSSUnit_Integer);
    if (hasIdent) {
      item->mNext = new nsCSSValueList;
      item = item->mNext;
    }
  }
  if (hasIdent) {
    item->mValue = ident;
  }
  return true;
}

bool
CSSParserImpl::ParseGridAutoPosition()
{
  nsCSSValue value;
  if (ParseVariant(value, VARIANT_INHERIT, nullptr)) {
    AppendValue(eCSSProperty_grid_auto_position, value);
    return true;
  }
  nsCSSValue columnStartValue;
  nsCSSValue rowStartValue;
  if (ParseGridLine(columnStartValue) &&
      ExpectSymbol('/', true) &&
      ParseGridLine(rowStartValue)) {
    value.SetPairValue(columnStartValue, rowStartValue);
    AppendValue(eCSSProperty_grid_auto_position, value);
    return true;
  }
  return false;
}

bool
CSSParserImpl::ParseGridColumnRowStartEnd(nsCSSProperty aPropID)
{
  nsCSSValue value;
  if (ParseVariant(value, VARIANT_INHERIT, nullptr) ||
      ParseGridLine(value)) {
    AppendValue(aPropID, value);
    return true;
  }
  return false;
}

// If |aFallback| is a List containing a single Ident, set |aValue| to that.
// Otherwise, set |aValue| to Auto.
// Used with |aFallback| from ParseGridLine()
static void
HandleGridLineFallback(const nsCSSValue& aFallback, nsCSSValue& aValue)
{
  if (aFallback.GetUnit() == eCSSUnit_List &&
      aFallback.GetListValue()->mValue.GetUnit() == eCSSUnit_Ident &&
      !aFallback.GetListValue()->mNext) {
    aValue = aFallback;
  } else {
    aValue.SetAutoValue();
  }
}

bool
CSSParserImpl::ParseGridColumnRow(nsCSSProperty aStartPropID,
                                  nsCSSProperty aEndPropID)
{
  nsCSSValue value;
  nsCSSValue secondValue;
  if (ParseVariant(value, VARIANT_INHERIT, nullptr)) {
    AppendValue(aStartPropID, value);
    AppendValue(aEndPropID, value);
    return true;
  }

  if (!ParseGridLine(value)) {
    return false;
  }
  if (GetToken(true)) {
    if (mToken.IsSymbol('/')) {
      if (ParseGridLine(secondValue)) {
        AppendValue(aStartPropID, value);
        AppendValue(aEndPropID, secondValue);
        return true;
      } else {
        return false;
      }
    }
    UngetToken();
  }

  // A single <custom-ident> is repeated to both properties,
  // anything else sets the grid-{column,row}-end property to 'auto'.
  HandleGridLineFallback(value, secondValue);

  AppendValue(aStartPropID, value);
  AppendValue(aEndPropID, secondValue);
  return true;
}

bool
CSSParserImpl::ParseGridArea()
{
  nsCSSValue values[4];
  if (ParseVariant(values[0], VARIANT_INHERIT, nullptr)) {
    AppendValue(eCSSProperty_grid_row_start, values[0]);
    AppendValue(eCSSProperty_grid_column_start, values[0]);
    AppendValue(eCSSProperty_grid_row_end, values[0]);
    AppendValue(eCSSProperty_grid_column_end, values[0]);
    return true;
  }

  int32_t i = 0;
  for (;;) {
    if (!ParseGridLine(values[i])) {
      return false;
    }
    if (++i == 4 || !GetToken(true)) {
      break;
    }
    if (!mToken.IsSymbol('/')) {
      UngetToken();
      break;
    }
  }

  MOZ_ASSERT(i >= 1, "should have parsed at least one grid-line (or returned)");
  if (i < 2) {
    HandleGridLineFallback(values[0], values[1]);
  }
  if (i < 3) {
    HandleGridLineFallback(values[0], values[2]);
  }
  if (i < 4) {
    HandleGridLineFallback(values[1], values[3]);
  }

  AppendValue(eCSSProperty_grid_row_start, values[0]);
  AppendValue(eCSSProperty_grid_column_start, values[1]);
  AppendValue(eCSSProperty_grid_row_end, values[2]);
  AppendValue(eCSSProperty_grid_column_end, values[3]);
  return true;
}

// <color-stop> : <color> [ <percentage> | <length> ]?
bool
CSSParserImpl::ParseColorStop(nsCSSValueGradient* aGradient)
{
  nsCSSValueGradientStop* stop = aGradient->mStops.AppendElement();
  if (!ParseVariant(stop->mColor, VARIANT_COLOR, nullptr)) {
    return false;
  }

  // Stop positions do not have to fall between the starting-point and
  // ending-point, so we don't use ParseNonNegativeVariant.
  if (!ParseVariant(stop->mLocation, VARIANT_LP | VARIANT_CALC, nullptr)) {
    stop->mLocation.SetNoneValue();
  }
  return true;
}

// <gradient>
//    : linear-gradient( <linear-gradient-line>? <color-stops> ')'
//    | radial-gradient( <radial-gradient-line>? <color-stops> ')'
//
// <linear-gradient-line> : [ to [left | right] || [top | bottom] ] ,
//                        | <legacy-gradient-line>
// <radial-gradient-line> : [ <shape> || <size> ] [ at <position> ]? ,
//                        | [ at <position> ] ,
//                        | <legacy-gradient-line>? <legacy-shape-size>?
// <shape> : circle | ellipse
// <size> : closest-side | closest-corner | farthest-side | farthest-corner
//        | <length> | [<length> | <percentage>]{2}
//
// <legacy-gradient-line> : [ <position> || <angle>] ,
//
// <legacy-shape-size> : [ <shape> || <legacy-size> ] ,
// <legacy-size> : closest-side | closest-corner | farthest-side
//               | farthest-corner | contain | cover
//
// <color-stops> : <color-stop> , <color-stop> [, <color-stop>]*
bool
CSSParserImpl::ParseLinearGradient(nsCSSValue& aValue, bool aIsRepeating,
                                   bool aIsLegacy)
{
  nsRefPtr<nsCSSValueGradient> cssGradient
    = new nsCSSValueGradient(false, aIsRepeating);

  if (!GetToken(true)) {
    return false;
  }

  if (mToken.mType == eCSSToken_Ident &&
      mToken.mIdent.LowerCaseEqualsLiteral("to")) {

    // "to" syntax doesn't allow explicit "center"
    if (!ParseBoxPositionValues(cssGradient->mBgPos, false, false)) {
      SkipUntil(')');
      return false;
    }

    // [ to [left | right] || [top | bottom] ] ,
    const nsCSSValue& xValue = cssGradient->mBgPos.mXValue;
    const nsCSSValue& yValue = cssGradient->mBgPos.mYValue;
    if (xValue.GetUnit() != eCSSUnit_Enumerated ||
        !(xValue.GetIntValue() & (NS_STYLE_BG_POSITION_LEFT |
                                  NS_STYLE_BG_POSITION_CENTER |
                                  NS_STYLE_BG_POSITION_RIGHT)) ||
        yValue.GetUnit() != eCSSUnit_Enumerated ||
        !(yValue.GetIntValue() & (NS_STYLE_BG_POSITION_TOP |
                                  NS_STYLE_BG_POSITION_CENTER |
                                  NS_STYLE_BG_POSITION_BOTTOM))) {
      SkipUntil(')');
      return false;
    }

    if (!ExpectSymbol(',', true)) {
      SkipUntil(')');
      return false;
    }

    return ParseGradientColorStops(cssGradient, aValue);
  }

  if (!aIsLegacy) {
    UngetToken();

    // <angle> ,
    if (ParseVariant(cssGradient->mAngle, VARIANT_ANGLE, nullptr) &&
        !ExpectSymbol(',', true)) {
      SkipUntil(')');
      return false;
    }

    return ParseGradientColorStops(cssGradient, aValue);
  }

  nsCSSTokenType ty = mToken.mType;
  nsString id = mToken.mIdent;
  UngetToken();

  // <legacy-gradient-line>
  bool haveGradientLine = IsLegacyGradientLine(ty, id);
  if (haveGradientLine) {
    cssGradient->mIsLegacySyntax = true;
    bool haveAngle =
      ParseVariant(cssGradient->mAngle, VARIANT_ANGLE, nullptr);

    // if we got an angle, we might now have a comma, ending the gradient-line
    if (!haveAngle || !ExpectSymbol(',', true)) {
      if (!ParseBoxPositionValues(cssGradient->mBgPos, false)) {
        SkipUntil(')');
        return false;
      }

      if (!ExpectSymbol(',', true) &&
          // if we didn't already get an angle, we might have one now,
          // otherwise it's an error
          (haveAngle ||
           !ParseVariant(cssGradient->mAngle, VARIANT_ANGLE, nullptr) ||
           // now we better have a comma
           !ExpectSymbol(',', true))) {
        SkipUntil(')');
        return false;
      }
    }
  }

  return ParseGradientColorStops(cssGradient, aValue);
}

bool
CSSParserImpl::ParseRadialGradient(nsCSSValue& aValue, bool aIsRepeating,
                                   bool aIsLegacy)
{
  nsRefPtr<nsCSSValueGradient> cssGradient
    = new nsCSSValueGradient(true, aIsRepeating);

  // [ <shape> || <size> ]
  bool haveShape =
    ParseVariant(cssGradient->GetRadialShape(), VARIANT_KEYWORD,
                 nsCSSProps::kRadialGradientShapeKTable);

  bool haveSize = ParseVariant(cssGradient->GetRadialSize(), VARIANT_KEYWORD,
                               aIsLegacy ?
                               nsCSSProps::kRadialGradientLegacySizeKTable :
                               nsCSSProps::kRadialGradientSizeKTable);
  if (haveSize) {
    if (!haveShape) {
      // <size> <shape>
      haveShape = ParseVariant(cssGradient->GetRadialShape(), VARIANT_KEYWORD,
                               nsCSSProps::kRadialGradientShapeKTable);
    }
  } else if (!aIsLegacy) {
    // Save RadialShape before parsing RadiusX because RadialShape and
    // RadiusX share the storage.
    int32_t shape =
      cssGradient->GetRadialShape().GetUnit() == eCSSUnit_Enumerated ?
      cssGradient->GetRadialShape().GetIntValue() : -1;
    // <length> | [<length> | <percentage>]{2}
    cssGradient->mIsExplicitSize = true;
    haveSize =
      ParseNonNegativeVariant(cssGradient->GetRadiusX(), VARIANT_LP, nullptr);
    if (!haveSize) {
      // It was not an explicit size after all.
      // Note that ParseNonNegativeVariant may have put something
      // invalid into our storage, but only in the case where it was
      // rejected only for being negative.  Since this means the token
      // was a length or a percentage, we know it's not valid syntax
      // (which must be a comma, the 'at' keyword, or a color), so we
      // know this value will be dropped.  This means it doesn't matter
      // that we have something invalid in our storage.
      cssGradient->mIsExplicitSize = false;
    } else {
      // vertical extent is optional
      bool haveYSize =
        ParseNonNegativeVariant(cssGradient->GetRadiusY(), VARIANT_LP, nullptr);
      if (!haveShape) {
        nsCSSValue shapeValue;
        haveShape = ParseVariant(shapeValue, VARIANT_KEYWORD,
                                 nsCSSProps::kRadialGradientShapeKTable);
        if (haveShape) {
          shape = shapeValue.GetIntValue();
        }
      }
      if (haveYSize
            ? shape == NS_STYLE_GRADIENT_SHAPE_CIRCULAR
            : cssGradient->GetRadiusX().GetUnit() == eCSSUnit_Percent ||
              shape == NS_STYLE_GRADIENT_SHAPE_ELLIPTICAL) {
        SkipUntil(')');
        return false;
      }
    }
  }

  if ((haveShape || haveSize) && ExpectSymbol(',', true)) {
    // [ <shape> || <size> ] ,
    return ParseGradientColorStops(cssGradient, aValue);
  }

  if (!GetToken(true)) {
    return false;
  }

  if (!aIsLegacy) {
    if (mToken.mType == eCSSToken_Ident &&
        mToken.mIdent.LowerCaseEqualsLiteral("at")) {
      // [ <shape> || <size> ]? at <position> ,
      if (!ParseBoxPositionValues(cssGradient->mBgPos, false) ||
          !ExpectSymbol(',', true)) {
        SkipUntil(')');
        return false;
      }

      return ParseGradientColorStops(cssGradient, aValue);
    }

    // <color-stops> only
    UngetToken();
    return ParseGradientColorStops(cssGradient, aValue);
  }
  MOZ_ASSERT(!cssGradient->mIsExplicitSize);

  nsCSSTokenType ty = mToken.mType;
  nsString id = mToken.mIdent;
  UngetToken();

  // <legacy-gradient-line>
  bool haveGradientLine = false;
  // if we already encountered a shape or size,
  // we can not have a gradient-line in legacy syntax
  if (!haveShape && !haveSize) {
      haveGradientLine = IsLegacyGradientLine(ty, id);
  }
  if (haveGradientLine) {
    bool haveAngle =
      ParseVariant(cssGradient->mAngle, VARIANT_ANGLE, nullptr);

    // if we got an angle, we might now have a comma, ending the gradient-line
    if (!haveAngle || !ExpectSymbol(',', true)) {
      if (!ParseBoxPositionValues(cssGradient->mBgPos, false)) {
        SkipUntil(')');
        return false;
      }

      if (!ExpectSymbol(',', true) &&
          // if we didn't already get an angle, we might have one now,
          // otherwise it's an error
          (haveAngle ||
           !ParseVariant(cssGradient->mAngle, VARIANT_ANGLE, nullptr) ||
           // now we better have a comma
           !ExpectSymbol(',', true))) {
        SkipUntil(')');
        return false;
      }
    }

    if (cssGradient->mAngle.GetUnit() != eCSSUnit_None) {
      cssGradient->mIsLegacySyntax = true;
    }
  }

  // radial gradients might have a shape and size here for legacy syntax
  if (!haveShape && !haveSize) {
    haveShape =
      ParseVariant(cssGradient->GetRadialShape(), VARIANT_KEYWORD,
                   nsCSSProps::kRadialGradientShapeKTable);
    haveSize =
      ParseVariant(cssGradient->GetRadialSize(), VARIANT_KEYWORD,
                   nsCSSProps::kRadialGradientLegacySizeKTable);

    // could be in either order
    if (!haveShape) {
      haveShape =
        ParseVariant(cssGradient->GetRadialShape(), VARIANT_KEYWORD,
                     nsCSSProps::kRadialGradientShapeKTable);
    }
  }

  if ((haveShape || haveSize) && !ExpectSymbol(',', true)) {
    SkipUntil(')');
    return false;
  }

  return ParseGradientColorStops(cssGradient, aValue);
}

bool
CSSParserImpl::IsLegacyGradientLine(const nsCSSTokenType& aType,
                                    const nsString& aId)
{
  // N.B. ParseBoxPositionValues is not guaranteed to put back
  // everything it scanned if it fails, so we must only call it
  // if there is no alternative to consuming a <box-position>.
  // ParseVariant, as used here, will either succeed and consume
  // a single token, or fail and consume none, so we can be more
  // cavalier about calling it.

  bool haveGradientLine = false;
  switch (aType) {
  case eCSSToken_Percentage:
  case eCSSToken_Number:
  case eCSSToken_Dimension:
    haveGradientLine = true;
    break;

  case eCSSToken_Function:
    if (aId.LowerCaseEqualsLiteral("calc") ||
        aId.LowerCaseEqualsLiteral("-moz-calc")) {
      haveGradientLine = true;
      break;
    }
    // fall through
  case eCSSToken_ID:
  case eCSSToken_Hash:
    // this is a color
    break;

  case eCSSToken_Ident: {
    // This is only a gradient line if it's a box position keyword.
    nsCSSKeyword kw = nsCSSKeywords::LookupKeyword(aId);
    int32_t junk;
    if (kw != eCSSKeyword_UNKNOWN &&
        nsCSSProps::FindKeyword(kw, nsCSSProps::kBackgroundPositionKTable,
                                junk)) {
      haveGradientLine = true;
    }
    break;
  }

  default:
    // error
    break;
  }

  return haveGradientLine;
}

bool
CSSParserImpl::ParseGradientColorStops(nsCSSValueGradient* aGradient,
                                       nsCSSValue& aValue)
{
  // At least two color stops are required
  if (!ParseColorStop(aGradient) ||
      !ExpectSymbol(',', true) ||
      !ParseColorStop(aGradient)) {
    SkipUntil(')');
    return false;
  }

  // Additional color stops
  while (ExpectSymbol(',', true)) {
    if (!ParseColorStop(aGradient)) {
      SkipUntil(')');
      return false;
    }
  }

  if (!ExpectSymbol(')', true)) {
    SkipUntil(')');
    return false;
  }

  aValue.SetGradientValue(aGradient);
  return true;
}

int32_t
CSSParserImpl::ParseChoice(nsCSSValue aValues[],
                           const nsCSSProperty aPropIDs[], int32_t aNumIDs)
{
  int32_t found = 0;
  nsAutoParseCompoundProperty compound(this);

  int32_t loop;
  for (loop = 0; loop < aNumIDs; loop++) {
    // Try each property parser in order
    int32_t hadFound = found;
    int32_t index;
    for (index = 0; index < aNumIDs; index++) {
      int32_t bit = 1 << index;
      if ((found & bit) == 0) {
        if (ParseSingleValueProperty(aValues[index], aPropIDs[index])) {
          found |= bit;
          // It's more efficient to break since it will reset |hadFound|
          // to |found|.  Furthermore, ParseListStyle depends on our going
          // through the properties in order for each value..
          break;
        }
      }
    }
    if (found == hadFound) {  // found nothing new
      break;
    }
  }
  if (0 < found) {
    if (1 == found) { // only first property
      if (eCSSUnit_Inherit == aValues[0].GetUnit()) { // one inherit, all inherit
        for (loop = 1; loop < aNumIDs; loop++) {
          aValues[loop].SetInheritValue();
        }
        found = ((1 << aNumIDs) - 1);
      }
      else if (eCSSUnit_Initial == aValues[0].GetUnit()) { // one initial, all initial
        for (loop = 1; loop < aNumIDs; loop++) {
          aValues[loop].SetInitialValue();
        }
        found = ((1 << aNumIDs) - 1);
      }
      else if (eCSSUnit_Unset == aValues[0].GetUnit()) { // one unset, all unset
        for (loop = 1; loop < aNumIDs; loop++) {
          aValues[loop].SetUnsetValue();
        }
        found = ((1 << aNumIDs) - 1);
      }
    }
    else {  // more than one value, verify no inherits, initials or unsets
      for (loop = 0; loop < aNumIDs; loop++) {
        if (eCSSUnit_Inherit == aValues[loop].GetUnit()) {
          found = -1;
          break;
        }
        else if (eCSSUnit_Initial == aValues[loop].GetUnit()) {
          found = -1;
          break;
        }
        else if (eCSSUnit_Unset == aValues[loop].GetUnit()) {
          found = -1;
          break;
        }
      }
    }
  }
  return found;
}

void
CSSParserImpl::AppendValue(nsCSSProperty aPropID, const nsCSSValue& aValue)
{
  mTempData.AddLonghandProperty(aPropID, aValue);
}

/**
 * Parse a "box" property. Box properties have 1 to 4 values. When less
 * than 4 values are provided a standard mapping is used to replicate
 * existing values.
 */
bool
CSSParserImpl::ParseBoxProperties(const nsCSSProperty aPropIDs[])
{
  // Get up to four values for the property
  int32_t count = 0;
  nsCSSRect result;
  NS_FOR_CSS_SIDES (index) {
    if (! ParseSingleValueProperty(result.*(nsCSSRect::sides[index]),
                                   aPropIDs[index])) {
      break;
    }
    count++;
  }
  if ((count == 0) || (false == ExpectEndProperty())) {
    return false;
  }

  if (1 < count) { // verify no more than single inherit, initial or unset
    NS_FOR_CSS_SIDES (index) {
      nsCSSUnit unit = (result.*(nsCSSRect::sides[index])).GetUnit();
      if (eCSSUnit_Inherit == unit ||
          eCSSUnit_Initial == unit ||
          eCSSUnit_Unset == unit) {
        return false;
      }
    }
  }

  // Provide missing values by replicating some of the values found
  switch (count) {
    case 1: // Make right == top
      result.mRight = result.mTop;
    case 2: // Make bottom == top
      result.mBottom = result.mTop;
    case 3: // Make left == right
      result.mLeft = result.mRight;
  }

  NS_FOR_CSS_SIDES (index) {
    AppendValue(aPropIDs[index], result.*(nsCSSRect::sides[index]));
  }
  return true;
}

// Similar to ParseBoxProperties, except there is only one property
// with the result as its value, not four. Requires values be nonnegative.
bool
CSSParserImpl::ParseGroupedBoxProperty(int32_t aVariantMask,
                                       /** outparam */ nsCSSValue& aValue)
{
  nsCSSRect& result = aValue.SetRectValue();

  int32_t count = 0;
  NS_FOR_CSS_SIDES (index) {
    if (!ParseNonNegativeVariant(result.*(nsCSSRect::sides[index]),
                                 aVariantMask, nullptr)) {
      break;
    }
    count++;
  }

  if (count == 0) {
    return false;
  }

  // Provide missing values by replicating some of the values found
  switch (count) {
    case 1: // Make right == top
      result.mRight = result.mTop;
    case 2: // Make bottom == top
      result.mBottom = result.mTop;
    case 3: // Make left == right
      result.mLeft = result.mRight;
  }

  return true;
}

bool
CSSParserImpl::ParseDirectionalBoxProperty(nsCSSProperty aProperty,
                                           int32_t aSourceType)
{
  const nsCSSProperty* subprops = nsCSSProps::SubpropertyEntryFor(aProperty);
  NS_ASSERTION(subprops[3] == eCSSProperty_UNKNOWN,
               "not box property with physical vs. logical cascading");
  nsCSSValue value;
  if (!ParseSingleValueProperty(value, subprops[0]) ||
      !ExpectEndProperty())
    return false;

  AppendValue(subprops[0], value);
  nsCSSValue typeVal(aSourceType, eCSSUnit_Enumerated);
  AppendValue(subprops[1], typeVal);
  AppendValue(subprops[2], typeVal);
  return true;
}

bool
CSSParserImpl::ParseBoxCornerRadius(nsCSSProperty aPropID)
{
  nsCSSValue dimenX, dimenY;
  // required first value
  if (! ParseNonNegativeVariant(dimenX, VARIANT_HLP | VARIANT_CALC, nullptr))
    return false;

  // optional second value (forbidden if first value is inherit/initial/unset)
  if (dimenX.GetUnit() != eCSSUnit_Inherit &&
      dimenX.GetUnit() != eCSSUnit_Initial &&
      dimenX.GetUnit() != eCSSUnit_Unset) {
    ParseNonNegativeVariant(dimenY, VARIANT_LP | VARIANT_CALC, nullptr);
  }

  if (dimenX == dimenY || dimenY.GetUnit() == eCSSUnit_Null) {
    AppendValue(aPropID, dimenX);
  } else {
    nsCSSValue value;
    value.SetPairValue(dimenX, dimenY);
    AppendValue(aPropID, value);
  }
  return true;
}

bool
CSSParserImpl::ParseBoxCornerRadii(const nsCSSProperty aPropIDs[])
{
  // Rectangles are used as scratch storage.
  // top => top-left, right => top-right,
  // bottom => bottom-right, left => bottom-left.
  nsCSSRect dimenX, dimenY;
  int32_t countX = 0, countY = 0;

  NS_FOR_CSS_SIDES (side) {
    if (! ParseNonNegativeVariant(dimenX.*nsCSSRect::sides[side],
                                  (side > 0 ? 0 : VARIANT_INHERIT) |
                                    VARIANT_LP | VARIANT_CALC,
                                  nullptr))
      break;
    countX++;
  }
  if (countX == 0)
    return false;

  if (ExpectSymbol('/', true)) {
    NS_FOR_CSS_SIDES (side) {
      if (! ParseNonNegativeVariant(dimenY.*nsCSSRect::sides[side],
                                    VARIANT_LP | VARIANT_CALC, nullptr))
        break;
      countY++;
    }
    if (countY == 0)
      return false;
  }
  if (!ExpectEndProperty())
    return false;

  // if 'initial', 'inherit' or 'unset' was used, it must be the only value
  if (countX > 1 || countY > 0) {
    nsCSSUnit unit = dimenX.mTop.GetUnit();
    if (eCSSUnit_Inherit == unit ||
        eCSSUnit_Initial == unit ||
        eCSSUnit_Unset == unit)
      return false;
  }

  // if we have no Y-values, use the X-values
  if (countY == 0) {
    dimenY = dimenX;
    countY = countX;
  }

  // Provide missing values by replicating some of the values found
  switch (countX) {
    case 1: dimenX.mRight = dimenX.mTop;  // top-right same as top-left, and
    case 2: dimenX.mBottom = dimenX.mTop; // bottom-right same as top-left, and 
    case 3: dimenX.mLeft = dimenX.mRight; // bottom-left same as top-right
  }

  switch (countY) {
    case 1: dimenY.mRight = dimenY.mTop;  // top-right same as top-left, and
    case 2: dimenY.mBottom = dimenY.mTop; // bottom-right same as top-left, and 
    case 3: dimenY.mLeft = dimenY.mRight; // bottom-left same as top-right
  }

  NS_FOR_CSS_SIDES(side) {
    nsCSSValue& x = dimenX.*nsCSSRect::sides[side];
    nsCSSValue& y = dimenY.*nsCSSRect::sides[side];

    if (x == y) {
      AppendValue(aPropIDs[side], x);
    } else {
      nsCSSValue pair;
      pair.SetPairValue(x, y);
      AppendValue(aPropIDs[side], pair);
    }
  }
  return true;
}

// These must be in CSS order (top,right,bottom,left) for indexing to work
static const nsCSSProperty kBorderStyleIDs[] = {
  eCSSProperty_border_top_style,
  eCSSProperty_border_right_style_value,
  eCSSProperty_border_bottom_style,
  eCSSProperty_border_left_style_value
};
static const nsCSSProperty kBorderWidthIDs[] = {
  eCSSProperty_border_top_width,
  eCSSProperty_border_right_width_value,
  eCSSProperty_border_bottom_width,
  eCSSProperty_border_left_width_value
};
static const nsCSSProperty kBorderColorIDs[] = {
  eCSSProperty_border_top_color,
  eCSSProperty_border_right_color_value,
  eCSSProperty_border_bottom_color,
  eCSSProperty_border_left_color_value
};
static const nsCSSProperty kBorderRadiusIDs[] = {
  eCSSProperty_border_top_left_radius,
  eCSSProperty_border_top_right_radius,
  eCSSProperty_border_bottom_right_radius,
  eCSSProperty_border_bottom_left_radius
};
static const nsCSSProperty kOutlineRadiusIDs[] = {
  eCSSProperty__moz_outline_radius_topLeft,
  eCSSProperty__moz_outline_radius_topRight,
  eCSSProperty__moz_outline_radius_bottomRight,
  eCSSProperty__moz_outline_radius_bottomLeft
};

void
CSSParserImpl::SaveInputState(CSSParserInputState& aState)
{
  aState.mToken = mToken;
  aState.mHavePushBack = mHavePushBack;
  mScanner->SavePosition(aState.mPosition);
}

void
CSSParserImpl::RestoreSavedInputState(const CSSParserInputState& aState)
{
  mToken = aState.mToken;
  mHavePushBack = aState.mHavePushBack;
  mScanner->RestoreSavedPosition(aState.mPosition);
}

bool
CSSParserImpl::ParseProperty(nsCSSProperty aPropID)
{
  // Can't use AutoRestore<bool> because it's a bitfield.
  NS_ABORT_IF_FALSE(!mHashlessColorQuirk,
                    "hashless color quirk should not be set");
  NS_ABORT_IF_FALSE(!mUnitlessLengthQuirk,
                    "unitless length quirk should not be set");

  if (mNavQuirkMode) {
    mHashlessColorQuirk =
      nsCSSProps::PropHasFlags(aPropID, CSS_PROPERTY_HASHLESS_COLOR_QUIRK);
    mUnitlessLengthQuirk =
      nsCSSProps::PropHasFlags(aPropID, CSS_PROPERTY_UNITLESS_LENGTH_QUIRK);
  }

  // Save the current input state so that we can restore it later if we
  // have to re-parse the property value as a variable-reference-containing
  // token stream.
  CSSParserInputState stateBeforeProperty;
  SaveInputState(stateBeforeProperty);
  mScanner->ClearSeenVariableReference();

  NS_ASSERTION(aPropID < eCSSProperty_COUNT, "index out of range");
  bool allowVariables = true;
  bool result;
  switch (nsCSSProps::PropertyParseType(aPropID)) {
    case CSS_PROPERTY_PARSE_INACCESSIBLE: {
      // The user can't use these
      REPORT_UNEXPECTED(PEInaccessibleProperty2);
      allowVariables = false;
      result = false;
      break;
    }
    case CSS_PROPERTY_PARSE_FUNCTION: {
      result = ParsePropertyByFunction(aPropID);
      break;
    }
    case CSS_PROPERTY_PARSE_VALUE: {
      result = false;
      nsCSSValue value;
      if (ParseSingleValueProperty(value, aPropID)) {
        if (ExpectEndProperty()) {
          AppendValue(aPropID, value);
          result = true;
        }
        // XXX Report errors?
      }
      // XXX Report errors?
      break;
    }
    case CSS_PROPERTY_PARSE_VALUE_LIST: {
      result = ParseValueList(aPropID);
      break;
    }
    default: {
      result = false;
      allowVariables = false;
      NS_ABORT_IF_FALSE(false,
                        "Property's flags field in nsCSSPropList.h is missing "
                        "one of the CSS_PROPERTY_PARSE_* constants");
      break;
    }
  }

  bool seenVariable = mScanner->SeenVariableReference() ||
    (stateBeforeProperty.mHavePushBack &&
     stateBeforeProperty.mToken.mType == eCSSToken_Function &&
     stateBeforeProperty.mToken.mIdent.LowerCaseEqualsLiteral("var"));
  bool parseAsTokenStream;

  if (!result && allowVariables) {
    parseAsTokenStream = true;
    if (!seenVariable) {
      // We might have stopped parsing the property before its end and before
      // finding a variable reference.  Keep checking until the end of the
      // property.
      CSSParserInputState stateAtError;
      SaveInputState(stateAtError);

      const char16_t stopChars[] = { ';', '!', '}', ')', 0 };
      SkipUntilOneOf(stopChars);
      UngetToken();
      parseAsTokenStream = mScanner->SeenVariableReference();

      if (!parseAsTokenStream) {
        // If we parsed to the end of the propery and didn't find any variable
        // references, then the real position we want to report the error at
        // is |stateAtError|.
        RestoreSavedInputState(stateAtError);
      }
    }
  } else {
    parseAsTokenStream = false;
  }

  if (parseAsTokenStream) {
    // Go back to the start of the property value and parse it to make sure
    // its variable references are syntactically valid and is otherwise
    // balanced.
    RestoreSavedInputState(stateBeforeProperty);

    if (!mInSupportsCondition) {
      mScanner->StartRecording();
    }

    CSSVariableDeclarations::Type type;
    bool dropBackslash;
    nsString impliedCharacters;
    nsCSSValue value;
    if (ParseValueWithVariables(&type, &dropBackslash, impliedCharacters,
                                nullptr, nullptr)) {
      MOZ_ASSERT(type == CSSVariableDeclarations::eTokenStream,
                 "a non-custom property reparsed since it contained variable "
                 "references should not have been 'initial' or 'inherit'");

      nsString propertyValue;

      if (!mInSupportsCondition) {
        // If we are in an @supports condition, we don't need to store the
        // actual token stream on the nsCSSValue.
        mScanner->StopRecording(propertyValue);
        if (dropBackslash) {
          MOZ_ASSERT(!propertyValue.IsEmpty() &&
                     propertyValue[propertyValue.Length() - 1] == '\\');
          propertyValue.Truncate(propertyValue.Length() - 1);
        }
        propertyValue.Append(impliedCharacters);
      }

      if (mHavePushBack) {
        // If we came to the end of a property value that had a variable
        // reference and a token was pushed back, then it would have been
        // ended by '!', ')', ';', ']' or '}'.  We should remove it from the
        // recorded property value.
        MOZ_ASSERT(mToken.IsSymbol('!') ||
                   mToken.IsSymbol(')') ||
                   mToken.IsSymbol(';') ||
                   mToken.IsSymbol(']') ||
                   mToken.IsSymbol('}'));
        if (!mInSupportsCondition) {
          MOZ_ASSERT(!propertyValue.IsEmpty());
          MOZ_ASSERT(propertyValue[propertyValue.Length() - 1] ==
                     mToken.mSymbol);
          propertyValue.Truncate(propertyValue.Length() - 1);
        }
      }

      if (!mInSupportsCondition) {
        if (nsCSSProps::IsShorthand(aPropID)) {
          // If this is a shorthand property, we store the token stream on each
          // of its corresponding longhand properties.
          CSSPROPS_FOR_SHORTHAND_SUBPROPERTIES(p, aPropID) {
            nsCSSValueTokenStream* tokenStream = new nsCSSValueTokenStream;
            tokenStream->mPropertyID = *p;
            tokenStream->mShorthandPropertyID = aPropID;
            tokenStream->mTokenStream = propertyValue;
            tokenStream->mBaseURI = mBaseURI;
            tokenStream->mSheetURI = mSheetURI;
            tokenStream->mSheetPrincipal = mSheetPrincipal;
            tokenStream->mSheet = mSheet;
            tokenStream->mLineNumber = stateBeforeProperty.mPosition.LineNumber();
            tokenStream->mLineOffset = stateBeforeProperty.mPosition.LineOffset();
            value.SetTokenStreamValue(tokenStream);
            AppendValue(*p, value);
          }
        } else {
          nsCSSValueTokenStream* tokenStream = new nsCSSValueTokenStream;
          tokenStream->mPropertyID = aPropID;
          tokenStream->mTokenStream = propertyValue;
          tokenStream->mBaseURI = mBaseURI;
          tokenStream->mSheetURI = mSheetURI;
          tokenStream->mSheetPrincipal = mSheetPrincipal;
          tokenStream->mSheet = mSheet;
          tokenStream->mLineNumber = stateBeforeProperty.mPosition.LineNumber();
          tokenStream->mLineOffset = stateBeforeProperty.mPosition.LineOffset();
          value.SetTokenStreamValue(tokenStream);
          AppendValue(aPropID, value);
        }
      }
      result = true;
    } else {
      if (!mInSupportsCondition) {
        mScanner->StopRecording();
      }
    }
  }

  if (mNavQuirkMode) {
    mHashlessColorQuirk = false;
    mUnitlessLengthQuirk = false;
  }

  return result;
}

bool
CSSParserImpl::ParsePropertyByFunction(nsCSSProperty aPropID)
{
  switch (aPropID) {  // handle shorthand or multiple properties
  case eCSSProperty_background:
    return ParseBackground();
  case eCSSProperty_background_repeat:
    return ParseBackgroundRepeat();
  case eCSSProperty_background_position:
    return ParseBackgroundPosition();
  case eCSSProperty_background_size:
    return ParseBackgroundSize();
  case eCSSProperty_border:
    return ParseBorderSide(kBorderTopIDs, true);
  case eCSSProperty_border_color:
    return ParseBorderColor();
  case eCSSProperty_border_spacing:
    return ParseBorderSpacing();
  case eCSSProperty_border_style:
    return ParseBorderStyle();
  case eCSSProperty_border_bottom:
    return ParseBorderSide(kBorderBottomIDs, false);
  case eCSSProperty_border_end:
    return ParseDirectionalBorderSide(kBorderEndIDs,
                                      NS_BOXPROP_SOURCE_LOGICAL);
  case eCSSProperty_border_left:
    return ParseDirectionalBorderSide(kBorderLeftIDs,
                                      NS_BOXPROP_SOURCE_PHYSICAL);
  case eCSSProperty_border_right:
    return ParseDirectionalBorderSide(kBorderRightIDs,
                                      NS_BOXPROP_SOURCE_PHYSICAL);
  case eCSSProperty_border_start:
    return ParseDirectionalBorderSide(kBorderStartIDs,
                                      NS_BOXPROP_SOURCE_LOGICAL);
  case eCSSProperty_border_top:
    return ParseBorderSide(kBorderTopIDs, false);
  case eCSSProperty_border_bottom_colors:
  case eCSSProperty_border_left_colors:
  case eCSSProperty_border_right_colors:
  case eCSSProperty_border_top_colors:
    return ParseBorderColors(aPropID);
  case eCSSProperty_border_image_slice:
    return ParseBorderImageSlice(true, nullptr);
  case eCSSProperty_border_image_width:
    return ParseBorderImageWidth(true);
  case eCSSProperty_border_image_outset:
    return ParseBorderImageOutset(true);
  case eCSSProperty_border_image_repeat:
    return ParseBorderImageRepeat(true);
  case eCSSProperty_border_image:
    return ParseBorderImage();
  case eCSSProperty_border_width:
    return ParseBorderWidth();
  case eCSSProperty_border_end_color:
    return ParseDirectionalBoxProperty(eCSSProperty_border_end_color,
                                       NS_BOXPROP_SOURCE_LOGICAL);
  case eCSSProperty_border_left_color:
    return ParseDirectionalBoxProperty(eCSSProperty_border_left_color,
                                       NS_BOXPROP_SOURCE_PHYSICAL);
  case eCSSProperty_border_right_color:
    return ParseDirectionalBoxProperty(eCSSProperty_border_right_color,
                                       NS_BOXPROP_SOURCE_PHYSICAL);
  case eCSSProperty_border_start_color:
    return ParseDirectionalBoxProperty(eCSSProperty_border_start_color,
                                       NS_BOXPROP_SOURCE_LOGICAL);
  case eCSSProperty_border_end_width:
    return ParseDirectionalBoxProperty(eCSSProperty_border_end_width,
                                       NS_BOXPROP_SOURCE_LOGICAL);
  case eCSSProperty_border_left_width:
    return ParseDirectionalBoxProperty(eCSSProperty_border_left_width,
                                       NS_BOXPROP_SOURCE_PHYSICAL);
  case eCSSProperty_border_right_width:
    return ParseDirectionalBoxProperty(eCSSProperty_border_right_width,
                                       NS_BOXPROP_SOURCE_PHYSICAL);
  case eCSSProperty_border_start_width:
    return ParseDirectionalBoxProperty(eCSSProperty_border_start_width,
                                       NS_BOXPROP_SOURCE_LOGICAL);
  case eCSSProperty_border_end_style:
    return ParseDirectionalBoxProperty(eCSSProperty_border_end_style,
                                       NS_BOXPROP_SOURCE_LOGICAL);
  case eCSSProperty_border_left_style:
    return ParseDirectionalBoxProperty(eCSSProperty_border_left_style,
                                       NS_BOXPROP_SOURCE_PHYSICAL);
  case eCSSProperty_border_right_style:
    return ParseDirectionalBoxProperty(eCSSProperty_border_right_style,
                                       NS_BOXPROP_SOURCE_PHYSICAL);
  case eCSSProperty_border_start_style:
    return ParseDirectionalBoxProperty(eCSSProperty_border_start_style,
                                       NS_BOXPROP_SOURCE_LOGICAL);
  case eCSSProperty_border_radius:
    return ParseBoxCornerRadii(kBorderRadiusIDs);
  case eCSSProperty__moz_outline_radius:
    return ParseBoxCornerRadii(kOutlineRadiusIDs);

  case eCSSProperty_border_top_left_radius:
  case eCSSProperty_border_top_right_radius:
  case eCSSProperty_border_bottom_right_radius:
  case eCSSProperty_border_bottom_left_radius:
  case eCSSProperty__moz_outline_radius_topLeft:
  case eCSSProperty__moz_outline_radius_topRight:
  case eCSSProperty__moz_outline_radius_bottomRight:
  case eCSSProperty__moz_outline_radius_bottomLeft:
    return ParseBoxCornerRadius(aPropID);

  case eCSSProperty_box_shadow:
  case eCSSProperty_text_shadow:
    return ParseShadowList(aPropID);

  case eCSSProperty_clip:
    return ParseRect(eCSSProperty_clip);
  case eCSSProperty__moz_columns:
    return ParseColumns();
  case eCSSProperty__moz_column_rule:
    return ParseBorderSide(kColumnRuleIDs, false);
  case eCSSProperty_content:
    return ParseContent();
  case eCSSProperty_counter_increment:
  case eCSSProperty_counter_reset:
    return ParseCounterData(aPropID);
  case eCSSProperty_cursor:
    return ParseCursor();
  case eCSSProperty_filter:
    return ParseFilter();
  case eCSSProperty_flex:
    return ParseFlex();
  case eCSSProperty_flex_flow:
    return ParseFlexFlow();
  case eCSSProperty_font:
    return ParseFont();
  case eCSSProperty_grid_auto_flow:
    return ParseGridAutoFlow();
  case eCSSProperty_grid_auto_columns:
  case eCSSProperty_grid_auto_rows:
    return ParseGridAutoColumnsRows(aPropID);
  case eCSSProperty_grid_template_areas:
    return ParseGridTemplateAreas();
  case eCSSProperty_grid_template_columns:
  case eCSSProperty_grid_template_rows:
    return ParseGridTemplateColumnsRows(aPropID);
  case eCSSProperty_grid_template:
    return ParseGridTemplate();
  case eCSSProperty_grid:
    return ParseGrid();
  case eCSSProperty_grid_auto_position:
    return ParseGridAutoPosition();
  case eCSSProperty_grid_column_start:
  case eCSSProperty_grid_column_end:
  case eCSSProperty_grid_row_start:
  case eCSSProperty_grid_row_end:
    return ParseGridColumnRowStartEnd(aPropID);
  case eCSSProperty_grid_column:
    return ParseGridColumnRow(eCSSProperty_grid_column_start,
                              eCSSProperty_grid_column_end);
  case eCSSProperty_grid_row:
    return ParseGridColumnRow(eCSSProperty_grid_row_start,
                              eCSSProperty_grid_row_end);
  case eCSSProperty_grid_area:
    return ParseGridArea();
  case eCSSProperty_image_region:
    return ParseRect(eCSSProperty_image_region);
  case eCSSProperty_list_style:
    return ParseListStyle();
  case eCSSProperty_margin:
    return ParseMargin();
  case eCSSProperty_margin_end:
    return ParseDirectionalBoxProperty(eCSSProperty_margin_end,
                                       NS_BOXPROP_SOURCE_LOGICAL);
  case eCSSProperty_margin_left:
    return ParseDirectionalBoxProperty(eCSSProperty_margin_left,
                                       NS_BOXPROP_SOURCE_PHYSICAL);
  case eCSSProperty_margin_right:
    return ParseDirectionalBoxProperty(eCSSProperty_margin_right,
                                       NS_BOXPROP_SOURCE_PHYSICAL);
  case eCSSProperty_margin_start:
    return ParseDirectionalBoxProperty(eCSSProperty_margin_start,
                                       NS_BOXPROP_SOURCE_LOGICAL);
  case eCSSProperty_outline:
    return ParseOutline();
  case eCSSProperty_overflow:
    return ParseOverflow();
  case eCSSProperty_padding:
    return ParsePadding();
  case eCSSProperty_padding_end:
    return ParseDirectionalBoxProperty(eCSSProperty_padding_end,
                                       NS_BOXPROP_SOURCE_LOGICAL);
  case eCSSProperty_padding_left:
    return ParseDirectionalBoxProperty(eCSSProperty_padding_left,
                                       NS_BOXPROP_SOURCE_PHYSICAL);
  case eCSSProperty_padding_right:
    return ParseDirectionalBoxProperty(eCSSProperty_padding_right,
                                       NS_BOXPROP_SOURCE_PHYSICAL);
  case eCSSProperty_padding_start:
    return ParseDirectionalBoxProperty(eCSSProperty_padding_start,
                                       NS_BOXPROP_SOURCE_LOGICAL);
  case eCSSProperty_quotes:
    return ParseQuotes();
  case eCSSProperty_size:
    return ParseSize();
  case eCSSProperty_text_decoration:
    return ParseTextDecoration();
  case eCSSProperty_will_change:
    return ParseWillChange();
  case eCSSProperty_transform:
    return ParseTransform(false);
  case eCSSProperty__moz_transform:
    return ParseTransform(true);
  case eCSSProperty_transform_origin:
    return ParseTransformOrigin(false);
  case eCSSProperty_perspective_origin:
    return ParseTransformOrigin(true);
  case eCSSProperty_transition:
    return ParseTransition();
  case eCSSProperty_animation:
    return ParseAnimation();
  case eCSSProperty_transition_property:
    return ParseTransitionProperty();
  case eCSSProperty_fill:
  case eCSSProperty_stroke:
    return ParsePaint(aPropID);
  case eCSSProperty_stroke_dasharray:
    return ParseDasharray();
  case eCSSProperty_marker:
    return ParseMarker();
  case eCSSProperty_paint_order:
    return ParsePaintOrder();
  case eCSSProperty_all:
    return ParseAll();
  default:
    NS_ABORT_IF_FALSE(false, "should not be called");
    return false;
  }
}

// Bits used in determining which background position info we have
#define BG_CENTER  NS_STYLE_BG_POSITION_CENTER
#define BG_TOP     NS_STYLE_BG_POSITION_TOP
#define BG_BOTTOM  NS_STYLE_BG_POSITION_BOTTOM
#define BG_LEFT    NS_STYLE_BG_POSITION_LEFT
#define BG_RIGHT   NS_STYLE_BG_POSITION_RIGHT
#define BG_CTB    (BG_CENTER | BG_TOP | BG_BOTTOM)
#define BG_TB     (BG_TOP | BG_BOTTOM)
#define BG_CLR    (BG_CENTER | BG_LEFT | BG_RIGHT)
#define BG_LR     (BG_LEFT | BG_RIGHT)

bool
CSSParserImpl::ParseSingleValueProperty(nsCSSValue& aValue,
                                        nsCSSProperty aPropID)
{
  if (aPropID == eCSSPropertyExtra_x_none_value) {
    return ParseVariant(aValue, VARIANT_NONE | VARIANT_INHERIT, nullptr);
  }

  if (aPropID == eCSSPropertyExtra_x_auto_value) {
    return ParseVariant(aValue, VARIANT_AUTO | VARIANT_INHERIT, nullptr);
  }

  if (aPropID < 0 || aPropID >= eCSSProperty_COUNT_no_shorthands) {
    NS_ABORT_IF_FALSE(false, "not a single value property");
    return false;
  }

  if (nsCSSProps::PropHasFlags(aPropID, CSS_PROPERTY_VALUE_PARSER_FUNCTION)) {
    switch (aPropID) {
      case eCSSProperty_font_family:
        return ParseFamily(aValue);
      case eCSSProperty_font_synthesis:
        return ParseFontSynthesis(aValue);
      case eCSSProperty_font_variant_alternates:
        return ParseFontVariantAlternates(aValue);
      case eCSSProperty_font_variant_east_asian:
        return ParseFontVariantEastAsian(aValue);
      case eCSSProperty_font_variant_ligatures:
        return ParseFontVariantLigatures(aValue);
      case eCSSProperty_font_variant_numeric:
        return ParseFontVariantNumeric(aValue);
      case eCSSProperty_font_feature_settings:
        return ParseFontFeatureSettings(aValue);
      case eCSSProperty_font_weight:
        return ParseFontWeight(aValue);
      case eCSSProperty_image_orientation:
        return ParseImageOrientation(aValue);
      case eCSSProperty_marks:
        return ParseMarks(aValue);
      case eCSSProperty_text_align:
        return ParseTextAlign(aValue);
      case eCSSProperty_text_align_last:
        return ParseTextAlignLast(aValue);
      case eCSSProperty_text_decoration_line:
        return ParseTextDecorationLine(aValue);
      case eCSSProperty_text_combine_horizontal:
        return ParseTextCombineHorizontal(aValue);
      case eCSSProperty_text_overflow:
        return ParseTextOverflow(aValue);
      case eCSSProperty_touch_action:
        return ParseTouchAction(aValue);
      default:
        NS_ABORT_IF_FALSE(false, "should not reach here");
        return false;
    }
  }

  uint32_t variant = nsCSSProps::ParserVariant(aPropID);
  if (variant == 0) {
    NS_ABORT_IF_FALSE(false, "not a single value property");
    return false;
  }

  // We only allow 'script-level' when unsafe rules are enabled, because
  // otherwise it could interfere with rulenode optimizations if used in
  // a non-MathML-enabled document. We also only allow math-display when
  // unsafe rules are enabled.
  if (!mUnsafeRulesEnabled &&
      (aPropID == eCSSProperty_script_level ||
       aPropID == eCSSProperty_math_display))
    return false;

  const KTableValue *kwtable = nsCSSProps::kKeywordTableTable[aPropID];
  switch (nsCSSProps::ValueRestrictions(aPropID)) {
    default:
      NS_ABORT_IF_FALSE(false, "should not be reached");
    case 0:
      return ParseVariant(aValue, variant, kwtable);
    case CSS_PROPERTY_VALUE_NONNEGATIVE:
      return ParseNonNegativeVariant(aValue, variant, kwtable);
    case CSS_PROPERTY_VALUE_AT_LEAST_ONE:
      return ParseOneOrLargerVariant(aValue, variant, kwtable);
  }
}

// nsFont::EnumerateFamilies callback for ParseFontDescriptorValue
struct MOZ_STACK_CLASS ExtractFirstFamilyData {
  nsAutoString mFamilyName;
  bool mGood;
  ExtractFirstFamilyData() : mFamilyName(), mGood(false) {}
};

static bool
ExtractFirstFamily(const nsString& aFamily,
                   bool aGeneric,
                   void* aData)
{
  ExtractFirstFamilyData* realData = (ExtractFirstFamilyData*) aData;
  if (aGeneric || realData->mFamilyName.Length() > 0) {
    realData->mGood = false;
    return false;
  }
  realData->mFamilyName.Assign(aFamily);
  realData->mGood = true;
  return true;
}

// font-descriptor: descriptor ':' value ';'
// caller has advanced mToken to point at the descriptor
bool
CSSParserImpl::ParseFontDescriptorValue(nsCSSFontDesc aDescID,
                                        nsCSSValue& aValue)
{
  switch (aDescID) {
    // These four are similar to the properties of the same name,
    // possibly with more restrictions on the values they can take.
  case eCSSFontDesc_Family: {
    if (!ParseFamily(aValue) ||
        aValue.GetUnit() != eCSSUnit_Families)
      return false;

    // the style parameters to the nsFont constructor are ignored,
    // because it's only being used to call EnumerateFamilies
    nsAutoString valueStr;
    aValue.GetStringValue(valueStr);
    nsFont font(valueStr, 0, 0, 0, 0, 0, 0);
    ExtractFirstFamilyData dat;

    font.EnumerateFamilies(ExtractFirstFamily, (void*) &dat);
    if (!dat.mGood)
      return false;

    aValue.SetStringValue(dat.mFamilyName, eCSSUnit_String);
    return true;
  }

  case eCSSFontDesc_Style:
    // property is VARIANT_HMK|VARIANT_SYSFONT
    return ParseVariant(aValue, VARIANT_KEYWORD | VARIANT_NORMAL,
                        nsCSSProps::kFontStyleKTable);

  case eCSSFontDesc_Weight:
    return (ParseFontWeight(aValue) &&
            aValue.GetUnit() != eCSSUnit_Inherit &&
            aValue.GetUnit() != eCSSUnit_Initial &&
            aValue.GetUnit() != eCSSUnit_Unset &&
            (aValue.GetUnit() != eCSSUnit_Enumerated ||
             (aValue.GetIntValue() != NS_STYLE_FONT_WEIGHT_BOLDER &&
              aValue.GetIntValue() != NS_STYLE_FONT_WEIGHT_LIGHTER)));

  case eCSSFontDesc_Stretch:
    // property is VARIANT_HK|VARIANT_SYSFONT
    return ParseVariant(aValue, VARIANT_KEYWORD,
                        nsCSSProps::kFontStretchKTable);

    // These two are unique to @font-face and have their own special grammar.
  case eCSSFontDesc_Src:
    return ParseFontSrc(aValue);

  case eCSSFontDesc_UnicodeRange:
    return ParseFontRanges(aValue);

  case eCSSFontDesc_FontFeatureSettings:
    return ParseFontFeatureSettings(aValue);

  case eCSSFontDesc_FontLanguageOverride:
    return ParseVariant(aValue, VARIANT_NORMAL | VARIANT_STRING, nullptr);

  case eCSSFontDesc_UNKNOWN:
  case eCSSFontDesc_COUNT:
    NS_NOTREACHED("bad nsCSSFontDesc code");
  }
  // explicitly do NOT have a default case to let the compiler
  // help find missing descriptors
  return false;
}

void
CSSParserImpl::InitBoxPropsAsPhysical(const nsCSSProperty *aSourceProperties)
{
  nsCSSValue physical(NS_BOXPROP_SOURCE_PHYSICAL, eCSSUnit_Enumerated);
  for (const nsCSSProperty *prop = aSourceProperties;
       *prop != eCSSProperty_UNKNOWN; ++prop) {
    AppendValue(*prop, physical);
  }
}

static nsCSSValue
BoxPositionMaskToCSSValue(int32_t aMask, bool isX)
{
  int32_t val = NS_STYLE_BG_POSITION_CENTER;
  if (isX) {
    if (aMask & BG_LEFT) {
      val = NS_STYLE_BG_POSITION_LEFT;
    }
    else if (aMask & BG_RIGHT) {
      val = NS_STYLE_BG_POSITION_RIGHT;
    }
  }
  else {
    if (aMask & BG_TOP) {
      val = NS_STYLE_BG_POSITION_TOP;
    }
    else if (aMask & BG_BOTTOM) {
      val = NS_STYLE_BG_POSITION_BOTTOM;
    }
  }

  return nsCSSValue(val, eCSSUnit_Enumerated);
}

bool
CSSParserImpl::ParseBackground()
{
  nsAutoParseCompoundProperty compound(this);

  // background-color can only be set once, so it's not a list.
  nsCSSValue color;

  // Check first for inherit/initial/unset.
  if (ParseVariant(color, VARIANT_INHERIT, nullptr)) {
    // must be alone
    if (!ExpectEndProperty()) {
      return false;
    }
    for (const nsCSSProperty* subprops =
           nsCSSProps::SubpropertyEntryFor(eCSSProperty_background);
         *subprops != eCSSProperty_UNKNOWN; ++subprops) {
      AppendValue(*subprops, color);
    }
    return true;
  }

  nsCSSValue image, repeat, attachment, clip, origin, position, size;
  BackgroundParseState state(color, image.SetListValue(), 
                             repeat.SetPairListValue(),
                             attachment.SetListValue(), clip.SetListValue(),
                             origin.SetListValue(), position.SetListValue(),
                             size.SetPairListValue());

  for (;;) {
    if (!ParseBackgroundItem(state)) {
      return false;
    }
    if (CheckEndProperty()) {
      break;
    }
    // If we saw a color, this must be the last item.
    if (color.GetUnit() != eCSSUnit_Null) {
      REPORT_UNEXPECTED_TOKEN(PEExpectEndValue);
      return false;
    }
    // Otherwise, a comma is mandatory.
    if (!ExpectSymbol(',', true)) {
      return false;
    }
    // Chain another entry on all the lists.
    state.mImage->mNext = new nsCSSValueList;
    state.mImage = state.mImage->mNext;
    state.mRepeat->mNext = new nsCSSValuePairList;
    state.mRepeat = state.mRepeat->mNext;
    state.mAttachment->mNext = new nsCSSValueList;
    state.mAttachment = state.mAttachment->mNext;
    state.mClip->mNext = new nsCSSValueList;
    state.mClip = state.mClip->mNext;
    state.mOrigin->mNext = new nsCSSValueList;
    state.mOrigin = state.mOrigin->mNext;
    state.mPosition->mNext = new nsCSSValueList;
    state.mPosition = state.mPosition->mNext;
    state.mSize->mNext = new nsCSSValuePairList;
    state.mSize = state.mSize->mNext;
  }

  // If we get to this point without seeing a color, provide a default.
  if (color.GetUnit() == eCSSUnit_Null) {
    color.SetIntegerColorValue(NS_RGBA(0,0,0,0), eCSSUnit_RGBAColor);
  }

  AppendValue(eCSSProperty_background_image,      image);
  AppendValue(eCSSProperty_background_repeat,     repeat);
  AppendValue(eCSSProperty_background_attachment, attachment);
  AppendValue(eCSSProperty_background_clip,       clip);
  AppendValue(eCSSProperty_background_origin,     origin);
  AppendValue(eCSSProperty_background_position,   position);
  AppendValue(eCSSProperty_background_size,       size);
  AppendValue(eCSSProperty_background_color,      color);
  return true;
}

// Parse one item of the background shorthand property.
bool
CSSParserImpl::ParseBackgroundItem(CSSParserImpl::BackgroundParseState& aState)

{
  // Fill in the values that the shorthand will set if we don't find
  // other values.
  aState.mImage->mValue.SetNoneValue();
  aState.mRepeat->mXValue.SetIntValue(NS_STYLE_BG_REPEAT_REPEAT,
                                      eCSSUnit_Enumerated);
  aState.mRepeat->mYValue.Reset();
  aState.mAttachment->mValue.SetIntValue(NS_STYLE_BG_ATTACHMENT_SCROLL,
                                         eCSSUnit_Enumerated);
  aState.mClip->mValue.SetIntValue(NS_STYLE_BG_CLIP_BORDER,
                                   eCSSUnit_Enumerated);
  aState.mOrigin->mValue.SetIntValue(NS_STYLE_BG_ORIGIN_PADDING,
                                     eCSSUnit_Enumerated);
  nsRefPtr<nsCSSValue::Array> positionArr = nsCSSValue::Array::Create(4);
  aState.mPosition->mValue.SetArrayValue(positionArr, eCSSUnit_Array);
  positionArr->Item(1).SetPercentValue(0.0f);
  positionArr->Item(3).SetPercentValue(0.0f);
  aState.mSize->mXValue.SetAutoValue();
  aState.mSize->mYValue.SetAutoValue();

  bool haveColor = false,
       haveImage = false,
       haveRepeat = false,
       haveAttach = false,
       havePositionAndSize = false,
       haveOrigin = false,
       haveSomething = false;

  while (GetToken(true)) {
    nsCSSTokenType tt = mToken.mType;
    UngetToken(); // ...but we'll still cheat and use mToken
    if (tt == eCSSToken_Symbol) {
      // ExpectEndProperty only looks for symbols, and nothing else will
      // show up as one.
      break;
    }

    if (tt == eCSSToken_Ident) {
      nsCSSKeyword keyword = nsCSSKeywords::LookupKeyword(mToken.mIdent);
      int32_t dummy;
      if (keyword == eCSSKeyword_inherit ||
          keyword == eCSSKeyword_initial ||
          keyword == eCSSKeyword_unset) {
        return false;
      } else if (keyword == eCSSKeyword_none) {
        if (haveImage)
          return false;
        haveImage = true;
        if (!ParseSingleValueProperty(aState.mImage->mValue,
                                      eCSSProperty_background_image)) {
          NS_NOTREACHED("should be able to parse");
          return false;
        }
      } else if (nsCSSProps::FindKeyword(keyword,
                   nsCSSProps::kBackgroundAttachmentKTable, dummy)) {
        if (haveAttach)
          return false;
        haveAttach = true;
        if (!ParseSingleValueProperty(aState.mAttachment->mValue,
                                      eCSSProperty_background_attachment)) {
          NS_NOTREACHED("should be able to parse");
          return false;
        }
      } else if (nsCSSProps::FindKeyword(keyword,
                   nsCSSProps::kBackgroundRepeatKTable, dummy)) {
        if (haveRepeat)
          return false;
        haveRepeat = true;
        nsCSSValuePair scratch;
        if (!ParseBackgroundRepeatValues(scratch)) {
          NS_NOTREACHED("should be able to parse");
          return false;
        }
        aState.mRepeat->mXValue = scratch.mXValue;
        aState.mRepeat->mYValue = scratch.mYValue;
      } else if (nsCSSProps::FindKeyword(keyword,
                   nsCSSProps::kBackgroundPositionKTable, dummy)) {
        if (havePositionAndSize)
          return false;
        havePositionAndSize = true;
        if (!ParseBackgroundPositionValues(aState.mPosition->mValue, false)) {
          return false;
        }
        if (ExpectSymbol('/', true)) {
          nsCSSValuePair scratch;
          if (!ParseBackgroundSizeValues(scratch)) {
            return false;
          }
          aState.mSize->mXValue = scratch.mXValue;
          aState.mSize->mYValue = scratch.mYValue;
        }
      } else if (nsCSSProps::FindKeyword(keyword,
                   nsCSSProps::kBackgroundOriginKTable, dummy)) {
        if (haveOrigin)
          return false;
        haveOrigin = true;
        if (!ParseSingleValueProperty(aState.mOrigin->mValue,
                                      eCSSProperty_background_origin)) {
          NS_NOTREACHED("should be able to parse");
          return false;
        }

        // The spec allows a second box value (for background-clip),
        // immediately following the first one (for background-origin).

        // 'background-clip' and 'background-origin' use the same keyword table
        MOZ_ASSERT(nsCSSProps::kKeywordTableTable[
                     eCSSProperty_background_origin] ==
                   nsCSSProps::kBackgroundOriginKTable);
        MOZ_ASSERT(nsCSSProps::kKeywordTableTable[
                     eCSSProperty_background_clip] ==
                   nsCSSProps::kBackgroundOriginKTable);
        static_assert(NS_STYLE_BG_CLIP_BORDER ==
                      NS_STYLE_BG_ORIGIN_BORDER &&
                      NS_STYLE_BG_CLIP_PADDING ==
                      NS_STYLE_BG_ORIGIN_PADDING &&
                      NS_STYLE_BG_CLIP_CONTENT ==
                      NS_STYLE_BG_ORIGIN_CONTENT,
                      "bg-clip and bg-origin style constants must agree");

        if (!ParseSingleValueProperty(aState.mClip->mValue,
                                      eCSSProperty_background_clip)) {
          // When exactly one <box> value is set, it is used for both
          // 'background-origin' and 'background-clip'.
          // See assertions above showing these values are compatible.
          aState.mClip->mValue = aState.mOrigin->mValue;
        }
      } else {
        if (haveColor)
          return false;
        haveColor = true;
        if (!ParseSingleValueProperty(aState.mColor,
                                      eCSSProperty_background_color)) {
          return false;
        }
      }
    } else if (tt == eCSSToken_URL ||
               (tt == eCSSToken_Function &&
                (mToken.mIdent.LowerCaseEqualsLiteral("linear-gradient") ||
                 mToken.mIdent.LowerCaseEqualsLiteral("radial-gradient") ||
                 mToken.mIdent.LowerCaseEqualsLiteral("repeating-linear-gradient") ||
                 mToken.mIdent.LowerCaseEqualsLiteral("repeating-radial-gradient") ||
                 mToken.mIdent.LowerCaseEqualsLiteral("-moz-linear-gradient") ||
                 mToken.mIdent.LowerCaseEqualsLiteral("-moz-radial-gradient") ||
                 mToken.mIdent.LowerCaseEqualsLiteral("-moz-repeating-linear-gradient") ||
                 mToken.mIdent.LowerCaseEqualsLiteral("-moz-repeating-radial-gradient") ||
                 mToken.mIdent.LowerCaseEqualsLiteral("-moz-image-rect") ||
                 mToken.mIdent.LowerCaseEqualsLiteral("-moz-element")))) {
      if (haveImage)
        return false;
      haveImage = true;
      if (!ParseSingleValueProperty(aState.mImage->mValue,
                                    eCSSProperty_background_image)) {
        return false;
      }
    } else if (tt == eCSSToken_Dimension ||
               tt == eCSSToken_Number ||
               tt == eCSSToken_Percentage ||
               (tt == eCSSToken_Function &&
                (mToken.mIdent.LowerCaseEqualsLiteral("calc") ||
                 mToken.mIdent.LowerCaseEqualsLiteral("-moz-calc")))) {
      if (havePositionAndSize)
        return false;
      havePositionAndSize = true;
      if (!ParseBackgroundPositionValues(aState.mPosition->mValue, false)) {
        return false;
      }
      if (ExpectSymbol('/', true)) {
        nsCSSValuePair scratch;
        if (!ParseBackgroundSizeValues(scratch)) {
          return false;
        }
        aState.mSize->mXValue = scratch.mXValue;
        aState.mSize->mYValue = scratch.mYValue;
      }
    } else {
      if (haveColor)
        return false;
      haveColor = true;
      // Note: This parses 'inherit', 'initial' and 'unset', but
      // we've already checked for them, so it's ok.
      if (!ParseSingleValueProperty(aState.mColor,
                                    eCSSProperty_background_color)) {
        return false;
      }
    }
    haveSomething = true;
  }

  return haveSomething;
}

// This function is very similar to ParseBackgroundPosition and
// ParseBackgroundSize.
bool
CSSParserImpl::ParseValueList(nsCSSProperty aPropID)
{
  // aPropID is a single value prop-id
  nsCSSValue value;
  if (ParseVariant(value, VARIANT_INHERIT, nullptr)) {
    // 'initial', 'inherit' and 'unset' stand alone, no list permitted.
    if (!ExpectEndProperty()) {
      return false;
    }
  } else {
    nsCSSValueList* item = value.SetListValue();
    for (;;) {
      if (!ParseSingleValueProperty(item->mValue, aPropID)) {
        return false;
      }
      if (CheckEndProperty()) {
        break;
      }
      if (!ExpectSymbol(',', true)) {
        return false;
      }
      item->mNext = new nsCSSValueList;
      item = item->mNext;
    }
  }
  AppendValue(aPropID, value);
  return true;
}

bool
CSSParserImpl::ParseBackgroundRepeat()
{
  nsCSSValue value;
  if (ParseVariant(value, VARIANT_INHERIT, nullptr)) {
    // 'initial', 'inherit' and 'unset' stand alone, no list permitted.
    if (!ExpectEndProperty()) {
      return false;
    }
  } else {
    nsCSSValuePair valuePair;
    if (!ParseBackgroundRepeatValues(valuePair)) {
      return false;
    }
    nsCSSValuePairList* item = value.SetPairListValue();
    for (;;) {
      item->mXValue = valuePair.mXValue;
      item->mYValue = valuePair.mYValue;
      if (CheckEndProperty()) {
        break;
      }
      if (!ExpectSymbol(',', true)) {
        return false;
      }
      if (!ParseBackgroundRepeatValues(valuePair)) {
        return false;
      }
      item->mNext = new nsCSSValuePairList;
      item = item->mNext;
    }
  }

  AppendValue(eCSSProperty_background_repeat, value);
  return true;
}

bool
CSSParserImpl::ParseBackgroundRepeatValues(nsCSSValuePair& aValue) 
{
  nsCSSValue& xValue = aValue.mXValue;
  nsCSSValue& yValue = aValue.mYValue;
  
  if (ParseEnum(xValue, nsCSSProps::kBackgroundRepeatKTable)) {
    int32_t value = xValue.GetIntValue();
    // For single values set yValue as eCSSUnit_Null.
    if (value == NS_STYLE_BG_REPEAT_REPEAT_X ||
        value == NS_STYLE_BG_REPEAT_REPEAT_Y ||
        !ParseEnum(yValue, nsCSSProps::kBackgroundRepeatPartKTable)) {
      // the caller will fail cases like "repeat-x no-repeat"
      // by expecting a list separator or an end property.
      yValue.Reset();
    }
    return true;
  }
  
  return false;
}

// This function is very similar to ParseBackgroundList and ParseBackgroundSize.
bool
CSSParserImpl::ParseBackgroundPosition()
{
  nsCSSValue value;
  if (ParseVariant(value, VARIANT_INHERIT, nullptr)) {
    // 'initial', 'inherit' and 'unset' stand alone, no list permitted.
    if (!ExpectEndProperty()) {
      return false;
    }
  } else {
    nsCSSValue itemValue;
    if (!ParseBackgroundPositionValues(itemValue, false)) {
      return false;
    }
    nsCSSValueList* item = value.SetListValue();
    for (;;) {
      item->mValue = itemValue;
      if (CheckEndProperty()) {
        break;
      }
      if (!ExpectSymbol(',', true)) {
        return false;
      }
      if (!ParseBackgroundPositionValues(itemValue, false)) {
        return false;
      }
      item->mNext = new nsCSSValueList;
      item = item->mNext;
    }
  }
  AppendValue(eCSSProperty_background_position, value);
  return true;
}

/**
 * BoxPositionMaskToCSSValue and ParseBoxPositionValues are used
 * for parsing the CSS 2.1 background-position syntax (which has at
 * most two values).  (Compare to the css3-background syntax which
 * takes up to four values.)  Some current CSS specifications that
 * use background-position-like syntax still use this old syntax.
 **
 * Parses two values that correspond to positions in a box.  These can be
 * values corresponding to percentages of the box, raw offsets, or keywords
 * like "top," "left center," etc.
 *
 * @param aOut The nsCSSValuePair in which to place the result.
 * @param aAcceptsInherit If true, 'inherit', 'initial' and 'unset' are
 *   legal values
 * @param aAllowExplicitCenter If true, 'center' is a legal value
 * @return Whether or not the operation succeeded.
 */
bool CSSParserImpl::ParseBoxPositionValues(nsCSSValuePair &aOut,
                                           bool aAcceptsInherit,
                                           bool aAllowExplicitCenter)
{
  // First try a percentage or a length value
  nsCSSValue &xValue = aOut.mXValue,
             &yValue = aOut.mYValue;
  int32_t variantMask =
    (aAcceptsInherit ? VARIANT_INHERIT : 0) | VARIANT_LP | VARIANT_CALC;
  if (ParseVariant(xValue, variantMask, nullptr)) {
    if (eCSSUnit_Inherit == xValue.GetUnit() ||
        eCSSUnit_Initial == xValue.GetUnit() ||
        eCSSUnit_Unset == xValue.GetUnit()) {  // both are inherit, initial or unset
      yValue = xValue;
      return true;
    }
    // We have one percentage/length/calc. Get the optional second
    // percentage/length/calc/keyword.
    if (ParseVariant(yValue, VARIANT_LP | VARIANT_CALC, nullptr)) {
      // We have two numbers
      return true;
    }

    if (ParseEnum(yValue, nsCSSProps::kBackgroundPositionKTable)) {
      int32_t yVal = yValue.GetIntValue();
      if (!(yVal & BG_CTB)) {
        // The second keyword can only be 'center', 'top', or 'bottom'
        return false;
      }
      yValue = BoxPositionMaskToCSSValue(yVal, false);
      return true;
    }

    // If only one percentage or length value is given, it sets the
    // horizontal position only, and the vertical position will be 50%.
    yValue.SetPercentValue(0.5f);
    return true;
  }

  // Now try keywords. We do this manually to allow for the first
  // appearance of "center" to apply to the either the x or y
  // position (it's ambiguous so we have to disambiguate). Each
  // allowed keyword value is assigned it's own bit. We don't allow
  // any duplicate keywords other than center. We try to get two
  // keywords but it's okay if there is only one.
  int32_t mask = 0;
  if (ParseEnum(xValue, nsCSSProps::kBackgroundPositionKTable)) {
    int32_t bit = xValue.GetIntValue();
    mask |= bit;
    if (ParseEnum(xValue, nsCSSProps::kBackgroundPositionKTable)) {
      bit = xValue.GetIntValue();
      if (mask & (bit & ~BG_CENTER)) {
        // Only the 'center' keyword can be duplicated.
        return false;
      }
      mask |= bit;
    }
    else {
      // Only one keyword.  See if we have a length, percentage, or calc.
      if (ParseVariant(yValue, VARIANT_LP | VARIANT_CALC, nullptr)) {
        if (!(mask & BG_CLR)) {
          // The first keyword can only be 'center', 'left', or 'right'
          return false;
        }

        xValue = BoxPositionMaskToCSSValue(mask, true);
        return true;
      }
    }
  }

  // Check for bad input. Bad input consists of no matching keywords,
  // or pairs of x keywords or pairs of y keywords.
  if ((mask == 0) || (mask == (BG_TOP | BG_BOTTOM)) ||
      (mask == (BG_LEFT | BG_RIGHT)) ||
      (!aAllowExplicitCenter && (mask & BG_CENTER))) {
    return false;
  }

  // Create style values
  xValue = BoxPositionMaskToCSSValue(mask, true);
  yValue = BoxPositionMaskToCSSValue(mask, false);
  return true;
}

bool CSSParserImpl::ParseBackgroundPositionValues(nsCSSValue& aOut,
                                                  bool aAcceptsInherit)
{
  // css3-background allows positions to be defined as offsets
  // from an edge. There can be 2 keywords and 2 offsets given. These
  // four 'values' are stored in an array in the following order:
  // [keyword offset keyword offset]. If a keyword or offset isn't
  // parsed the value of the corresponding array element is set
  // to eCSSUnit_Null by a call to nsCSSValue::Reset().
  if (aAcceptsInherit && ParseVariant(aOut, VARIANT_INHERIT, nullptr)) {
    return true;
  }

  nsRefPtr<nsCSSValue::Array> value = nsCSSValue::Array::Create(4);
  aOut.SetArrayValue(value, eCSSUnit_Array);

  // The following clarifies organisation of the array.
  nsCSSValue &xEdge   = value->Item(0),
             &xOffset = value->Item(1),
             &yEdge   = value->Item(2),
             &yOffset = value->Item(3);

  // Parse all the values into the array.
  uint32_t valueCount = 0;
  for (int32_t i = 0; i < 4; i++) {
    if (!ParseVariant(value->Item(i), VARIANT_LPCALC | VARIANT_KEYWORD,
                      nsCSSProps::kBackgroundPositionKTable)) {
      break;
    }
    ++valueCount;
  }

  switch (valueCount) {
    case 4:
      // "If three or four values are given, then each <percentage> or <length>
      // represents an offset and must be preceded by a keyword, which specifies
      // from which edge the offset is given."
      if (eCSSUnit_Enumerated != xEdge.GetUnit() ||
          BG_CENTER == xEdge.GetIntValue() ||
          eCSSUnit_Enumerated == xOffset.GetUnit() ||
          eCSSUnit_Enumerated != yEdge.GetUnit() ||
          BG_CENTER == yEdge.GetIntValue() ||
          eCSSUnit_Enumerated == yOffset.GetUnit()) {
        return false;
      }
      break;
    case 3:
      // "If three or four values are given, then each <percentage> or<length>
      // represents an offset and must be preceded by a keyword, which specifies
      // from which edge the offset is given." ... "If three values are given,
      // the missing offset is assumed to be zero."
      if (eCSSUnit_Enumerated != value->Item(1).GetUnit()) {
        // keyword offset keyword
        // Second value is non-keyword, thus first value must be a non-center
        // keyword.
        if (eCSSUnit_Enumerated != value->Item(0).GetUnit() ||
            BG_CENTER == value->Item(0).GetIntValue()) {
          return false;
        }

        // Remaining value must be a keyword.
        if (eCSSUnit_Enumerated != value->Item(2).GetUnit()) {
          return false;
        }

        yOffset.Reset(); // Everything else is in the correct position.
      } else if (eCSSUnit_Enumerated != value->Item(2).GetUnit()) {
        // keyword keyword offset
        // Third value is non-keyword, thus second value must be non-center
        // keyword.
        if (BG_CENTER == value->Item(1).GetIntValue()) {
          return false;
        }

        // Remaining value must be a keyword.
        if (eCSSUnit_Enumerated != value->Item(0).GetUnit()) {
          return false;
        }

        // Move the values to the correct position in the array.
        value->Item(3) = value->Item(2); // yOffset
        value->Item(2) = value->Item(1); // yEdge
        value->Item(1).Reset(); // xOffset
      } else {
        return false;
      }
      break;
    case 2:
      // "If two values are given and at least one value is not a keyword, then
      // the first value represents the horizontal position (or offset) and the
      // second represents the vertical position (or offset)"
      if (eCSSUnit_Enumerated == value->Item(0).GetUnit()) {
        if (eCSSUnit_Enumerated == value->Item(1).GetUnit()) {
          // keyword keyword
          value->Item(2) = value->Item(1); // move yEdge to correct position
          xOffset.Reset();
          yOffset.Reset();
        } else {
          // keyword offset
          // First value must represent horizontal position.
          if ((BG_TOP | BG_BOTTOM) & value->Item(0).GetIntValue()) {
            return false;
          }
          value->Item(3) = value->Item(1); // move yOffset to correct position
          xOffset.Reset();
          yEdge.Reset();
        }
      } else {
        if (eCSSUnit_Enumerated == value->Item(1).GetUnit()) {
          // offset keyword
          // Second value must represent vertical position.
          if ((BG_LEFT | BG_RIGHT) & value->Item(1).GetIntValue()) {
            return false;
          }
          value->Item(2) = value->Item(1); // move yEdge to correct position
          value->Item(1) = value->Item(0); // move xOffset to correct position
          xEdge.Reset();
          yOffset.Reset();
        } else {
          // offset offset
          value->Item(3) = value->Item(1); // move yOffset to correct position
          value->Item(1) = value->Item(0); // move xOffset to correct position
          xEdge.Reset();
          yEdge.Reset();
        }
      }
      break;
    case 1:
      // "If only one value is specified, the second value is assumed to be
      // center."
      if (eCSSUnit_Enumerated == value->Item(0).GetUnit()) {
        xOffset.Reset();
      } else {
        value->Item(1) = value->Item(0); // move xOffset to correct position
        xEdge.Reset();
      }
      yEdge.SetIntValue(NS_STYLE_BG_POSITION_CENTER, eCSSUnit_Enumerated);
      yOffset.Reset();
      break;
    default:
      return false;
  }

  // For compatibility with CSS2.1 code the edges can be unspecified.
  // Unspecified edges are recorded as nullptr.
  NS_ASSERTION((eCSSUnit_Enumerated == xEdge.GetUnit()  ||
                eCSSUnit_Null       == xEdge.GetUnit()) &&
               (eCSSUnit_Enumerated == yEdge.GetUnit()  ||
                eCSSUnit_Null       == yEdge.GetUnit()) &&
                eCSSUnit_Enumerated != xOffset.GetUnit()  &&
                eCSSUnit_Enumerated != yOffset.GetUnit(),
                "Unexpected units");

  // Keywords in first and second pairs can not both be vertical or
  // horizontal keywords. (eg. left right, bottom top). Additionally,
  // non-center keyword can not be duplicated (eg. left left).
  int32_t xEdgeEnum =
          xEdge.GetUnit() == eCSSUnit_Enumerated ? xEdge.GetIntValue() : 0;
  int32_t yEdgeEnum =
          yEdge.GetUnit() == eCSSUnit_Enumerated ? yEdge.GetIntValue() : 0;
  if ((xEdgeEnum | yEdgeEnum) == (BG_LEFT | BG_RIGHT) ||
      (xEdgeEnum | yEdgeEnum) == (BG_TOP | BG_BOTTOM) ||
      (xEdgeEnum & yEdgeEnum & ~BG_CENTER)) {
    return false;
  }

  // The values could be in an order that is different than expected.
  // eg. x contains vertical information, y contains horizontal information.
  // Swap if incorrect order.
  if (xEdgeEnum & (BG_TOP | BG_BOTTOM) ||
      yEdgeEnum & (BG_LEFT | BG_RIGHT)) {
    nsCSSValue swapEdge = xEdge;
    nsCSSValue swapOffset = xOffset;
    xEdge = yEdge;
    xOffset = yOffset;
    yEdge = swapEdge;
    yOffset = swapOffset;
  }

  return true;
}

// This function is very similar to ParseBackgroundList and
// ParseBackgroundPosition.
bool
CSSParserImpl::ParseBackgroundSize()
{
  nsCSSValue value;
  if (ParseVariant(value, VARIANT_INHERIT, nullptr)) {
    // 'initial', 'inherit' and 'unset' stand alone, no list permitted.
    if (!ExpectEndProperty()) {
      return false;
    }
  } else {
    nsCSSValuePair valuePair;
    if (!ParseBackgroundSizeValues(valuePair)) {
      return false;
    }
    nsCSSValuePairList* item = value.SetPairListValue();
    for (;;) {
      item->mXValue = valuePair.mXValue;
      item->mYValue = valuePair.mYValue;
      if (CheckEndProperty()) {
        break;
      }
      if (!ExpectSymbol(',', true)) {
        return false;
      }
      if (!ParseBackgroundSizeValues(valuePair)) {
        return false;
      }
      item->mNext = new nsCSSValuePairList;
      item = item->mNext;
    }
  }
  AppendValue(eCSSProperty_background_size, value);
  return true;
}

/**
 * Parses two values that correspond to lengths for the background-size
 * property.  These can be one or two lengths (or the 'auto' keyword) or
 * percentages corresponding to the element's dimensions or the single keywords
 * 'contain' or 'cover'.  'initial', 'inherit' and 'unset' must be handled by
 * the caller if desired.
 *
 * @param aOut The nsCSSValuePair in which to place the result.
 * @return Whether or not the operation succeeded.
 */
#define BG_SIZE_VARIANT (VARIANT_LP | VARIANT_AUTO | VARIANT_CALC)
bool CSSParserImpl::ParseBackgroundSizeValues(nsCSSValuePair &aOut)
{
  // First try a percentage or a length value
  nsCSSValue &xValue = aOut.mXValue,
             &yValue = aOut.mYValue;
  if (ParseNonNegativeVariant(xValue, BG_SIZE_VARIANT, nullptr)) {
    // We have one percentage/length/calc/auto. Get the optional second
    // percentage/length/calc/keyword.
    if (ParseNonNegativeVariant(yValue, BG_SIZE_VARIANT, nullptr)) {
      // We have a second percentage/length/calc/auto.
      return true;
    }

    // If only one percentage or length value is given, it sets the
    // horizontal size only, and the vertical size will be as if by 'auto'.
    yValue.SetAutoValue();
    return true;
  }

  // Now address 'contain' and 'cover'.
  if (!ParseEnum(xValue, nsCSSProps::kBackgroundSizeKTable))
    return false;
  yValue.Reset();
  return true;
}
#undef BG_SIZE_VARIANT

bool
CSSParserImpl::ParseBorderColor()
{
  static const nsCSSProperty kBorderColorSources[] = {
    eCSSProperty_border_left_color_ltr_source,
    eCSSProperty_border_left_color_rtl_source,
    eCSSProperty_border_right_color_ltr_source,
    eCSSProperty_border_right_color_rtl_source,
    eCSSProperty_UNKNOWN
  };

  // do this now, in case 4 values weren't specified
  InitBoxPropsAsPhysical(kBorderColorSources);
  return ParseBoxProperties(kBorderColorIDs);
}

void
CSSParserImpl::SetBorderImageInitialValues()
{
  // border-image-source: none
  nsCSSValue source;
  source.SetNoneValue();
  AppendValue(eCSSProperty_border_image_source, source);

  // border-image-slice: 100%
  nsCSSValue sliceBoxValue;
  nsCSSRect& sliceBox = sliceBoxValue.SetRectValue();
  sliceBox.SetAllSidesTo(nsCSSValue(1.0f, eCSSUnit_Percent));
  nsCSSValue slice;
  nsCSSValueList* sliceList = slice.SetListValue();
  sliceList->mValue = sliceBoxValue;
  AppendValue(eCSSProperty_border_image_slice, slice);

  // border-image-width: 1
  nsCSSValue width;
  nsCSSRect& widthBox = width.SetRectValue();
  widthBox.SetAllSidesTo(nsCSSValue(1.0f, eCSSUnit_Number));
  AppendValue(eCSSProperty_border_image_width, width);

  // border-image-outset: 0
  nsCSSValue outset;
  nsCSSRect& outsetBox = outset.SetRectValue();
  outsetBox.SetAllSidesTo(nsCSSValue(0.0f, eCSSUnit_Number));
  AppendValue(eCSSProperty_border_image_outset, outset);

  // border-image-repeat: repeat
  nsCSSValue repeat;
  nsCSSValuePair repeatPair;
  repeatPair.SetBothValuesTo(nsCSSValue(NS_STYLE_BORDER_IMAGE_REPEAT_STRETCH,
                                        eCSSUnit_Enumerated));
  repeat.SetPairValue(&repeatPair);
  AppendValue(eCSSProperty_border_image_repeat, repeat);
}

bool
CSSParserImpl::ParseBorderImageSlice(bool aAcceptsInherit,
                                     bool* aConsumedTokens)
{
  // border-image-slice: initial | [<number>|<percentage>]{1,4} && fill?
  nsCSSValue value;

  if (aConsumedTokens) {
    *aConsumedTokens = true;
  }

  if (aAcceptsInherit && ParseVariant(value, VARIANT_INHERIT, nullptr)) {
    // Keywords "inherit", "initial" and "unset" can not be mixed, so we
    // are done.
    AppendValue(eCSSProperty_border_image_slice, value);
    return true;
  }

  // Try parsing "fill" value.
  nsCSSValue imageSliceFillValue;
  bool hasFill = ParseEnum(imageSliceFillValue,
                           nsCSSProps::kBorderImageSliceKTable);

  // Parse the box dimensions.
  nsCSSValue imageSliceBoxValue;
  if (!ParseGroupedBoxProperty(VARIANT_PN, imageSliceBoxValue)) {
    if (!hasFill && aConsumedTokens) {
      *aConsumedTokens = false;
    }

    return false;
  }

  // Try parsing "fill" keyword again if the first time failed because keyword
  // and slice dimensions can be in any order.
  if (!hasFill) {
    hasFill = ParseEnum(imageSliceFillValue,
                        nsCSSProps::kBorderImageSliceKTable);
  }

  nsCSSValueList* borderImageSlice = value.SetListValue();
  // Put the box value into the list.
  borderImageSlice->mValue = imageSliceBoxValue;

  if (hasFill) {
    // Put the "fill" value into the list.
    borderImageSlice->mNext = new nsCSSValueList;
    borderImageSlice->mNext->mValue = imageSliceFillValue;
  }

  AppendValue(eCSSProperty_border_image_slice, value);
  return true;
}

bool
CSSParserImpl::ParseBorderImageWidth(bool aAcceptsInherit)
{
  // border-image-width: initial | [<length>|<number>|<percentage>|auto]{1,4}
  nsCSSValue value;

  if (aAcceptsInherit && ParseVariant(value, VARIANT_INHERIT, nullptr)) {
    // Keywords "inherit", "initial" and "unset" can not be mixed, so we
    // are done.
    AppendValue(eCSSProperty_border_image_width, value);
    return true;
  }

  // Parse the box dimensions.
  if (!ParseGroupedBoxProperty(VARIANT_ALPN, value)) {
    return false;
  }

  AppendValue(eCSSProperty_border_image_width, value);
  return true;
}

bool
CSSParserImpl::ParseBorderImageOutset(bool aAcceptsInherit)
{
  // border-image-outset: initial | [<length>|<number>]{1,4}
  nsCSSValue value;

  if (aAcceptsInherit && ParseVariant(value, VARIANT_INHERIT, nullptr)) {
    // Keywords "inherit", "initial" and "unset" can not be mixed, so we
    // are done.
    AppendValue(eCSSProperty_border_image_outset, value);
    return true;
  }

  // Parse the box dimensions.
  if (!ParseGroupedBoxProperty(VARIANT_LN, value)) {
    return false;
  }

  AppendValue(eCSSProperty_border_image_outset, value);
  return true;
}

bool
CSSParserImpl::ParseBorderImageRepeat(bool aAcceptsInherit)
{
  nsCSSValue value;
  if (aAcceptsInherit && ParseVariant(value, VARIANT_INHERIT, nullptr)) {
    // Keywords "inherit", "initial" and "unset" can not be mixed, so we
    // are done.
    AppendValue(eCSSProperty_border_image_repeat, value);
    return true;
  }

  nsCSSValuePair result;
  if (!ParseEnum(result.mXValue, nsCSSProps::kBorderImageRepeatKTable)) {
    return false;
  }

  // optional second keyword, defaults to first
  if (!ParseEnum(result.mYValue, nsCSSProps::kBorderImageRepeatKTable)) {
    result.mYValue = result.mXValue;
  }

  value.SetPairValue(&result);
  AppendValue(eCSSProperty_border_image_repeat, value);
  return true;
}

bool
CSSParserImpl::ParseBorderImage()
{
  nsAutoParseCompoundProperty compound(this);

  // border-image: inherit | initial |
  // <border-image-source> ||
  // <border-image-slice>
  //   [ / <border-image-width> |
  //     / <border-image-width>? / <border-image-outset> ]? ||
  // <border-image-repeat>

  nsCSSValue value;
  if (ParseVariant(value, VARIANT_INHERIT, nullptr)) {
    AppendValue(eCSSProperty_border_image_source, value);
    AppendValue(eCSSProperty_border_image_slice, value);
    AppendValue(eCSSProperty_border_image_width, value);
    AppendValue(eCSSProperty_border_image_outset, value);
    AppendValue(eCSSProperty_border_image_repeat, value);
    // Keywords "inherit", "initial" and "unset" can't be mixed, so we are done.
    return true;
  }

  // No empty property.
  if (CheckEndProperty()) {
    return false;
  }

  // Shorthand properties are required to set everything they can.
  SetBorderImageInitialValues();

  bool foundSource = false;
  bool foundSliceWidthOutset = false;
  bool foundRepeat = false;

  // This loop is used to handle the parsing of border-image properties which
  // can appear in any order.
  nsCSSValue imageSourceValue;
  while (!CheckEndProperty()) {
    // <border-image-source>
    if (!foundSource && ParseVariant(imageSourceValue, VARIANT_IMAGE, nullptr)) {
      AppendValue(eCSSProperty_border_image_source, imageSourceValue);
      foundSource = true;
      continue;
    }

    // <border-image-slice>
    // ParseBorderImageSlice is weird.  It may consume tokens and then return
    // false, because it parses a property with two required components that
    // can appear in either order.  Since the tokens that were consumed cannot
    // parse as anything else we care about, this isn't a problem.
    if (!foundSliceWidthOutset) {
      bool sliceConsumedTokens = false;
      if (ParseBorderImageSlice(false, &sliceConsumedTokens)) {
        foundSliceWidthOutset = true;

        // [ / <border-image-width>?
        if (ExpectSymbol('/', true)) {
          bool foundBorderImageWidth = ParseBorderImageWidth(false);

          // [ / <border-image-outset>
          if (ExpectSymbol('/', true)) {
            if (!ParseBorderImageOutset(false)) {
              return false;
            }
          } else if (!foundBorderImageWidth) {
            // If this part has an trailing slash, the whole declaration is 
            // invalid.
            return false;
          }
        }

        continue;
      } else {
        // If we consumed some tokens for <border-image-slice> but did not
        // successfully parse it, we have an error.
        if (sliceConsumedTokens) {
          return false;
        }
      }
    }

    // <border-image-repeat>
    if (!foundRepeat && ParseBorderImageRepeat(false)) {
      foundRepeat = true;
      continue;
    }

    return false;
  }

  return true;
}

bool
CSSParserImpl::ParseBorderSpacing()
{
  nsCSSValue xValue, yValue;
  if (!ParseNonNegativeVariant(xValue, VARIANT_HL | VARIANT_CALC, nullptr)) {
    return false;
  }

  // If we have one length, get the optional second length.
  // set the second value equal to the first.
  if (xValue.IsLengthUnit() || xValue.IsCalcUnit()) {
    ParseNonNegativeVariant(yValue, VARIANT_LENGTH | VARIANT_CALC, nullptr);
  }

  if (!ExpectEndProperty()) {
    return false;
  }

  if (yValue == xValue || yValue.GetUnit() == eCSSUnit_Null) {
    AppendValue(eCSSProperty_border_spacing, xValue);
  } else {
    nsCSSValue pair;
    pair.SetPairValue(xValue, yValue);
    AppendValue(eCSSProperty_border_spacing, pair);
  }
  return true;
}

bool
CSSParserImpl::ParseBorderSide(const nsCSSProperty aPropIDs[],
                               bool aSetAllSides)
{
  const int32_t numProps = 3;
  nsCSSValue  values[numProps];

  int32_t found = ParseChoice(values, aPropIDs, numProps);
  if ((found < 1) || (false == ExpectEndProperty())) {
    return false;
  }

  if ((found & 1) == 0) { // Provide default border-width
    values[0].SetIntValue(NS_STYLE_BORDER_WIDTH_MEDIUM, eCSSUnit_Enumerated);
  }
  if ((found & 2) == 0) { // Provide default border-style
    values[1].SetIntValue(NS_STYLE_BORDER_STYLE_NONE, eCSSUnit_Enumerated);
  }
  if ((found & 4) == 0) { // text color will be used
    values[2].SetIntValue(NS_STYLE_COLOR_MOZ_USE_TEXT_COLOR, eCSSUnit_Enumerated);
  }

  if (aSetAllSides) {
    static const nsCSSProperty kBorderSources[] = {
      eCSSProperty_border_left_color_ltr_source,
      eCSSProperty_border_left_color_rtl_source,
      eCSSProperty_border_right_color_ltr_source,
      eCSSProperty_border_right_color_rtl_source,
      eCSSProperty_border_left_style_ltr_source,
      eCSSProperty_border_left_style_rtl_source,
      eCSSProperty_border_right_style_ltr_source,
      eCSSProperty_border_right_style_rtl_source,
      eCSSProperty_border_left_width_ltr_source,
      eCSSProperty_border_left_width_rtl_source,
      eCSSProperty_border_right_width_ltr_source,
      eCSSProperty_border_right_width_rtl_source,
      eCSSProperty_UNKNOWN
    };

    InitBoxPropsAsPhysical(kBorderSources);

    // Parsing "border" shorthand; set all four sides to the same thing
    for (int32_t index = 0; index < 4; index++) {
      NS_ASSERTION(numProps == 3, "This code needs updating");
      AppendValue(kBorderWidthIDs[index], values[0]);
      AppendValue(kBorderStyleIDs[index], values[1]);
      AppendValue(kBorderColorIDs[index], values[2]);
    }

    static const nsCSSProperty kBorderColorsProps[] = {
      eCSSProperty_border_top_colors,
      eCSSProperty_border_right_colors,
      eCSSProperty_border_bottom_colors,
      eCSSProperty_border_left_colors
    };

    // Set the other properties that the border shorthand sets to their
    // initial values.
    nsCSSValue extraValue;
    switch (values[0].GetUnit()) {
    case eCSSUnit_Inherit:
    case eCSSUnit_Initial:
    case eCSSUnit_Unset:
      extraValue = values[0];
      // Set value of border-image properties to initial/inherit/unset
      AppendValue(eCSSProperty_border_image_source, extraValue);
      AppendValue(eCSSProperty_border_image_slice, extraValue);
      AppendValue(eCSSProperty_border_image_width, extraValue);
      AppendValue(eCSSProperty_border_image_outset, extraValue);
      AppendValue(eCSSProperty_border_image_repeat, extraValue);
      break;
    default:
      extraValue.SetNoneValue();
      SetBorderImageInitialValues();
      break;
    }
    NS_FOR_CSS_SIDES(side) {
      AppendValue(kBorderColorsProps[side], extraValue);
    }
  }
  else {
    // Just set our one side
    for (int32_t index = 0; index < numProps; index++) {
      AppendValue(aPropIDs[index], values[index]);
    }
  }
  return true;
}

bool
CSSParserImpl::ParseDirectionalBorderSide(const nsCSSProperty aPropIDs[],
                                          int32_t aSourceType)
{
  const int32_t numProps = 3;
  nsCSSValue  values[numProps];

  int32_t found = ParseChoice(values, aPropIDs, numProps);
  if ((found < 1) || (false == ExpectEndProperty())) {
    return false;
  }

  if ((found & 1) == 0) { // Provide default border-width
    values[0].SetIntValue(NS_STYLE_BORDER_WIDTH_MEDIUM, eCSSUnit_Enumerated);
  }
  if ((found & 2) == 0) { // Provide default border-style
    values[1].SetIntValue(NS_STYLE_BORDER_STYLE_NONE, eCSSUnit_Enumerated);
  }
  if ((found & 4) == 0) { // text color will be used
    values[2].SetIntValue(NS_STYLE_COLOR_MOZ_USE_TEXT_COLOR, eCSSUnit_Enumerated);
  }
  for (int32_t index = 0; index < numProps; index++) {
    const nsCSSProperty* subprops =
      nsCSSProps::SubpropertyEntryFor(aPropIDs[index + numProps]);
    NS_ASSERTION(subprops[3] == eCSSProperty_UNKNOWN,
                 "not box property with physical vs. logical cascading");
    AppendValue(subprops[0], values[index]);
    nsCSSValue typeVal(aSourceType, eCSSUnit_Enumerated);
    AppendValue(subprops[1], typeVal);
    AppendValue(subprops[2], typeVal);
  }
  return true;
}

bool
CSSParserImpl::ParseBorderStyle()
{
  static const nsCSSProperty kBorderStyleSources[] = {
    eCSSProperty_border_left_style_ltr_source,
    eCSSProperty_border_left_style_rtl_source,
    eCSSProperty_border_right_style_ltr_source,
    eCSSProperty_border_right_style_rtl_source,
    eCSSProperty_UNKNOWN
  };

  // do this now, in case 4 values weren't specified
  InitBoxPropsAsPhysical(kBorderStyleSources);
  return ParseBoxProperties(kBorderStyleIDs);
}

bool
CSSParserImpl::ParseBorderWidth()
{
  static const nsCSSProperty kBorderWidthSources[] = {
    eCSSProperty_border_left_width_ltr_source,
    eCSSProperty_border_left_width_rtl_source,
    eCSSProperty_border_right_width_ltr_source,
    eCSSProperty_border_right_width_rtl_source,
    eCSSProperty_UNKNOWN
  };

  // do this now, in case 4 values weren't specified
  InitBoxPropsAsPhysical(kBorderWidthSources);
  return ParseBoxProperties(kBorderWidthIDs);
}

bool
CSSParserImpl::ParseBorderColors(nsCSSProperty aProperty)
{
  nsCSSValue value;
  if (ParseVariant(value, VARIANT_INHERIT | VARIANT_NONE, nullptr)) {
    // 'inherit', 'initial', 'unset' and 'none' are only allowed on their own
    if (!ExpectEndProperty()) {
      return false;
    }
  } else {
    nsCSSValueList *cur = value.SetListValue();
    for (;;) {
      if (!ParseVariant(cur->mValue, VARIANT_COLOR | VARIANT_KEYWORD,
                        nsCSSProps::kBorderColorKTable)) {
        return false;
      }
      if (CheckEndProperty()) {
        break;
      }
      cur->mNext = new nsCSSValueList;
      cur = cur->mNext;
    }
  }
  AppendValue(aProperty, value);
  return true;
}

// Parse the top level of a calc() expression.
bool
CSSParserImpl::ParseCalc(nsCSSValue &aValue, int32_t aVariantMask)
{
  // Parsing calc expressions requires, in a number of cases, looking
  // for a token that is *either* a value of the property or a number.
  // This can be done without lookahead when we assume that the property
  // values cannot themselves be numbers.
  NS_ASSERTION(!(aVariantMask & VARIANT_NUMBER), "unexpected variant mask");
  NS_ABORT_IF_FALSE(aVariantMask != 0, "unexpected variant mask");

  bool oldUnitlessLengthQuirk = mUnitlessLengthQuirk;
  mUnitlessLengthQuirk = false;

  // One-iteration loop so we can break to the error-handling case.
  do {
    // The toplevel of a calc() is always an nsCSSValue::Array of length 1.
    nsRefPtr<nsCSSValue::Array> arr = nsCSSValue::Array::Create(1);

    if (!ParseCalcAdditiveExpression(arr->Item(0), aVariantMask))
      break;

    if (!ExpectSymbol(')', true))
      break;

    aValue.SetArrayValue(arr, eCSSUnit_Calc);
    mUnitlessLengthQuirk = oldUnitlessLengthQuirk;
    return true;
  } while (false);

  SkipUntil(')');
  mUnitlessLengthQuirk = oldUnitlessLengthQuirk;
  return false;
}

// We optimize away the <value-expression> production given that
// ParseVariant consumes initial whitespace and we call
// ExpectSymbol(')') with true for aSkipWS.
//  * If aVariantMask is VARIANT_NUMBER, this function parses the
//    <number-additive-expression> production.
//  * If aVariantMask does not contain VARIANT_NUMBER, this function
//    parses the <value-additive-expression> production.
//  * Otherwise (VARIANT_NUMBER and other bits) this function parses
//    whichever one of the productions matches ***and modifies
//    aVariantMask*** to reflect which one it has parsed by either
//    removing VARIANT_NUMBER or removing all other bits.
// It does so iteratively, but builds the correct recursive
// data structure.
bool
CSSParserImpl::ParseCalcAdditiveExpression(nsCSSValue& aValue,
                                           int32_t& aVariantMask)
{
  NS_ABORT_IF_FALSE(aVariantMask != 0, "unexpected variant mask");
  nsCSSValue *storage = &aValue;
  for (;;) {
    bool haveWS;
    if (!ParseCalcMultiplicativeExpression(*storage, aVariantMask, &haveWS))
      return false;

    if (!haveWS || !GetToken(false))
      return true;
    nsCSSUnit unit;
    if (mToken.IsSymbol('+')) {
      unit = eCSSUnit_Calc_Plus;
    } else if (mToken.IsSymbol('-')) {
      unit = eCSSUnit_Calc_Minus;
    } else {
      UngetToken();
      return true;
    }
    if (!RequireWhitespace())
      return false;

    nsRefPtr<nsCSSValue::Array> arr = nsCSSValue::Array::Create(2);
    arr->Item(0) = aValue;
    storage = &arr->Item(1);
    aValue.SetArrayValue(arr, unit);
  }
}

struct ReduceNumberCalcOps : public mozilla::css::BasicFloatCalcOps,
                             public mozilla::css::CSSValueInputCalcOps
{
  result_type ComputeLeafValue(const nsCSSValue& aValue)
  {
    NS_ABORT_IF_FALSE(aValue.GetUnit() == eCSSUnit_Number, "unexpected unit");
    return aValue.GetFloatValue();
  }

  float ComputeNumber(const nsCSSValue& aValue)
  {
    return mozilla::css::ComputeCalc(aValue, *this);
  }
};

//  * If aVariantMask is VARIANT_NUMBER, this function parses the
//    <number-multiplicative-expression> production.
//  * If aVariantMask does not contain VARIANT_NUMBER, this function
//    parses the <value-multiplicative-expression> production.
//  * Otherwise (VARIANT_NUMBER and other bits) this function parses
//    whichever one of the productions matches ***and modifies
//    aVariantMask*** to reflect which one it has parsed by either
//    removing VARIANT_NUMBER or removing all other bits.
// It does so iteratively, but builds the correct recursive data
// structure.
// This function always consumes *trailing* whitespace when it returns
// true; whether there was any such whitespace is returned in the
// aHadFinalWS parameter.
bool
CSSParserImpl::ParseCalcMultiplicativeExpression(nsCSSValue& aValue,
                                                 int32_t& aVariantMask,
                                                 bool *aHadFinalWS)
{
  NS_ABORT_IF_FALSE(aVariantMask != 0, "unexpected variant mask");
  bool gotValue = false; // already got the part with the unit
  bool afterDivision = false;

  nsCSSValue *storage = &aValue;
  for (;;) {
    int32_t variantMask;
    if (afterDivision || gotValue) {
      variantMask = VARIANT_NUMBER;
    } else {
      variantMask = aVariantMask | VARIANT_NUMBER;
    }
    if (!ParseCalcTerm(*storage, variantMask))
      return false;
    NS_ABORT_IF_FALSE(variantMask != 0,
                      "ParseCalcTerm did not set variantMask appropriately");
    NS_ABORT_IF_FALSE(!(variantMask & VARIANT_NUMBER) ||
                      !(variantMask & ~int32_t(VARIANT_NUMBER)),
                      "ParseCalcTerm did not set variantMask appropriately");

    if (variantMask & VARIANT_NUMBER) {
      // Simplify the value immediately so we can check for division by
      // zero.
      ReduceNumberCalcOps ops;
      float number = mozilla::css::ComputeCalc(*storage, ops);
      if (number == 0.0 && afterDivision)
        return false;
      storage->SetFloatValue(number, eCSSUnit_Number);
    } else {
      gotValue = true;

      if (storage != &aValue) {
        // Simplify any numbers in the Times_L position (which are
        // not simplified by the check above).
        NS_ABORT_IF_FALSE(storage == &aValue.GetArrayValue()->Item(1),
                          "unexpected relationship to current storage");
        nsCSSValue &leftValue = aValue.GetArrayValue()->Item(0);
        ReduceNumberCalcOps ops;
        float number = mozilla::css::ComputeCalc(leftValue, ops);
        leftValue.SetFloatValue(number, eCSSUnit_Number);
      }
    }

    bool hadWS = RequireWhitespace();
    if (!GetToken(false)) {
      *aHadFinalWS = hadWS;
      break;
    }
    nsCSSUnit unit;
    if (mToken.IsSymbol('*')) {
      unit = gotValue ? eCSSUnit_Calc_Times_R : eCSSUnit_Calc_Times_L;
      afterDivision = false;
    } else if (mToken.IsSymbol('/')) {
      unit = eCSSUnit_Calc_Divided;
      afterDivision = true;
    } else {
      UngetToken();
      *aHadFinalWS = hadWS;
      break;
    }

    nsRefPtr<nsCSSValue::Array> arr = nsCSSValue::Array::Create(2);
    arr->Item(0) = aValue;
    storage = &arr->Item(1);
    aValue.SetArrayValue(arr, unit);
  }

  // Adjust aVariantMask (see comments above function) to reflect which
  // option we took.
  if (aVariantMask & VARIANT_NUMBER) {
    if (gotValue) {
      aVariantMask &= ~int32_t(VARIANT_NUMBER);
    } else {
      aVariantMask = VARIANT_NUMBER;
    }
  } else {
    if (!gotValue) {
      // We had to find a value, but we didn't.
      return false;
    }
  }

  return true;
}

//  * If aVariantMask is VARIANT_NUMBER, this function parses the
//    <number-term> production.
//  * If aVariantMask does not contain VARIANT_NUMBER, this function
//    parses the <value-term> production.
//  * Otherwise (VARIANT_NUMBER and other bits) this function parses
//    whichever one of the productions matches ***and modifies
//    aVariantMask*** to reflect which one it has parsed by either
//    removing VARIANT_NUMBER or removing all other bits.
bool
CSSParserImpl::ParseCalcTerm(nsCSSValue& aValue, int32_t& aVariantMask)
{
  NS_ABORT_IF_FALSE(aVariantMask != 0, "unexpected variant mask");
  if (!GetToken(true))
    return false;
  // Either an additive expression in parentheses...
  if (mToken.IsSymbol('(')) {
    if (!ParseCalcAdditiveExpression(aValue, aVariantMask) ||
        !ExpectSymbol(')', true)) {
      SkipUntil(')');
      return false;
    }
    return true;
  }
  // ... or just a value
  UngetToken();
  // Always pass VARIANT_NUMBER to ParseVariant so that unitless zero
  // always gets picked up
  if (!ParseVariant(aValue, aVariantMask | VARIANT_NUMBER, nullptr)) {
    return false;
  }
  // ...and do the VARIANT_NUMBER check ourselves.
  if (!(aVariantMask & VARIANT_NUMBER) && aValue.GetUnit() == eCSSUnit_Number) {
    return false;
  }
  // If we did the value parsing, we need to adjust aVariantMask to
  // reflect which option we took (see above).
  if (aVariantMask & VARIANT_NUMBER) {
    if (aValue.GetUnit() == eCSSUnit_Number) {
      aVariantMask = VARIANT_NUMBER;
    } else {
      aVariantMask &= ~int32_t(VARIANT_NUMBER);
    }
  }
  return true;
}

// This function consumes all consecutive whitespace and returns whether
// there was any.
bool
CSSParserImpl::RequireWhitespace()
{
  if (!GetToken(false))
    return false;
  if (mToken.mType != eCSSToken_Whitespace) {
    UngetToken();
    return false;
  }
  // Skip any additional whitespace tokens.
  if (GetToken(true)) {
    UngetToken();
  }
  return true;
}

bool
CSSParserImpl::ParseRect(nsCSSProperty aPropID)
{
  if (! GetToken(true)) {
    return false;
  }

  nsCSSValue val;

  if (mToken.mType == eCSSToken_Ident) {
    nsCSSKeyword keyword = nsCSSKeywords::LookupKeyword(mToken.mIdent);
    switch (keyword) {
      case eCSSKeyword_auto:
        if (!ExpectEndProperty()) {
          return false;
        }
        val.SetAutoValue();
        break;
      case eCSSKeyword_inherit:
        if (!ExpectEndProperty()) {
          return false;
        }
        val.SetInheritValue();
        break;
      case eCSSKeyword_initial:
        if (!ExpectEndProperty()) {
          return false;
        }
        val.SetInitialValue();
        break;
      case eCSSKeyword_unset:
        if (nsLayoutUtils::UnsetValueEnabled()) {
          if (!ExpectEndProperty()) {
            return false;
          }
          val.SetUnsetValue();
          break;
        }
        // fall through
      default:
        UngetToken();
        return false;
    }
  } else if (mToken.mType == eCSSToken_Function &&
             mToken.mIdent.LowerCaseEqualsLiteral("rect")) {
    nsCSSRect& rect = val.SetRectValue();
    bool useCommas;
    NS_FOR_CSS_SIDES(side) {
      if (! ParseVariant(rect.*(nsCSSRect::sides[side]),
                         VARIANT_AL, nullptr)) {
        return false;
      }
      if (side == 0) {
        useCommas = ExpectSymbol(',', true);
      } else if (useCommas && side < 3) {
        // Skip optional commas between elements, but only if the first
        // separator was a comma.
        if (!ExpectSymbol(',', true)) {
          return false;
        }
      }
    }
    if (!ExpectSymbol(')', true)) {
      return false;
    }
    if (!ExpectEndProperty()) {
      return false;
    }
  } else {
    UngetToken();
    return false;
  }

  AppendValue(aPropID, val);
  return true;
}

bool
CSSParserImpl::ParseColumns()
{
  // We use a similar "fake value" hack to ParseListStyle, because
  // "auto" is acceptable for both column-count and column-width.
  // If the fake "auto" value is found, and one of the real values isn't,
  // that means the fake auto value is meant for the real value we didn't
  // find.
  static const nsCSSProperty columnIDs[] = {
    eCSSPropertyExtra_x_auto_value,
    eCSSProperty__moz_column_count,
    eCSSProperty__moz_column_width
  };
  const int32_t numProps = MOZ_ARRAY_LENGTH(columnIDs);

  nsCSSValue values[numProps];
  int32_t found = ParseChoice(values, columnIDs, numProps);
  if (found < 1 || !ExpectEndProperty()) {
    return false;
  }
  if ((found & (1|2|4)) == (1|2|4) &&
      values[0].GetUnit() ==  eCSSUnit_Auto) {
    // We filled all 3 values, which is invalid
    return false;
  }

  if ((found & 2) == 0) {
    // Provide auto column-count
    values[1].SetAutoValue();
  }
  if ((found & 4) == 0) {
    // Provide auto column-width
    values[2].SetAutoValue();
  }

  // Start at index 1 to skip the fake auto value.
  for (int32_t index = 1; index < numProps; index++) {
    AppendValue(columnIDs[index], values[index]);
  }
  return true;
}

#define VARIANT_CONTENT (VARIANT_STRING | VARIANT_URL | VARIANT_COUNTER | VARIANT_ATTR | \
                         VARIANT_KEYWORD)
bool
CSSParserImpl::ParseContent()
{
  // We need to divide the 'content' keywords into two classes for
  // ParseVariant's sake, so we can't just use nsCSSProps::kContentKTable.
  static const KTableValue kContentListKWs[] = {
    eCSSKeyword_open_quote, NS_STYLE_CONTENT_OPEN_QUOTE,
    eCSSKeyword_close_quote, NS_STYLE_CONTENT_CLOSE_QUOTE,
    eCSSKeyword_no_open_quote, NS_STYLE_CONTENT_NO_OPEN_QUOTE,
    eCSSKeyword_no_close_quote, NS_STYLE_CONTENT_NO_CLOSE_QUOTE,
    eCSSKeyword_UNKNOWN,-1
  };

  static const KTableValue kContentSolitaryKWs[] = {
    eCSSKeyword__moz_alt_content, NS_STYLE_CONTENT_ALT_CONTENT,
    eCSSKeyword_UNKNOWN,-1
  };

  // Verify that these two lists add up to the size of
  // nsCSSProps::kContentKTable.
  NS_ABORT_IF_FALSE(nsCSSProps::kContentKTable[
                      ArrayLength(kContentListKWs) +
                      ArrayLength(kContentSolitaryKWs) - 4] ==
                    eCSSKeyword_UNKNOWN &&
                    nsCSSProps::kContentKTable[
                      ArrayLength(kContentListKWs) +
                      ArrayLength(kContentSolitaryKWs) - 3] == -1,
                    "content keyword tables out of sync");

  nsCSSValue value;
  if (ParseVariant(value, VARIANT_HMK | VARIANT_NONE,
                   kContentSolitaryKWs)) {
    // 'inherit', 'initial', 'unset', 'normal', 'none', and 'alt-content' must
    // be alone
    if (!ExpectEndProperty()) {
      return false;
    }
  } else {
    nsCSSValueList* cur = value.SetListValue();
    for (;;) {
      if (!ParseVariant(cur->mValue, VARIANT_CONTENT, kContentListKWs)) {
        return false;
      }
      if (CheckEndProperty()) {
        break;
      }
      cur->mNext = new nsCSSValueList;
      cur = cur->mNext;
    }
  }
  AppendValue(eCSSProperty_content, value);
  return true;
}

bool
CSSParserImpl::ParseCounterData(nsCSSProperty aPropID)
{
  static const nsCSSKeyword kCounterDataKTable[] = {
    eCSSKeyword_none,
    eCSSKeyword_UNKNOWN
  };
  nsCSSValue value;
  if (!ParseVariant(value, VARIANT_INHERIT | VARIANT_NONE, nullptr)) {
    if (!GetToken(true) || mToken.mType != eCSSToken_Ident) {
      return false;
    }

    nsCSSValuePairList *cur = value.SetPairListValue();
    for (;;) {
      if (!ParseCustomIdent(cur->mXValue, mToken.mIdent, kCounterDataKTable)) {
        return false;
      }
      if (!GetToken(true)) {
        break;
      }
      if (mToken.mType == eCSSToken_Number && mToken.mIntegerValid) {
        cur->mYValue.SetIntValue(mToken.mInteger, eCSSUnit_Integer);
      } else {
        UngetToken();
      }
      if (CheckEndProperty()) {
        break;
      }
      if (!GetToken(true) || mToken.mType != eCSSToken_Ident) {
        return false;
      }
      cur->mNext = new nsCSSValuePairList;
      cur = cur->mNext;
    }
  }
  AppendValue(aPropID, value);
  return true;
}

bool
CSSParserImpl::ParseCursor()
{
  nsCSSValue value;
  if (ParseVariant(value, VARIANT_INHERIT, nullptr)) {
    // 'inherit', 'initial' and 'unset' must be alone
    if (!ExpectEndProperty()) {
      return false;
    }
  } else {
    nsCSSValueList* cur = value.SetListValue();
    for (;;) {
      if (!ParseVariant(cur->mValue, VARIANT_UK, nsCSSProps::kCursorKTable)) {
        return false;
      }
      if (cur->mValue.GetUnit() != eCSSUnit_URL) { // keyword must be last
        if (ExpectEndProperty()) {
          break;
        }
        return false;
      }

      // We have a URL, so make a value array with three values.
      nsRefPtr<nsCSSValue::Array> val = nsCSSValue::Array::Create(3);
      val->Item(0) = cur->mValue;

      // Parse optional x and y position of cursor hotspot (css3-ui).
      if (ParseVariant(val->Item(1), VARIANT_NUMBER, nullptr)) {
        // If we have one number, we must have two.
        if (!ParseVariant(val->Item(2), VARIANT_NUMBER, nullptr)) {
          return false;
        }
      }
      cur->mValue.SetArrayValue(val, eCSSUnit_Array);

      if (!ExpectSymbol(',', true)) { // url must not be last
        return false;
      }
      cur->mNext = new nsCSSValueList;
      cur = cur->mNext;
    }
  }
  AppendValue(eCSSProperty_cursor, value);
  return true;
}


bool
CSSParserImpl::ParseFont()
{
  static const nsCSSProperty fontIDs[] = {
    eCSSProperty_font_style,
    eCSSProperty_font_variant,
    eCSSProperty_font_weight
  };

  // font-variant-alternates enabled ==> layout.css.font-features.enabled is true
  bool featuresEnabled =
    nsCSSProps::IsEnabled(eCSSProperty_font_variant_alternates);
  nsCSSValue  family;
  if (ParseVariant(family, VARIANT_HK, nsCSSProps::kFontKTable)) {
    if (ExpectEndProperty()) {
      if (eCSSUnit_Inherit == family.GetUnit() ||
          eCSSUnit_Initial == family.GetUnit() ||
          eCSSUnit_Unset == family.GetUnit()) {
        AppendValue(eCSSProperty__x_system_font, nsCSSValue(eCSSUnit_None));
        AppendValue(eCSSProperty_font_family, family);
        AppendValue(eCSSProperty_font_style, family);
        AppendValue(eCSSProperty_font_variant, family);
        AppendValue(eCSSProperty_font_weight, family);
        AppendValue(eCSSProperty_font_size, family);
        AppendValue(eCSSProperty_line_height, family);
        AppendValue(eCSSProperty_font_stretch, family);
        AppendValue(eCSSProperty_font_size_adjust, family);
        AppendValue(eCSSProperty_font_feature_settings, family);
        AppendValue(eCSSProperty_font_language_override, family);
        if (featuresEnabled) {
          AppendValue(eCSSProperty_font_kerning, family);
          AppendValue(eCSSProperty_font_synthesis, family);
          AppendValue(eCSSProperty_font_variant_alternates, family);
          AppendValue(eCSSProperty_font_variant_caps, family);
          AppendValue(eCSSProperty_font_variant_east_asian, family);
          AppendValue(eCSSProperty_font_variant_ligatures, family);
          AppendValue(eCSSProperty_font_variant_numeric, family);
          AppendValue(eCSSProperty_font_variant_position, family);
        }
      }
      else {
        AppendValue(eCSSProperty__x_system_font, family);
        nsCSSValue systemFont(eCSSUnit_System_Font);
        AppendValue(eCSSProperty_font_family, systemFont);
        AppendValue(eCSSProperty_font_style, systemFont);
        AppendValue(eCSSProperty_font_variant, systemFont);
        AppendValue(eCSSProperty_font_weight, systemFont);
        AppendValue(eCSSProperty_font_size, systemFont);
        AppendValue(eCSSProperty_line_height, systemFont);
        AppendValue(eCSSProperty_font_stretch, systemFont);
        AppendValue(eCSSProperty_font_size_adjust, systemFont);
        AppendValue(eCSSProperty_font_feature_settings, systemFont);
        AppendValue(eCSSProperty_font_language_override, systemFont);
        if (featuresEnabled) {
          AppendValue(eCSSProperty_font_kerning, systemFont);
          AppendValue(eCSSProperty_font_synthesis, systemFont);
          AppendValue(eCSSProperty_font_variant_alternates, systemFont);
          AppendValue(eCSSProperty_font_variant_caps, systemFont);
          AppendValue(eCSSProperty_font_variant_east_asian, systemFont);
          AppendValue(eCSSProperty_font_variant_ligatures, systemFont);
          AppendValue(eCSSProperty_font_variant_numeric, systemFont);
          AppendValue(eCSSProperty_font_variant_position, systemFont);
        }
      }
      return true;
    }
    return false;
  }

  // Get optional font-style, font-variant and font-weight (in any order)
  const int32_t numProps = 3;
  nsCSSValue  values[numProps];
  int32_t found = ParseChoice(values, fontIDs, numProps);
  if (found < 0 ||
      eCSSUnit_Inherit == values[0].GetUnit() ||
      eCSSUnit_Initial == values[0].GetUnit() ||
      eCSSUnit_Unset == values[0].GetUnit()) { // illegal data
    return false;
  }
  if ((found & 1) == 0) {
    // Provide default font-style
    values[0].SetIntValue(NS_FONT_STYLE_NORMAL, eCSSUnit_Enumerated);
  }
  if ((found & 2) == 0) {
    // Provide default font-variant
    values[1].SetIntValue(NS_FONT_VARIANT_NORMAL, eCSSUnit_Enumerated);
  }
  if ((found & 4) == 0) {
    // Provide default font-weight
    values[2].SetIntValue(NS_FONT_WEIGHT_NORMAL, eCSSUnit_Enumerated);
  }

  // Get mandatory font-size
  nsCSSValue  size;
  if (! ParseNonNegativeVariant(size, VARIANT_KEYWORD | VARIANT_LP,
                                nsCSSProps::kFontSizeKTable)) {
    return false;
  }

  // Get optional "/" line-height
  nsCSSValue  lineHeight;
  if (ExpectSymbol('/', true)) {
    if (! ParseNonNegativeVariant(lineHeight,
                                  VARIANT_NUMBER | VARIANT_LP | VARIANT_NORMAL,
                                  nullptr)) {
      return false;
    }
  }
  else {
    lineHeight.SetNormalValue();
  }

  // Get final mandatory font-family
  nsAutoParseCompoundProperty compound(this);
  if (ParseFamily(family)) {
    if (eCSSUnit_Inherit != family.GetUnit() &&
        eCSSUnit_Initial != family.GetUnit() &&
        eCSSUnit_Unset != family.GetUnit() &&
        ExpectEndProperty()) {
      AppendValue(eCSSProperty__x_system_font, nsCSSValue(eCSSUnit_None));
      AppendValue(eCSSProperty_font_family, family);
      AppendValue(eCSSProperty_font_style, values[0]);
      AppendValue(eCSSProperty_font_variant, values[1]);
      AppendValue(eCSSProperty_font_weight, values[2]);
      AppendValue(eCSSProperty_font_size, size);
      AppendValue(eCSSProperty_line_height, lineHeight);
      AppendValue(eCSSProperty_font_stretch,
                  nsCSSValue(NS_FONT_STRETCH_NORMAL, eCSSUnit_Enumerated));
      AppendValue(eCSSProperty_font_size_adjust, nsCSSValue(eCSSUnit_None));
      AppendValue(eCSSProperty_font_feature_settings, nsCSSValue(eCSSUnit_Normal));
      AppendValue(eCSSProperty_font_language_override, nsCSSValue(eCSSUnit_Normal));
      if (featuresEnabled) {
        AppendValue(eCSSProperty_font_kerning,
                    nsCSSValue(NS_FONT_KERNING_AUTO, eCSSUnit_Enumerated));
        AppendValue(eCSSProperty_font_synthesis,
                    nsCSSValue(NS_FONT_SYNTHESIS_WEIGHT | NS_FONT_SYNTHESIS_STYLE,
                               eCSSUnit_Enumerated));
        AppendValue(eCSSProperty_font_variant_alternates,
                    nsCSSValue(eCSSUnit_Normal));
        AppendValue(eCSSProperty_font_variant_caps, nsCSSValue(eCSSUnit_Normal));
        AppendValue(eCSSProperty_font_variant_east_asian,
                    nsCSSValue(eCSSUnit_Normal));
        AppendValue(eCSSProperty_font_variant_ligatures,
                    nsCSSValue(eCSSUnit_Normal));
        AppendValue(eCSSProperty_font_variant_numeric,
                    nsCSSValue(eCSSUnit_Normal));
        AppendValue(eCSSProperty_font_variant_position,
                    nsCSSValue(eCSSUnit_Normal));
      }
      return true;
    }
  }
  return false;
}

bool
CSSParserImpl::ParseFontSynthesis(nsCSSValue& aValue)
{
  if (!ParseVariant(aValue, VARIANT_HK | VARIANT_NONE,
                    nsCSSProps::kFontSynthesisKTable)) {
    return false;
  }

  // first value 'none' ==> done
  if (eCSSUnit_None == aValue.GetUnit() ||
      eCSSUnit_Initial == aValue.GetUnit() ||
      eCSSUnit_Inherit == aValue.GetUnit() ||
      eCSSUnit_Unset == aValue.GetUnit())
  {
    return true;
  }

  // look for a second value
  int32_t intValue = aValue.GetIntValue();
  nsCSSValue nextValue;

  if (ParseEnum(nextValue, nsCSSProps::kFontSynthesisKTable)) {
    int32_t nextIntValue = nextValue.GetIntValue();
    if (nextIntValue & intValue) {
      return false;
    }
    aValue.SetIntValue(nextIntValue | intValue, eCSSUnit_Enumerated);
  }

  return true;
}

// font-variant-alternates allows for a combination of multiple
// simple enumerated values and functional values.  Functional values have
// parameter lists with one or more idents which are later resolved
// based on values defined in @font-feature-value rules.
//
// font-variant-alternates: swash(flowing), historical-forms, styleset(alt-g, alt-m);
//
// So for this the nsCSSValue is set to a pair value, with one
// value for a bitmask of both simple and functional property values
// and another value containing a ValuePairList with lists of idents
// for each functional property value.
//
// pairValue
//   o intValue
//       NS_FONT_VARIANT_ALTERNATES_SWASH |
//       NS_FONT_VARIANT_ALTERNATES_STYLESET
//   o valuePairList, each element with
//     - intValue - indicates which alternate
//     - string or valueList of strings
//
// Note: when only 'historical-forms' is specified, there are no
// functional values to store, in which case the valuePairList is a
// single element dummy list.  In all other cases, the length of the
// list will match the number of functional values.

#define MAX_ALLOWED_FEATURES 512

bool
CSSParserImpl::ParseSingleAlternate(int32_t& aWhichFeature,
                                    nsCSSValue& aValue)
{
  if (!GetToken(true)) {
    return false;
  }

  bool isIdent = (mToken.mType == eCSSToken_Ident);
  if (mToken.mType != eCSSToken_Function && !isIdent) {
    UngetToken();
    return false;
  }

  // ident ==> simple enumerated prop val (e.g. historical-forms)
  // function ==> e.g. swash(flowing) styleset(alt-g, alt-m)

  nsCSSKeyword keyword = nsCSSKeywords::LookupKeyword(mToken.mIdent);
  if (!(eCSSKeyword_UNKNOWN < keyword &&
        nsCSSProps::FindKeyword(keyword,
                                (isIdent ?
                                 nsCSSProps::kFontVariantAlternatesKTable :
                                 nsCSSProps::kFontVariantAlternatesFuncsKTable),
                                aWhichFeature)))
  {
    // failed, pop token
    UngetToken();
    return false;
  }

  if (isIdent) {
    aValue.SetIntValue(aWhichFeature, eCSSUnit_Enumerated);
    return true;
  }

  uint16_t maxElems = 1;
  if (keyword == eCSSKeyword_styleset ||
      keyword == eCSSKeyword_character_variant) {
    maxElems = MAX_ALLOWED_FEATURES;
  }
  return ParseFunction(keyword, nullptr, VARIANT_IDENTIFIER,
                       1, maxElems, aValue);
}

bool
CSSParserImpl::ParseFontVariantAlternates(nsCSSValue& aValue)
{
  if (ParseVariant(aValue, VARIANT_INHERIT | VARIANT_NORMAL, nullptr)) {
    return true;
  }

  // iterate through parameters
  nsCSSValue listValue;
  int32_t feature, featureFlags = 0;

  // if no functional values, this may be a list with a single, unused element
  listValue.SetListValue();

  nsCSSValueList* list = nullptr;
  nsCSSValue value;
  while (ParseSingleAlternate(feature, value)) {

    // check to make sure value not already set
    if (feature == 0 ||
        feature & featureFlags) {
      return false;
    }

    featureFlags |= feature;

    // if function, need to add to the list of functions
    if (value.GetUnit() == eCSSUnit_Function) {
      if (!list) {
        list = listValue.GetListValue();
      } else {
        list->mNext = new nsCSSValueList;
        list = list->mNext;
      }
      list->mValue = value;
    }
  }

  nsCSSValue featureValue;
  featureValue.SetIntValue(featureFlags, eCSSUnit_Enumerated);
  aValue.SetPairValue(featureValue, listValue);

  return true;
}

// aMasks - array of masks for mutually-exclusive property values,
//          e.g. proportial-nums, tabular-nums

bool
CSSParserImpl::ParseBitmaskValues(nsCSSValue& aValue,
                                  const KTableValue aKeywordTable[],
                                  const int32_t aMasks[])
{
  // Parse at least one keyword
  if (!ParseEnum(aValue, aKeywordTable)) {
    return false;
  }

  // look for more values
  nsCSSValue nextValue;
  int32_t mergedValue = aValue.GetIntValue();

  while (ParseEnum(nextValue, aKeywordTable))
  {
    int32_t nextIntValue = nextValue.GetIntValue();

    // check to make sure value not already set
    if (nextIntValue & mergedValue) {
      return false;
    }

    const int32_t *m = aMasks;
    int32_t c = 0;

    while (*m != MASK_END_VALUE) {
      if (*m & nextIntValue) {
        c = mergedValue & *m;
        break;
      }
      m++;
    }

    if (c) {
      return false;
    }

    mergedValue |= nextIntValue;
  }

  aValue.SetIntValue(mergedValue, eCSSUnit_Enumerated);

  return true;
}

static const int32_t maskEastAsian[] = {
  NS_FONT_VARIANT_EAST_ASIAN_VARIANT_MASK,
  NS_FONT_VARIANT_EAST_ASIAN_WIDTH_MASK,
  MASK_END_VALUE
};

bool
CSSParserImpl::ParseFontVariantEastAsian(nsCSSValue& aValue)
{
  if (ParseVariant(aValue, VARIANT_INHERIT | VARIANT_NORMAL, nullptr)) {
    return true;
  }

  NS_ASSERTION(maskEastAsian[ArrayLength(maskEastAsian) - 1] ==
                 MASK_END_VALUE,
               "incorrectly terminated array");

  return ParseBitmaskValues(aValue, nsCSSProps::kFontVariantEastAsianKTable,
                            maskEastAsian);
}

static const int32_t maskLigatures[] = {
  NS_FONT_VARIANT_LIGATURES_COMMON_MASK,
  NS_FONT_VARIANT_LIGATURES_DISCRETIONARY_MASK,
  NS_FONT_VARIANT_LIGATURES_HISTORICAL_MASK,
  NS_FONT_VARIANT_LIGATURES_CONTEXTUAL_MASK,
  MASK_END_VALUE
};

bool
CSSParserImpl::ParseFontVariantLigatures(nsCSSValue& aValue)
{
  if (ParseVariant(aValue, VARIANT_INHERIT | VARIANT_NORMAL, nullptr)) {
    return true;
  }

  NS_ASSERTION(maskLigatures[ArrayLength(maskLigatures) - 1] ==
                 MASK_END_VALUE,
               "incorrectly terminated array");

  bool parsed =
    ParseBitmaskValues(aValue, nsCSSProps::kFontVariantLigaturesKTable,
                       maskLigatures);

  // if none value included, no other values are possible
  if (parsed && eCSSUnit_Enumerated == aValue.GetUnit()) {
    int32_t val = aValue.GetIntValue();
    if ((val & NS_FONT_VARIANT_LIGATURES_NONE) &&
        (val & ~int32_t(NS_FONT_VARIANT_LIGATURES_NONE))) {
      parsed = false;
    }
  }

  return parsed;
}

static const int32_t maskNumeric[] = {
  NS_FONT_VARIANT_NUMERIC_FIGURE_MASK,
  NS_FONT_VARIANT_NUMERIC_SPACING_MASK,
  NS_FONT_VARIANT_NUMERIC_FRACTION_MASK,
  MASK_END_VALUE
};

bool
CSSParserImpl::ParseFontVariantNumeric(nsCSSValue& aValue)
{
  if (ParseVariant(aValue, VARIANT_INHERIT | VARIANT_NORMAL, nullptr)) {
    return true;
  }

  NS_ASSERTION(maskNumeric[ArrayLength(maskNumeric) - 1] ==
                 MASK_END_VALUE,
               "incorrectly terminated array");

  return ParseBitmaskValues(aValue, nsCSSProps::kFontVariantNumericKTable,
                            maskNumeric);
}

bool
CSSParserImpl::ParseFontWeight(nsCSSValue& aValue)
{
  if (ParseVariant(aValue, VARIANT_HKI | VARIANT_SYSFONT,
                   nsCSSProps::kFontWeightKTable)) {
    if (eCSSUnit_Integer == aValue.GetUnit()) { // ensure unit value
      int32_t intValue = aValue.GetIntValue();
      if ((100 <= intValue) &&
          (intValue <= 900) &&
          (0 == (intValue % 100))) {
        return true;
      } else {
        UngetToken();
        return false;
      }
    }
    return true;
  }
  return false;
}

bool
CSSParserImpl::ParseOneFamily(nsAString& aFamily, bool& aOneKeyword)
{
  if (!GetToken(true))
    return false;

  nsCSSToken* tk = &mToken;

  aOneKeyword = false;
  if (eCSSToken_Ident == tk->mType) {
    aOneKeyword = true;
    aFamily.Append(tk->mIdent);
    for (;;) {
      if (!GetToken(false))
        break;

      if (eCSSToken_Ident == tk->mType) {
        aOneKeyword = false;
        // We had at least another keyword before.
        // "If a sequence of identifiers is given as a font family name,
        //  the computed value is the name converted to a string by joining
        //  all the identifiers in the sequence by single spaces."
        // -- CSS 2.1, section 15.3
        // Whitespace tokens do not actually matter,
        // identifier tokens can be separated by comments.
        aFamily.Append(char16_t(' '));
        aFamily.Append(tk->mIdent);
      } else if (eCSSToken_Whitespace != tk->mType) {
        UngetToken();
        break;
      }
    }
    return true;

  } else if (eCSSToken_String == tk->mType) {
    aFamily.Append(tk->mSymbol); // replace the quotes
    aFamily.Append(tk->mIdent); // XXX What if it had escaped quotes?
    aFamily.Append(tk->mSymbol);
    return true;

  } else {
    UngetToken();
    return false;
  }
}

bool
CSSParserImpl::ParseFamily(nsCSSValue& aValue)
{
  nsAutoString family;
  bool single;

  // keywords only have meaning in the first position
  if (!ParseOneFamily(family, single))
    return false;

  // check for keywords, but only when keywords appear by themselves
  // i.e. not in compounds such as font-family: default blah;
  if (single) {
    nsCSSKeyword keyword = nsCSSKeywords::LookupKeyword(family);
    if (keyword == eCSSKeyword_inherit) {
      aValue.SetInheritValue();
      return true;
    }
    // 605231 - don't parse unquoted 'default' reserved keyword
    if (keyword == eCSSKeyword_default) {
      return false;
    }
    if (keyword == eCSSKeyword_initial) {
      aValue.SetInitialValue();
      return true;
    }
    if (keyword == eCSSKeyword_unset &&
        nsLayoutUtils::UnsetValueEnabled()) {
      aValue.SetUnsetValue();
      return true;
    }
    if (keyword == eCSSKeyword__moz_use_system_font &&
        !IsParsingCompoundProperty()) {
      aValue.SetSystemFontValue();
      return true;
    }
  }

  for (;;) {
    if (!ExpectSymbol(',', true))
      break;

    family.Append(char16_t(','));

    nsAutoString nextFamily;
    if (!ParseOneFamily(nextFamily, single))
      return false;

    // at this point unquoted keywords are not allowed
    // as font family names but can appear within names
    if (single) {
      nsCSSKeyword keyword = nsCSSKeywords::LookupKeyword(nextFamily);
      switch (keyword) {
        case eCSSKeyword_inherit:
        case eCSSKeyword_initial:
        case eCSSKeyword_default:
        case eCSSKeyword__moz_use_system_font:
          return false;
        case eCSSKeyword_unset:
          if (nsLayoutUtils::UnsetValueEnabled()) {
            return false;
          }
          // fall through
        default:
          break;
      }
    }

    family.Append(nextFamily);
  }

  if (family.IsEmpty()) {
    return false;
  }
  aValue.SetStringValue(family, eCSSUnit_Families);
  return true;
}

// src: ( uri-src | local-src ) (',' ( uri-src | local-src ) )*
// uri-src: uri [ 'format(' string ( ',' string )* ')' ]
// local-src: 'local(' ( string | ident ) ')'

bool
CSSParserImpl::ParseFontSrc(nsCSSValue& aValue)
{
  // could we maybe turn nsCSSValue::Array into InfallibleTArray<nsCSSValue>?
  InfallibleTArray<nsCSSValue> values;
  nsCSSValue cur;
  for (;;) {
    if (!GetToken(true))
      break;

    if (mToken.mType == eCSSToken_URL) {
      SetValueToURL(cur, mToken.mIdent);
      values.AppendElement(cur);
      if (!ParseFontSrcFormat(values))
        return false;

    } else if (mToken.mType == eCSSToken_Function &&
               mToken.mIdent.LowerCaseEqualsLiteral("local")) {
      // css3-fonts does not specify a formal grammar for local().
      // The text permits both unquoted identifiers and quoted
      // strings.  We resolve this ambiguity in the spec by
      // assuming that the appropriate production is a single
      // <family-name>, possibly surrounded by whitespace.

      nsAutoString family;
      bool single;
      if (!ParseOneFamily(family, single)) {
        SkipUntil(')');
        return false;
      }
      if (!ExpectSymbol(')', true)) {
        SkipUntil(')');
        return false;
      }

      // the style parameters to the nsFont constructor are ignored,
      // because it's only being used to call EnumerateFamilies
      nsFont font(family, 0, 0, 0, 0, 0, 0);
      ExtractFirstFamilyData dat;

      font.EnumerateFamilies(ExtractFirstFamily, (void*) &dat);
      if (!dat.mGood)
        return false;

      cur.SetStringValue(dat.mFamilyName, eCSSUnit_Local_Font);
      values.AppendElement(cur);
    } else {
      // We don't know what to do with this token; unget it and error out
      UngetToken();
      return false;
    }

    if (!ExpectSymbol(',', true))
      break;
  }

  if (values.Length() == 0)
    return false;

  nsRefPtr<nsCSSValue::Array> srcVals
    = nsCSSValue::Array::Create(values.Length());

  uint32_t i;
  for (i = 0; i < values.Length(); i++)
    srcVals->Item(i) = values[i];
  aValue.SetArrayValue(srcVals, eCSSUnit_Array);
  return true;
}

bool
CSSParserImpl::ParseFontSrcFormat(InfallibleTArray<nsCSSValue> & values)
{
  if (!GetToken(true))
    return true; // EOF harmless here
  if (mToken.mType != eCSSToken_Function ||
      !mToken.mIdent.LowerCaseEqualsLiteral("format")) {
    UngetToken();
    return true;
  }

  do {
    if (!GetToken(true))
      return false; // EOF - no need for SkipUntil

    if (mToken.mType != eCSSToken_String) {
      UngetToken();
      SkipUntil(')');
      return false;
    }

    nsCSSValue cur(mToken.mIdent, eCSSUnit_Font_Format);
    values.AppendElement(cur);
  } while (ExpectSymbol(',', true));

  if (!ExpectSymbol(')', true)) {
    SkipUntil(')');
    return false;
  }

  return true;
}

// font-ranges: urange ( ',' urange )*
bool
CSSParserImpl::ParseFontRanges(nsCSSValue& aValue)
{
  InfallibleTArray<uint32_t> ranges;
  for (;;) {
    if (!GetToken(true))
      break;

    if (mToken.mType != eCSSToken_URange) {
      UngetToken();
      break;
    }

    // An invalid range token is a parsing error, causing the entire
    // descriptor to be ignored.
    if (!mToken.mIntegerValid)
      return false;

    uint32_t low = mToken.mInteger;
    uint32_t high = mToken.mInteger2;

    // A range that descends, or a range that is entirely outside the
    // current range of Unicode (U+0-10FFFF) is ignored, but does not
    // invalidate the descriptor.  A range that straddles the high end
    // is clipped.
    if (low <= 0x10FFFF && low <= high) {
      if (high > 0x10FFFF)
        high = 0x10FFFF;

      ranges.AppendElement(low);
      ranges.AppendElement(high);
    }
    if (!ExpectSymbol(',', true))
      break;
  }

  if (ranges.Length() == 0)
    return false;

  nsRefPtr<nsCSSValue::Array> srcVals
    = nsCSSValue::Array::Create(ranges.Length());

  for (uint32_t i = 0; i < ranges.Length(); i++)
    srcVals->Item(i).SetIntValue(ranges[i], eCSSUnit_Integer);
  aValue.SetArrayValue(srcVals, eCSSUnit_Array);
  return true;
}

// font-feature-settings: normal | <feature-tag-value> [, <feature-tag-value>]*
// <feature-tag-value> = <string> [ <integer> | on | off ]?

// minimum - "tagx", "tagy", "tagz"
// edge error case - "tagx" on 1, "tagx" "tagy", "tagx" -1, "tagx" big

// pair value is always x = string, y = int

// font feature tags must be four ASCII characters
#define FEATURE_TAG_LENGTH   4

static bool
ValidFontFeatureTag(const nsString& aTag)
{
  if (aTag.Length() != FEATURE_TAG_LENGTH) {
    return false;
  }
  uint32_t i;
  for (i = 0; i < FEATURE_TAG_LENGTH; i++) {
    uint32_t ch = aTag[i];
    if (ch < 0x20 || ch > 0x7e) {
      return false;
    }
  }
  return true;
}

bool
CSSParserImpl::ParseFontFeatureSettings(nsCSSValue& aValue)
{
  if (ParseVariant(aValue, VARIANT_INHERIT | VARIANT_NORMAL, nullptr)) {
    return true;
  }

  nsCSSValuePairList *cur = aValue.SetPairListValue();
  for (;;) {
    // feature tag
    if (!GetToken(true)) {
      return false;
    }

    if (mToken.mType != eCSSToken_String ||
        !ValidFontFeatureTag(mToken.mIdent)) {
      UngetToken();
      return false;
    }
    cur->mXValue.SetStringValue(mToken.mIdent, eCSSUnit_String);

    if (!GetToken(true)) {
      cur->mYValue.SetIntValue(1, eCSSUnit_Integer);
      break;
    }

    // optional value or on/off keyword
    if (mToken.mType == eCSSToken_Number && mToken.mIntegerValid &&
        mToken.mInteger >= 0) {
      cur->mYValue.SetIntValue(mToken.mInteger, eCSSUnit_Integer);
    } else if (mToken.mType == eCSSToken_Ident &&
               mToken.mIdent.LowerCaseEqualsLiteral("on")) {
      cur->mYValue.SetIntValue(1, eCSSUnit_Integer);
    } else if (mToken.mType == eCSSToken_Ident &&
               mToken.mIdent.LowerCaseEqualsLiteral("off")) {
      cur->mYValue.SetIntValue(0, eCSSUnit_Integer);
    } else {
      // something other than value/on/off, set default value
      cur->mYValue.SetIntValue(1, eCSSUnit_Integer);
      UngetToken();
    }

    if (!ExpectSymbol(',', true)) {
      break;
    }

    cur->mNext = new nsCSSValuePairList;
    cur = cur->mNext;
  }

  return true;
}

bool
CSSParserImpl::ParseListStyle()
{
  // 'list-style' can accept 'none' for two different subproperties,
  // 'list-style-type' and 'list-style-position'.  In order to accept
  // 'none' as the value of either but still allow another value for
  // either, we need to ensure that the first 'none' we find gets
  // allocated to a dummy property instead.
  static const nsCSSProperty listStyleIDs[] = {
    eCSSPropertyExtra_x_none_value,
    eCSSProperty_list_style_type,
    eCSSProperty_list_style_position,
    eCSSProperty_list_style_image
  };

  nsCSSValue values[MOZ_ARRAY_LENGTH(listStyleIDs)];
  int32_t found =
    ParseChoice(values, listStyleIDs, ArrayLength(listStyleIDs));
  if (found < 1 || !ExpectEndProperty()) {
    return false;
  }

  if ((found & (1|2|8)) == (1|2|8)) {
    if (values[0].GetUnit() == eCSSUnit_None) {
      // We found a 'none' plus another value for both of
      // 'list-style-type' and 'list-style-image'.  This is a parse
      // error, since the 'none' has to count for at least one of them.
      return false;
    } else {
      NS_ASSERTION(found == (1|2|4|8) && values[0] == values[1] &&
                   values[0] == values[2] && values[0] == values[3],
                   "should be a special value");
    }
  }

  // Provide default values
  if ((found & 2) == 0) {
    if (found & 1) {
      values[1].SetIntValue(NS_STYLE_LIST_STYLE_NONE, eCSSUnit_Enumerated);
    } else {
      values[1].SetIntValue(NS_STYLE_LIST_STYLE_DISC, eCSSUnit_Enumerated);
    }
  }
  if ((found & 4) == 0) {
    values[2].SetIntValue(NS_STYLE_LIST_STYLE_POSITION_OUTSIDE,
                          eCSSUnit_Enumerated);
  }
  if ((found & 8) == 0) {
    values[3].SetNoneValue();
  }

  // Start at 1 to avoid appending fake value.
  for (uint32_t index = 1; index < ArrayLength(listStyleIDs); ++index) {
    AppendValue(listStyleIDs[index], values[index]);
  }
  return true;
}

bool
CSSParserImpl::ParseMargin()
{
  static const nsCSSProperty kMarginSideIDs[] = {
    eCSSProperty_margin_top,
    eCSSProperty_margin_right_value,
    eCSSProperty_margin_bottom,
    eCSSProperty_margin_left_value
  };
  static const nsCSSProperty kMarginSources[] = {
    eCSSProperty_margin_left_ltr_source,
    eCSSProperty_margin_left_rtl_source,
    eCSSProperty_margin_right_ltr_source,
    eCSSProperty_margin_right_rtl_source,
    eCSSProperty_UNKNOWN
  };

  // do this now, in case 4 values weren't specified
  InitBoxPropsAsPhysical(kMarginSources);
  return ParseBoxProperties(kMarginSideIDs);
}

bool
CSSParserImpl::ParseMarks(nsCSSValue& aValue)
{
  if (ParseVariant(aValue, VARIANT_HK, nsCSSProps::kPageMarksKTable)) {
    if (eCSSUnit_Enumerated == aValue.GetUnit()) {
      if (NS_STYLE_PAGE_MARKS_NONE != aValue.GetIntValue() &&
          false == CheckEndProperty()) {
        nsCSSValue second;
        if (ParseEnum(second, nsCSSProps::kPageMarksKTable)) {
          // 'none' keyword in conjuction with others is not allowed
          if (NS_STYLE_PAGE_MARKS_NONE != second.GetIntValue()) {
            aValue.SetIntValue(aValue.GetIntValue() | second.GetIntValue(),
                               eCSSUnit_Enumerated);
            return true;
          }
        }
        return false;
      }
    }
    return true;
  }
  return false;
}

bool
CSSParserImpl::ParseOutline()
{
  const int32_t numProps = 3;
  static const nsCSSProperty kOutlineIDs[] = {
    eCSSProperty_outline_color,
    eCSSProperty_outline_style,
    eCSSProperty_outline_width
  };

  nsCSSValue  values[numProps];
  int32_t found = ParseChoice(values, kOutlineIDs, numProps);
  if ((found < 1) || (false == ExpectEndProperty())) {
    return false;
  }

  // Provide default values
  if ((found & 1) == 0) { // Provide default outline-color
    values[0].SetIntValue(NS_STYLE_COLOR_MOZ_USE_TEXT_COLOR, eCSSUnit_Enumerated);
  }
  if ((found & 2) == 0) { // Provide default outline-style
    values[1].SetIntValue(NS_STYLE_BORDER_STYLE_NONE, eCSSUnit_Enumerated);
  }
  if ((found & 4) == 0) { // Provide default outline-width
    values[2].SetIntValue(NS_STYLE_BORDER_WIDTH_MEDIUM, eCSSUnit_Enumerated);
  }

  int32_t index;
  for (index = 0; index < numProps; index++) {
    AppendValue(kOutlineIDs[index], values[index]);
  }
  return true;
}

bool
CSSParserImpl::ParseOverflow()
{
  nsCSSValue overflow;
  if (!ParseVariant(overflow, VARIANT_HK,
                    nsCSSProps::kOverflowKTable) ||
      !ExpectEndProperty())
    return false;

  nsCSSValue overflowX(overflow);
  nsCSSValue overflowY(overflow);
  if (eCSSUnit_Enumerated == overflow.GetUnit())
    switch(overflow.GetIntValue()) {
      case NS_STYLE_OVERFLOW_SCROLLBARS_HORIZONTAL:
        overflowX.SetIntValue(NS_STYLE_OVERFLOW_SCROLL, eCSSUnit_Enumerated);
        overflowY.SetIntValue(NS_STYLE_OVERFLOW_HIDDEN, eCSSUnit_Enumerated);
        break;
      case NS_STYLE_OVERFLOW_SCROLLBARS_VERTICAL:
        overflowX.SetIntValue(NS_STYLE_OVERFLOW_HIDDEN, eCSSUnit_Enumerated);
        overflowY.SetIntValue(NS_STYLE_OVERFLOW_SCROLL, eCSSUnit_Enumerated);
        break;
    }
  AppendValue(eCSSProperty_overflow_x, overflowX);
  AppendValue(eCSSProperty_overflow_y, overflowY);
  return true;
}

bool
CSSParserImpl::ParsePadding()
{
  static const nsCSSProperty kPaddingSideIDs[] = {
    eCSSProperty_padding_top,
    eCSSProperty_padding_right_value,
    eCSSProperty_padding_bottom,
    eCSSProperty_padding_left_value
  };
  static const nsCSSProperty kPaddingSources[] = {
    eCSSProperty_padding_left_ltr_source,
    eCSSProperty_padding_left_rtl_source,
    eCSSProperty_padding_right_ltr_source,
    eCSSProperty_padding_right_rtl_source,
    eCSSProperty_UNKNOWN
  };

  // do this now, in case 4 values weren't specified
  InitBoxPropsAsPhysical(kPaddingSources);
  return ParseBoxProperties(kPaddingSideIDs);
}

bool
CSSParserImpl::ParseQuotes()
{
  nsCSSValue value;
  if (!ParseVariant(value, VARIANT_HOS, nullptr)) {
    return false;
  }
  if (value.GetUnit() != eCSSUnit_String) {
    if (!ExpectEndProperty()) {
      return false;
    }
  } else {
    nsCSSValue open = value;
    nsCSSValuePairList* quotes = value.SetPairListValue();
    for (;;) {
      quotes->mXValue = open;
      // get mandatory close
      if (!ParseVariant(quotes->mYValue, VARIANT_STRING, nullptr)) {
        return false;
      }
      if (CheckEndProperty()) {
        break;
      }
      // look for another open
      if (!ParseVariant(open, VARIANT_STRING, nullptr)) {
        return false;
      }
      quotes->mNext = new nsCSSValuePairList;
      quotes = quotes->mNext;
    }
  }
  AppendValue(eCSSProperty_quotes, value);
  return true;
}

bool
CSSParserImpl::ParseSize()
{
  nsCSSValue width, height;
  if (!ParseVariant(width, VARIANT_AHKL, nsCSSProps::kPageSizeKTable)) {
    return false;
  }
  if (width.IsLengthUnit()) {
    ParseVariant(height, VARIANT_LENGTH, nullptr);
  }
  if (!ExpectEndProperty()) {
    return false;
  }

  if (width == height || height.GetUnit() == eCSSUnit_Null) {
    AppendValue(eCSSProperty_size, width);
  } else {
    nsCSSValue pair;
    pair.SetPairValue(width, height);
    AppendValue(eCSSProperty_size, pair);
  }
  return true;
}

bool
CSSParserImpl::ParseTextDecoration()
{
  enum {
    eDecorationNone         = NS_STYLE_TEXT_DECORATION_LINE_NONE,
    eDecorationUnderline    = NS_STYLE_TEXT_DECORATION_LINE_UNDERLINE,
    eDecorationOverline     = NS_STYLE_TEXT_DECORATION_LINE_OVERLINE,
    eDecorationLineThrough  = NS_STYLE_TEXT_DECORATION_LINE_LINE_THROUGH,
    eDecorationBlink        = NS_STYLE_TEXT_DECORATION_LINE_BLINK,
    eDecorationPrefAnchors  = NS_STYLE_TEXT_DECORATION_LINE_PREF_ANCHORS
  };
  static_assert((eDecorationNone ^ eDecorationUnderline ^
                 eDecorationOverline ^ eDecorationLineThrough ^
                 eDecorationBlink ^ eDecorationPrefAnchors) ==
                (eDecorationNone | eDecorationUnderline |
                 eDecorationOverline | eDecorationLineThrough |
                 eDecorationBlink | eDecorationPrefAnchors),
                "text decoration constants need to be bitmasks");

  static const KTableValue kTextDecorationKTable[] = {
    eCSSKeyword_none,                   eDecorationNone,
    eCSSKeyword_underline,              eDecorationUnderline,
    eCSSKeyword_overline,               eDecorationOverline,
    eCSSKeyword_line_through,           eDecorationLineThrough,
    eCSSKeyword_blink,                  eDecorationBlink,
    eCSSKeyword__moz_anchor_decoration, eDecorationPrefAnchors,
    eCSSKeyword_UNKNOWN,-1
  };

  nsCSSValue value;
  if (!ParseVariant(value, VARIANT_HK, kTextDecorationKTable)) {
    return false;
  }

  nsCSSValue line, style, color;
  switch (value.GetUnit()) {
    case eCSSUnit_Enumerated: {
      // We shouldn't accept decoration line style and color via
      // text-decoration.
      color.SetIntValue(NS_STYLE_COLOR_MOZ_USE_TEXT_COLOR,
                        eCSSUnit_Enumerated);
      style.SetIntValue(NS_STYLE_TEXT_DECORATION_STYLE_SOLID,
                        eCSSUnit_Enumerated);

      int32_t intValue = value.GetIntValue();
      if (intValue == eDecorationNone) {
        line.SetIntValue(NS_STYLE_TEXT_DECORATION_LINE_NONE,
                         eCSSUnit_Enumerated);
        break;
      }

      // look for more keywords
      nsCSSValue keyword;
      int32_t index;
      for (index = 0; index < 3; index++) {
        if (!ParseEnum(keyword, kTextDecorationKTable)) {
          break;
        }
        int32_t newValue = keyword.GetIntValue();
        if (newValue == eDecorationNone || newValue & intValue) {
          // 'none' keyword in conjuction with others is not allowed, and
          // duplicate keyword is not allowed.
          return false;
        }
        intValue |= newValue;
      }

      line.SetIntValue(intValue, eCSSUnit_Enumerated);
      break;
    }
    default:
      line = color = style = value;
      break;
  }

  AppendValue(eCSSProperty_text_decoration_line, line);
  AppendValue(eCSSProperty_text_decoration_color, color);
  AppendValue(eCSSProperty_text_decoration_style, style);

  return true;
}

bool
CSSParserImpl::ParseTextAlign(nsCSSValue& aValue, const KTableValue aTable[])
{
  if (ParseVariant(aValue, VARIANT_INHERIT, nullptr)) {
    // 'inherit', 'initial' and 'unset' must be alone
    return true;
  }

  nsCSSValue left;
  if (!ParseVariant(left, VARIANT_KEYWORD, aTable)) {
    return false;
  }

  if (!nsLayoutUtils::IsTextAlignTrueValueEnabled()) {
    aValue = left;
    return true;
  }

  nsCSSValue right;
  if (ParseVariant(right, VARIANT_KEYWORD, aTable)) {
    // 'true' must be combined with some other value than 'true'.
    if (left.GetIntValue() == NS_STYLE_TEXT_ALIGN_TRUE &&
        right.GetIntValue() == NS_STYLE_TEXT_ALIGN_TRUE) {
      return false;
    }
    aValue.SetPairValue(left, right);
  } else {
    // Single value 'true' is not allowed.
    if (left.GetIntValue() == NS_STYLE_TEXT_ALIGN_TRUE) {
      return false;
    }
    aValue = left;
  }
  return true;
}

bool
CSSParserImpl::ParseTextAlign(nsCSSValue& aValue)
{
  return ParseTextAlign(aValue, nsCSSProps::kTextAlignKTable);
}

bool
CSSParserImpl::ParseTextAlignLast(nsCSSValue& aValue)
{
  return ParseTextAlign(aValue, nsCSSProps::kTextAlignLastKTable);
}

bool
CSSParserImpl::ParseTextDecorationLine(nsCSSValue& aValue)
{
  if (ParseVariant(aValue, VARIANT_HK, nsCSSProps::kTextDecorationLineKTable)) {
    if (eCSSUnit_Enumerated == aValue.GetUnit()) {
      int32_t intValue = aValue.GetIntValue();
      if (intValue != NS_STYLE_TEXT_DECORATION_LINE_NONE) {
        // look for more keywords
        nsCSSValue  keyword;
        int32_t index;
        for (index = 0; index < 3; index++) {
          if (ParseEnum(keyword, nsCSSProps::kTextDecorationLineKTable)) {
            int32_t newValue = keyword.GetIntValue();
            if (newValue == NS_STYLE_TEXT_DECORATION_LINE_NONE ||
                newValue & intValue) {
              // 'none' keyword in conjuction with others is not allowed, and
              // duplicate keyword is not allowed.
              return false;
            }
            intValue |= newValue;
          }
          else {
            break;
          }
        }
        aValue.SetIntValue(intValue, eCSSUnit_Enumerated);
      }
    }
    return true;
  }
  return false;
}

bool
CSSParserImpl::ParseTextOverflow(nsCSSValue& aValue)
{
  if (ParseVariant(aValue, VARIANT_INHERIT, nullptr)) {
    // 'inherit', 'initial' and 'unset' must be alone
    return true;
  }

  nsCSSValue left;
  if (!ParseVariant(left, VARIANT_KEYWORD | VARIANT_STRING,
                    nsCSSProps::kTextOverflowKTable))
    return false;

  nsCSSValue right;
  if (ParseVariant(right, VARIANT_KEYWORD | VARIANT_STRING,
                    nsCSSProps::kTextOverflowKTable))
    aValue.SetPairValue(left, right);
  else {
    aValue = left;
  }
  return true;
}

bool
CSSParserImpl::ParseTouchAction(nsCSSValue& aValue)
{
  if (!ParseVariant(aValue, VARIANT_HK | VARIANT_NONE | VARIANT_AUTO,
                    nsCSSProps::kTouchActionKTable)) {
    return false;
  }

  // Auto and None keywords aren't allowed in conjunction with others.
  // Also inherit, initial and unset values are available.
  if (eCSSUnit_Enumerated != aValue.GetUnit()) {
    return true;
  }

  int32_t intValue = aValue.GetIntValue();
  nsCSSValue nextValue;
  if (ParseEnum(nextValue, nsCSSProps::kTouchActionKTable)) {
    int32_t nextIntValue = nextValue.GetIntValue();

    // duplicates aren't allowed.
    if (nextIntValue & intValue) {
      return false;
    }

    aValue.SetIntValue(nextIntValue | intValue, eCSSUnit_Enumerated);
  }

  return true;
}

bool
CSSParserImpl::ParseTextCombineHorizontal(nsCSSValue& aValue)
{
  if (!ParseVariant(aValue, VARIANT_HK,
                    nsCSSProps::kTextCombineHorizontalKTable)) {
    return false;
  }

  // if 'digits', need to check for an explicit number [2, 3, 4]
  if (eCSSUnit_Enumerated == aValue.GetUnit() &&
      aValue.GetIntValue() == NS_STYLE_TEXT_COMBINE_HORIZ_DIGITS_2) {
    if (!GetToken(true)) {
      return true;
    }
    if (mToken.mType == eCSSToken_Number && mToken.mIntegerValid) {
      switch (mToken.mInteger) {
        case 2:  // already set, nothing to do
          break;
        case 3:
          aValue.SetIntValue(NS_STYLE_TEXT_COMBINE_HORIZ_DIGITS_3,
                             eCSSUnit_Enumerated);
          break;
        case 4:
          aValue.SetIntValue(NS_STYLE_TEXT_COMBINE_HORIZ_DIGITS_4,
                             eCSSUnit_Enumerated);
          break;
        default:
          // invalid digits value
          return false;
      }
    } else {
      UngetToken();
    }
  }
  return true;
}

///////////////////////////////////////////////////////
// transform Parsing Implementation

/* Reads a function list of arguments and consumes the closing parenthesis.
 * Do not call this function directly; it's meant to be called from
 * ParseFunction.
 */
bool
CSSParserImpl::ParseFunctionInternals(const int32_t aVariantMask[],
                                      int32_t aVariantMaskAll,
                                      uint16_t aMinElems,
                                      uint16_t aMaxElems,
                                      InfallibleTArray<nsCSSValue> &aOutput)
{
  NS_ASSERTION((aVariantMask && !aVariantMaskAll) ||
               (!aVariantMask && aVariantMaskAll),
               "only one of the two variant mask parameters can be set");

  for (uint16_t index = 0; index < aMaxElems; ++index) {
    nsCSSValue newValue;
    int32_t m = aVariantMaskAll ? aVariantMaskAll : aVariantMask[index];
    if (!ParseVariant(newValue, m, nullptr)) {
      break;
    }

    aOutput.AppendElement(newValue);

    if (ExpectSymbol(',', true)) {
      // Move on to the next argument if we see a comma.
      continue;
    }

    if (ExpectSymbol(')', true)) {
      // Make sure we've read enough symbols if we see a closing parenthesis.
      return (index + 1) >= aMinElems;
    }

    // Only a comma or a closing parenthesis is valid after an argument.
    break;
  }

  // If we're here, we've hit an error without seeing a closing parenthesis or
  // we've read too many elements without seeing a closing parenthesis.
  SkipUntil(')');
  return false;
}

/* Parses a function [ input of the form (a [, b]*) ] and stores it
 * as an nsCSSValue that holds a function of the form
 * function-name arg1 arg2 ... argN
 *
 * On error, the return value is false.
 *
 * @param aFunction The name of the function that we're reading.
 * @param aAllowedTypes An array of values corresponding to the legal
 *        types for each element in the function.  The zeroth element in the
 *        array corresponds to the first function parameter, etc.  The length
 *        of this array _must_ be greater than or equal to aMaxElems or the
 *        behavior is undefined.  If not null, aAllowTypesAll must be 0.
 * @param aAllowedTypesAll If set, every element tested for these types
 * @param aMinElems Minimum number of elements to read.  Reading fewer than
 *        this many elements will result in the function failing.
 * @param aMaxElems Maximum number of elements to read.  Reading more than
 *        this many elements will result in the function failing.
 * @param aValue (out) The value that was parsed.
 */
bool
CSSParserImpl::ParseFunction(nsCSSKeyword aFunction,
                             const int32_t aAllowedTypes[],
                             int32_t aAllowedTypesAll,
                             uint16_t aMinElems, uint16_t aMaxElems,
                             nsCSSValue &aValue)
{
  NS_ASSERTION((aAllowedTypes && !aAllowedTypesAll) ||
               (!aAllowedTypes && aAllowedTypesAll),
               "only one of the two allowed type parameter can be set");
  typedef InfallibleTArray<nsCSSValue>::size_type arrlen_t;

  /* 2^16 - 2, so that if we have 2^16 - 2 transforms, we have 2^16 - 1
   * elements stored in the the nsCSSValue::Array.
   */
  static const arrlen_t MAX_ALLOWED_ELEMS = 0xFFFE;

  /* Read in a list of values as an array, failing if we can't or if
   * it's out of bounds.
   */
  InfallibleTArray<nsCSSValue> foundValues;
  if (!ParseFunctionInternals(aAllowedTypes, aAllowedTypesAll, aMinElems,
                              aMaxElems, foundValues)) {
    return false;
  }

  /*
   * In case the user has given us more than 2^16 - 2 arguments,
   * we'll truncate them at 2^16 - 2 arguments.
   */
  uint16_t numArgs = std::min(foundValues.Length(), MAX_ALLOWED_ELEMS);
  nsRefPtr<nsCSSValue::Array> convertedArray =
    aValue.InitFunction(aFunction, numArgs);

  /* Copy things over. */
  for (uint16_t index = 0; index < numArgs; ++index)
    convertedArray->Item(index + 1) = foundValues[static_cast<arrlen_t>(index)];

  /* Return it! */
  return true;
}

/**
 * Given a token, determines the minimum and maximum number of function
 * parameters to read, along with the mask that should be used to read
 * those function parameters.  If the token isn't a transform function,
 * returns an error.
 *
 * @param aToken The token identifying the function.
 * @param aMinElems [out] The minimum number of elements to read.
 * @param aMaxElems [out] The maximum number of elements to read
 * @param aVariantMask [out] The variant mask to use during parsing
 * @return Whether the information was loaded successfully.
 */
static bool GetFunctionParseInformation(nsCSSKeyword aToken,
                                        bool aIsPrefixed,
                                        uint16_t &aMinElems,
                                        uint16_t &aMaxElems,
                                        const int32_t *& aVariantMask)
{
/* These types represent the common variant masks that will be used to
   * parse out the individual functions.  The order in the enumeration
   * must match the order in which the masks are declared.
   */
  enum { eLengthPercentCalc,
         eLengthCalc,
         eTwoLengthPercentCalcs,
         eTwoLengthPercentCalcsOneLengthCalc,
         eAngle,
         eTwoAngles,
         eNumber,
         ePositiveLength,
         eTwoNumbers,
         eThreeNumbers,
         eThreeNumbersOneAngle,
         eMatrix,
         eMatrixPrefixed,
         eMatrix3d,
         eMatrix3dPrefixed,
         eNumVariantMasks };
  static const int32_t kMaxElemsPerFunction = 16;
  static const int32_t kVariantMasks[eNumVariantMasks][kMaxElemsPerFunction] = {
    {VARIANT_LPCALC},
    {VARIANT_LENGTH|VARIANT_CALC},
    {VARIANT_LPCALC, VARIANT_LPCALC},
    {VARIANT_LPCALC, VARIANT_LPCALC, VARIANT_LENGTH|VARIANT_CALC},
    {VARIANT_ANGLE_OR_ZERO},
    {VARIANT_ANGLE_OR_ZERO, VARIANT_ANGLE_OR_ZERO},
    {VARIANT_NUMBER},
    {VARIANT_LENGTH|VARIANT_POSITIVE_DIMENSION},
    {VARIANT_NUMBER, VARIANT_NUMBER},
    {VARIANT_NUMBER, VARIANT_NUMBER, VARIANT_NUMBER},
    {VARIANT_NUMBER, VARIANT_NUMBER, VARIANT_NUMBER, VARIANT_ANGLE_OR_ZERO},
    {VARIANT_NUMBER, VARIANT_NUMBER, VARIANT_NUMBER, VARIANT_NUMBER,
     VARIANT_NUMBER, VARIANT_NUMBER},
    {VARIANT_NUMBER, VARIANT_NUMBER, VARIANT_NUMBER, VARIANT_NUMBER,
     VARIANT_LPNCALC, VARIANT_LPNCALC},
    {VARIANT_NUMBER, VARIANT_NUMBER, VARIANT_NUMBER, VARIANT_NUMBER,
     VARIANT_NUMBER, VARIANT_NUMBER, VARIANT_NUMBER, VARIANT_NUMBER,
     VARIANT_NUMBER, VARIANT_NUMBER, VARIANT_NUMBER, VARIANT_NUMBER,
     VARIANT_NUMBER, VARIANT_NUMBER, VARIANT_NUMBER, VARIANT_NUMBER},
    {VARIANT_NUMBER, VARIANT_NUMBER, VARIANT_NUMBER, VARIANT_NUMBER,
     VARIANT_NUMBER, VARIANT_NUMBER, VARIANT_NUMBER, VARIANT_NUMBER,
     VARIANT_NUMBER, VARIANT_NUMBER, VARIANT_NUMBER, VARIANT_NUMBER,
     VARIANT_LPNCALC, VARIANT_LPNCALC, VARIANT_LNCALC, VARIANT_NUMBER}};

#ifdef DEBUG
  static const uint8_t kVariantMaskLengths[eNumVariantMasks] =
    {1, 1, 2, 3, 1, 2, 1, 1, 2, 3, 4, 6, 6, 16, 16};
#endif

  int32_t variantIndex = eNumVariantMasks;

  switch (aToken) {
  case eCSSKeyword_translatex:
  case eCSSKeyword_translatey:
    /* Exactly one length or percent. */
    variantIndex = eLengthPercentCalc;
    aMinElems = 1U;
    aMaxElems = 1U;
    break;
  case eCSSKeyword_translatez:
    /* Exactly one length */
    variantIndex = eLengthCalc;
    aMinElems = 1U;
    aMaxElems = 1U;
    break;
  case eCSSKeyword_translate3d:
    /* Exactly two lengthds or percents and a number */
    variantIndex = eTwoLengthPercentCalcsOneLengthCalc;
    aMinElems = 3U;
    aMaxElems = 3U;
    break;
  case eCSSKeyword_scalez:
  case eCSSKeyword_scalex:
  case eCSSKeyword_scaley:
    /* Exactly one scale factor. */
    variantIndex = eNumber;
    aMinElems = 1U;
    aMaxElems = 1U;
    break;
  case eCSSKeyword_scale3d:
    /* Exactly three scale factors. */
    variantIndex = eThreeNumbers;
    aMinElems = 3U;
    aMaxElems = 3U;
    break;
  case eCSSKeyword_rotatex:
  case eCSSKeyword_rotatey:
  case eCSSKeyword_rotate:
  case eCSSKeyword_rotatez:
    /* Exactly one angle. */
    variantIndex = eAngle;
    aMinElems = 1U;
    aMaxElems = 1U;
    break;
  case eCSSKeyword_rotate3d:
    variantIndex = eThreeNumbersOneAngle;
    aMinElems = 4U;
    aMaxElems = 4U;
    break;
  case eCSSKeyword_translate:
    /* One or two lengths or percents. */
    variantIndex = eTwoLengthPercentCalcs;
    aMinElems = 1U;
    aMaxElems = 2U;
    break;
  case eCSSKeyword_skew:
    /* Exactly one or two angles. */
    variantIndex = eTwoAngles;
    aMinElems = 1U;
    aMaxElems = 2U;
    break;
  case eCSSKeyword_scale:
    /* One or two scale factors. */
    variantIndex = eTwoNumbers;
    aMinElems = 1U;
    aMaxElems = 2U;
    break;
  case eCSSKeyword_skewx:
    /* Exactly one angle. */
    variantIndex = eAngle;
    aMinElems = 1U;
    aMaxElems = 1U;
    break;
  case eCSSKeyword_skewy:
    /* Exactly one angle. */
    variantIndex = eAngle;
    aMinElems = 1U;
    aMaxElems = 1U;
    break;
  case eCSSKeyword_matrix:
    /* Six values, all numbers. */
    variantIndex = aIsPrefixed ? eMatrixPrefixed : eMatrix;
    aMinElems = 6U;
    aMaxElems = 6U;
    break;
  case eCSSKeyword_matrix3d:
    /* 16 matrix values, all numbers */
    variantIndex = aIsPrefixed ? eMatrix3dPrefixed : eMatrix3d;
    aMinElems = 16U;
    aMaxElems = 16U;
    break;
  case eCSSKeyword_perspective:
    /* Exactly one scale number. */
    variantIndex = ePositiveLength;
    aMinElems = 1U;
    aMaxElems = 1U;
    break;
  default:
    /* Oh dear, we didn't match.  Report an error. */
    return false;
  }

  NS_ASSERTION(aMinElems > 0, "Didn't update minimum elements!");
  NS_ASSERTION(aMaxElems > 0, "Didn't update maximum elements!");
  NS_ASSERTION(aMinElems <= aMaxElems, "aMinElems > aMaxElems!");
  NS_ASSERTION(variantIndex >= 0, "Invalid variant mask!");
  NS_ASSERTION(variantIndex < eNumVariantMasks, "Invalid variant mask!");
#ifdef DEBUG
  NS_ASSERTION(aMaxElems <= kVariantMaskLengths[variantIndex],
               "Invalid aMaxElems for this variant mask.");
#endif

  // Convert the index into a mask.
  aVariantMask = kVariantMasks[variantIndex];

  return true;
}

bool CSSParserImpl::ParseWillChange()
{
  nsCSSValue listValue;
  nsCSSValueList* currentListValue = listValue.SetListValue();
  bool first = true;
  for (;;) {
    const uint32_t variantMask = VARIANT_IDENTIFIER |
                                 VARIANT_INHERIT |
                                 VARIANT_NONE |
                                 VARIANT_ALL |
                                 VARIANT_AUTO;
    nsCSSValue value;
    if (!ParseVariant(value, variantMask, nullptr)) {
      return false;
    }

    if (value.GetUnit() == eCSSUnit_None ||
        value.GetUnit() == eCSSUnit_All)
    {
      return false;
    }

    if (value.GetUnit() != eCSSUnit_Ident) {
      if (first) {
        AppendValue(eCSSProperty_will_change, value);
        return true;
      } else {
        return false;
      }
    }

    nsString str;
    value.GetStringValue(str);
    if (str.LowerCaseEqualsLiteral("default")) {
      return false;
    }

    currentListValue->mValue = value;

    if (CheckEndProperty()) {
      break;
    }
    if (!ExpectSymbol(',', true)) {
      REPORT_UNEXPECTED_TOKEN(PEExpectedComma);
      return false;
    }
    currentListValue->mNext = new nsCSSValueList;
    currentListValue = currentListValue->mNext;
    first = false;
  }

  AppendValue(eCSSProperty_will_change, listValue);
  return true;
}

/* Reads a single transform function from the tokenizer stream, reporting an
 * error if something goes wrong.
 */
bool
CSSParserImpl::ParseSingleTransform(bool aIsPrefixed, nsCSSValue& aValue)
{
  if (!GetToken(true))
    return false;

  if (mToken.mType != eCSSToken_Function) {
    UngetToken();
    return false;
  }

  const int32_t* variantMask;
  uint16_t minElems, maxElems;
  nsCSSKeyword keyword = nsCSSKeywords::LookupKeyword(mToken.mIdent);

  if (!GetFunctionParseInformation(keyword, aIsPrefixed,
                                   minElems, maxElems, variantMask))
    return false;

  return ParseFunction(keyword, variantMask, 0, minElems, maxElems, aValue);
}

/* Parses a transform property list by continuously reading in properties
 * and constructing a matrix from it.
 */
bool CSSParserImpl::ParseTransform(bool aIsPrefixed)
{
  nsCSSValue value;
  if (ParseVariant(value, VARIANT_INHERIT | VARIANT_NONE, nullptr)) {
    // 'inherit', 'initial', 'unset' and 'none' must be alone
    if (!ExpectEndProperty()) {
      return false;
    }
  } else {
    nsCSSValueSharedList* list = new nsCSSValueSharedList;
    value.SetSharedListValue(list);
    list->mHead = new nsCSSValueList;
    nsCSSValueList* cur = list->mHead;
    for (;;) {
      if (!ParseSingleTransform(aIsPrefixed, cur->mValue)) {
        return false;
      }
      if (CheckEndProperty()) {
        break;
      }
      cur->mNext = new nsCSSValueList;
      cur = cur->mNext;
    }
  }
  AppendValue(eCSSProperty_transform, value);
  return true;
}

bool CSSParserImpl::ParseTransformOrigin(bool aPerspective)
{
  nsCSSValuePair position;
  if (!ParseBoxPositionValues(position, true))
    return false;

  nsCSSProperty prop = eCSSProperty_transform_origin;
  if (aPerspective) {
    if (!ExpectEndProperty()) {
      return false;
    }
    prop = eCSSProperty_perspective_origin;
  }

  // Unlike many other uses of pairs, this position should always be stored
  // as a pair, even if the values are the same, so it always serializes as
  // a pair, and to keep the computation code simple.
  if (position.mXValue.GetUnit() == eCSSUnit_Inherit ||
      position.mXValue.GetUnit() == eCSSUnit_Initial ||
      position.mXValue.GetUnit() == eCSSUnit_Unset) {
    NS_ABORT_IF_FALSE(position.mXValue == position.mYValue,
                      "inherit/initial/unset only half?");
    AppendValue(prop, position.mXValue);
  } else {
    nsCSSValue value;
    if (aPerspective) {
      value.SetPairValue(position.mXValue, position.mYValue);
    } else {
      nsCSSValue depth;
      if (!ParseVariant(depth, VARIANT_LENGTH | VARIANT_CALC, nullptr)) {
        depth.SetFloatValue(0.0f, eCSSUnit_Pixel);
      }
      value.SetTripletValue(position.mXValue, position.mYValue, depth);
    }

    AppendValue(prop, value);
  }
  return true;
}

/**
 * Reads a drop-shadow value. At the moment the Filter Effects specification
 * just expects one shadow item. Should this ever change to a list of shadow
 * items, use ParseShadowList instead.
 */
bool
CSSParserImpl::ParseDropShadow(nsCSSValue* aValue)
{
  // Use nsCSSValueList to reuse the shadow resolving code in
  // nsRuleNode and nsComputedDOMStyle.
  nsCSSValue shadow;
  nsCSSValueList* cur = shadow.SetListValue();
  if (!ParseShadowItem(cur->mValue, false))
    return false;

  if (!ExpectSymbol(')', true))
    return false;

  nsCSSValue::Array* dropShadow = aValue->InitFunction(eCSSKeyword_drop_shadow, 1);

  // Copy things over.
  dropShadow->Item(1) = shadow;

  return true;
}

/**
 * Reads a single url or filter function from the tokenizer stream, reporting an
 * error if something goes wrong.
 */
bool
CSSParserImpl::ParseSingleFilter(nsCSSValue* aValue)
{
  if (ParseVariant(*aValue, VARIANT_URL, nullptr)) {
    return true;
  }

  if (!nsLayoutUtils::CSSFiltersEnabled()) {
    // With CSS Filters disabled, we should only accept an SVG reference filter.
    REPORT_UNEXPECTED_TOKEN(PEExpectedNoneOrURL);
    return false;
  }

  if (!GetToken(true)) {
    REPORT_UNEXPECTED_EOF(PEFilterEOF);
    return false;
  }

  if (mToken.mType != eCSSToken_Function) {
    REPORT_UNEXPECTED_TOKEN(PEExpectedNoneOrURLOrFilterFunction);
    return false;
  }

  nsCSSKeyword functionName = nsCSSKeywords::LookupKeyword(mToken.mIdent);
  // Parse drop-shadow independently of the other filter functions
  // because of its more complex characteristics.
  if (functionName == eCSSKeyword_drop_shadow) {
    if (ParseDropShadow(aValue)) {
      return true;
    } else {
      // Unrecognized filter function.
      REPORT_UNEXPECTED_TOKEN(PEExpectedNoneOrURLOrFilterFunction);
      SkipUntil(')');
      return false;
    }
  }

  // Set up the parsing rules based on the filter function.
  int32_t variantMask = VARIANT_PN;
  bool rejectNegativeArgument = true;
  bool clampArgumentToOne = false;
  switch (functionName) {
    case eCSSKeyword_blur:
      variantMask = VARIANT_LCALC | VARIANT_NONNEGATIVE_DIMENSION;
      // VARIANT_NONNEGATIVE_DIMENSION will already reject negative lengths.
      rejectNegativeArgument = false;
      break;
    case eCSSKeyword_brightness:
    case eCSSKeyword_contrast:
    case eCSSKeyword_saturate:
      break;
    case eCSSKeyword_grayscale:
    case eCSSKeyword_invert:
    case eCSSKeyword_sepia:
    case eCSSKeyword_opacity:
      clampArgumentToOne = true;
      break;
    case eCSSKeyword_hue_rotate:
      variantMask = VARIANT_ANGLE;
      rejectNegativeArgument = false;
      break;
    default:
      // Unrecognized filter function.
      REPORT_UNEXPECTED_TOKEN(PEExpectedNoneOrURLOrFilterFunction);
      SkipUntil(')');
      return false;
  }

  // Parse the function.
  uint16_t minElems = 1U;
  uint16_t maxElems = 1U;
  uint32_t allVariants = 0;
  if (!ParseFunction(functionName, &variantMask, allVariants,
                     minElems, maxElems, *aValue)) {
    REPORT_UNEXPECTED(PEFilterFunctionArgumentsParsingError);
    return false;
  }

  // Get the first and only argument to the filter function.
  NS_ABORT_IF_FALSE(aValue->GetUnit() == eCSSUnit_Function,
                    "expected a filter function");
  NS_ABORT_IF_FALSE(aValue->UnitHasArrayValue(),
                    "filter function should be an array");
  NS_ABORT_IF_FALSE(aValue->GetArrayValue()->Count() == 2,
                    "filter function should have exactly one argument");
  nsCSSValue& arg = aValue->GetArrayValue()->Item(1);

  if (rejectNegativeArgument &&
      ((arg.GetUnit() == eCSSUnit_Percent && arg.GetPercentValue() < 0.0f) ||
       (arg.GetUnit() == eCSSUnit_Number && arg.GetFloatValue() < 0.0f))) {
    REPORT_UNEXPECTED(PEExpectedNonnegativeNP);
    return false;
  }

  if (clampArgumentToOne) {
    if (arg.GetUnit() == eCSSUnit_Number &&
        arg.GetFloatValue() > 1.0f) {
      arg.SetFloatValue(1.0f, arg.GetUnit());
    } else if (arg.GetUnit() == eCSSUnit_Percent &&
               arg.GetPercentValue() > 1.0f) {
      arg.SetPercentValue(1.0f);
    }
  }

  return true;
}

/**
 * Parses a filter property value by continuously reading in urls and/or filter
 * functions and constructing a list.
 *
 * When CSS Filters are enabled, the filter property accepts one or more SVG
 * reference filters and/or CSS filter functions.
 * e.g. filter: url(#my-filter-1) blur(3px) url(#my-filter-2) grayscale(50%);
 *
 * When CSS Filters are disabled, the filter property only accepts one SVG
 * reference filter.
 * e.g. filter: url(#my-filter);
 */
bool
CSSParserImpl::ParseFilter()
{
  nsCSSValue value;
  if (ParseVariant(value, VARIANT_INHERIT | VARIANT_NONE, nullptr)) {
    // 'inherit', 'initial', 'unset' and 'none' must be alone
    if (!ExpectEndProperty()) {
      return false;
    }
  } else {
    nsCSSValueList* cur = value.SetListValue();
    while (cur) {
      if (!ParseSingleFilter(&cur->mValue)) {
        return false;
      }
      if (CheckEndProperty()) {
        break;
      }
      if (!nsLayoutUtils::CSSFiltersEnabled()) {
        // With CSS Filters disabled, we should only accept one SVG reference
        // filter.
        REPORT_UNEXPECTED_TOKEN(PEExpectEndValue);
        return false;
      }
      cur->mNext = new nsCSSValueList;
      cur = cur->mNext;
    }
  }
  AppendValue(eCSSProperty_filter, value);
  return true;
}

bool
CSSParserImpl::ParseTransitionProperty()
{
  nsCSSValue value;
  if (ParseVariant(value, VARIANT_INHERIT | VARIANT_NONE, nullptr)) {
    // 'inherit', 'initial', 'unset' and 'none' must be alone
    if (!ExpectEndProperty()) {
      return false;
    }
  } else {
    // Accept a list of arbitrary identifiers.  They should be
    // CSS properties, but we want to accept any so that we
    // accept properties that we don't know about yet, e.g.
    // transition-property: invalid-property, left, opacity;
    nsCSSValueList* cur = value.SetListValue();
    for (;;) {
      if (!ParseVariant(cur->mValue, VARIANT_IDENTIFIER | VARIANT_ALL, nullptr)) {
        return false;
      }
      if (cur->mValue.GetUnit() == eCSSUnit_Ident) {
        nsDependentString str(cur->mValue.GetStringBufferValue());
        // Exclude 'none', 'inherit', 'initial' and 'unset' according to the
        // same rules as for 'counter-reset' in CSS 2.1.
        if (str.LowerCaseEqualsLiteral("none") ||
            str.LowerCaseEqualsLiteral("inherit") ||
            str.LowerCaseEqualsLiteral("initial") ||
            (str.LowerCaseEqualsLiteral("unset") &&
             nsLayoutUtils::UnsetValueEnabled())) {
          return false;
        }
      }
      if (CheckEndProperty()) {
        break;
      }
      if (!ExpectSymbol(',', true)) {
        REPORT_UNEXPECTED_TOKEN(PEExpectedComma);
        return false;
      }
      cur->mNext = new nsCSSValueList;
      cur = cur->mNext;
    }
  }
  AppendValue(eCSSProperty_transition_property, value);
  return true;
}

bool
CSSParserImpl::ParseTransitionTimingFunctionValues(nsCSSValue& aValue)
{
  NS_ASSERTION(!mHavePushBack &&
               mToken.mType == eCSSToken_Function &&
               mToken.mIdent.LowerCaseEqualsLiteral("cubic-bezier"),
               "unexpected initial state");

  nsRefPtr<nsCSSValue::Array> val = nsCSSValue::Array::Create(4);

  float x1, x2, y1, y2;
  if (!ParseTransitionTimingFunctionValueComponent(x1, ',', true) ||
      !ParseTransitionTimingFunctionValueComponent(y1, ',', false) ||
      !ParseTransitionTimingFunctionValueComponent(x2, ',', true) ||
      !ParseTransitionTimingFunctionValueComponent(y2, ')', false)) {
    return false;
  }

  val->Item(0).SetFloatValue(x1, eCSSUnit_Number);
  val->Item(1).SetFloatValue(y1, eCSSUnit_Number);
  val->Item(2).SetFloatValue(x2, eCSSUnit_Number);
  val->Item(3).SetFloatValue(y2, eCSSUnit_Number);

  aValue.SetArrayValue(val, eCSSUnit_Cubic_Bezier);

  return true;
}

bool
CSSParserImpl::ParseTransitionTimingFunctionValueComponent(float& aComponent,
                                                           char aStop,
                                                           bool aCheckRange)
{
  if (!GetToken(true)) {
    return false;
  }
  nsCSSToken* tk = &mToken;
  if (tk->mType == eCSSToken_Number) {
    float num = tk->mNumber;
    if (aCheckRange && (num < 0.0 || num > 1.0)) {
      return false;
    }
    aComponent = num;
    if (ExpectSymbol(aStop, true)) {
      return true;
    }
  }
  return false;
}

bool
CSSParserImpl::ParseTransitionStepTimingFunctionValues(nsCSSValue& aValue)
{
  NS_ASSERTION(!mHavePushBack &&
               mToken.mType == eCSSToken_Function &&
               mToken.mIdent.LowerCaseEqualsLiteral("steps"),
               "unexpected initial state");

  nsRefPtr<nsCSSValue::Array> val = nsCSSValue::Array::Create(2);

  if (!ParseOneOrLargerVariant(val->Item(0), VARIANT_INTEGER, nullptr)) {
    return false;
  }

  int32_t type = NS_STYLE_TRANSITION_TIMING_FUNCTION_STEP_END;
  if (ExpectSymbol(',', true)) {
    if (!GetToken(true)) {
      return false;
    }
    type = -1;
    if (mToken.mType == eCSSToken_Ident) {
      if (mToken.mIdent.LowerCaseEqualsLiteral("start")) {
        type = NS_STYLE_TRANSITION_TIMING_FUNCTION_STEP_START;
      } else if (mToken.mIdent.LowerCaseEqualsLiteral("end")) {
        type = NS_STYLE_TRANSITION_TIMING_FUNCTION_STEP_END;
      }
    }
    if (type == -1) {
      UngetToken();
      return false;
    }
  }
  val->Item(1).SetIntValue(type, eCSSUnit_Enumerated);

  if (!ExpectSymbol(')', true)) {
    return false;
  }

  aValue.SetArrayValue(val, eCSSUnit_Steps);
  return true;
}

static nsCSSValueList*
AppendValueToList(nsCSSValue& aContainer,
                  nsCSSValueList* aTail,
                  const nsCSSValue& aValue)
{
  nsCSSValueList* entry;
  if (aContainer.GetUnit() == eCSSUnit_Null) {
    NS_ABORT_IF_FALSE(!aTail, "should not have an entry");
    entry = aContainer.SetListValue();
  } else {
    NS_ABORT_IF_FALSE(!aTail->mNext, "should not have a next entry");
    NS_ABORT_IF_FALSE(aContainer.GetUnit() == eCSSUnit_List, "not a list");
    entry = new nsCSSValueList;
    aTail->mNext = entry;
  }
  entry->mValue = aValue;
  return entry;
}

CSSParserImpl::ParseAnimationOrTransitionShorthandResult
CSSParserImpl::ParseAnimationOrTransitionShorthand(
                 const nsCSSProperty* aProperties,
                 const nsCSSValue* aInitialValues,
                 nsCSSValue* aValues,
                 size_t aNumProperties)
{
  nsCSSValue tempValue;
  // first see if 'inherit', 'initial' or 'unset' is specified.  If one is,
  // it can be the only thing specified, so don't attempt to parse any
  // additional properties
  if (ParseVariant(tempValue, VARIANT_INHERIT, nullptr)) {
    for (uint32_t i = 0; i < aNumProperties; ++i) {
      AppendValue(aProperties[i], tempValue);
    }
    return eParseAnimationOrTransitionShorthand_Inherit;
  }

  static const size_t maxNumProperties = 7;
  NS_ABORT_IF_FALSE(aNumProperties <= maxNumProperties,
                    "can't handle this many properties");
  nsCSSValueList *cur[maxNumProperties];
  bool parsedProperty[maxNumProperties];

  for (size_t i = 0; i < aNumProperties; ++i) {
    cur[i] = nullptr;
  }
  bool atEOP = false; // at end of property?
  for (;;) { // loop over comma-separated transitions or animations
    // whether a particular subproperty was specified for this
    // transition or animation
    for (size_t i = 0; i < aNumProperties; ++i) {
      parsedProperty[i] = false;
    }
    for (;;) { // loop over values within a transition or animation
      bool foundProperty = false;
      // check to see if we're at the end of one full transition or
      // animation definition (either because we hit a comma or because
      // we hit the end of the property definition)
      if (ExpectSymbol(',', true))
        break;
      if (CheckEndProperty()) {
        atEOP = true;
        break;
      }

      // else, try to parse the next transition or animation sub-property
      for (uint32_t i = 0; !foundProperty && i < aNumProperties; ++i) {
        if (!parsedProperty[i]) {
          // if we haven't found this property yet, try to parse it
          if (ParseSingleValueProperty(tempValue, aProperties[i])) {
            parsedProperty[i] = true;
            cur[i] = AppendValueToList(aValues[i], cur[i], tempValue);
            foundProperty = true;
            break; // out of inner loop; continue looking for next sub-property
          }
        }
      }
      if (!foundProperty) {
        // We're not at a ',' or at the end of the property, but we couldn't
        // parse any of the sub-properties, so the declaration is invalid.
        return eParseAnimationOrTransitionShorthand_Error;
      }
    }

    // We hit the end of the property or the end of one transition
    // or animation definition, add its components to the list.
    for (uint32_t i = 0; i < aNumProperties; ++i) {
      // If all of the subproperties were not explicitly specified, fill
      // in the missing ones with initial values.
      if (!parsedProperty[i]) {
        cur[i] = AppendValueToList(aValues[i], cur[i], aInitialValues[i]);
      }
    }

    if (atEOP)
      break;
    // else we just hit a ',' so continue parsing the next compound transition
  }

  return eParseAnimationOrTransitionShorthand_Values;
}

bool
CSSParserImpl::ParseTransition()
{
  static const nsCSSProperty kTransitionProperties[] = {
    eCSSProperty_transition_duration,
    eCSSProperty_transition_timing_function,
    // Must check 'transition-delay' after 'transition-duration', since
    // that's our assumption about what the spec means for the shorthand
    // syntax (the first time given is the duration, and the second
    // given is the delay).
    eCSSProperty_transition_delay,
    // Must check 'transition-property' after
    // 'transition-timing-function' since 'transition-property' accepts
    // any keyword.
    eCSSProperty_transition_property
  };
  static const uint32_t numProps = MOZ_ARRAY_LENGTH(kTransitionProperties);
  // this is a shorthand property that accepts -property, -delay,
  // -duration, and -timing-function with some components missing.
  // there can be multiple transitions, separated with commas

  nsCSSValue initialValues[numProps];
  initialValues[0].SetFloatValue(0.0, eCSSUnit_Seconds);
  initialValues[1].SetIntValue(NS_STYLE_TRANSITION_TIMING_FUNCTION_EASE,
                               eCSSUnit_Enumerated);
  initialValues[2].SetFloatValue(0.0, eCSSUnit_Seconds);
  initialValues[3].SetAllValue();

  nsCSSValue values[numProps];

  ParseAnimationOrTransitionShorthandResult spres =
    ParseAnimationOrTransitionShorthand(kTransitionProperties,
                                        initialValues, values, numProps);
  if (spres != eParseAnimationOrTransitionShorthand_Values) {
    return spres != eParseAnimationOrTransitionShorthand_Error;
  }

  // Make two checks on the list for 'transition-property':
  //   + If there is more than one item, then none of the items can be
  //     'none'.
  //   + None of the items can be 'inherit', 'initial' or 'unset'.
  {
    NS_ABORT_IF_FALSE(kTransitionProperties[3] ==
                        eCSSProperty_transition_property,
                      "array index mismatch");
    nsCSSValueList *l = values[3].GetListValue();
    bool multipleItems = !!l->mNext;
    do {
      const nsCSSValue& val = l->mValue;
      if (val.GetUnit() == eCSSUnit_None) {
        if (multipleItems) {
          // This is a syntax error.
          return false;
        }

        // Unbox a solitary 'none'.
        values[3].SetNoneValue();
        break;
      }
      if (val.GetUnit() == eCSSUnit_Ident) {
        nsDependentString str(val.GetStringBufferValue());
        if (str.EqualsLiteral("inherit") ||
            str.EqualsLiteral("initial") ||
            (str.EqualsLiteral("unset") &&
             nsLayoutUtils::UnsetValueEnabled())) {
          return false;
        }
      }
    } while ((l = l->mNext));
  }

  // Save all parsed transition sub-properties in mTempData
  for (uint32_t i = 0; i < numProps; ++i) {
    AppendValue(kTransitionProperties[i], values[i]);
  }
  return true;
}

bool
CSSParserImpl::ParseAnimation()
{
  static const nsCSSProperty kAnimationProperties[] = {
    eCSSProperty_animation_duration,
    eCSSProperty_animation_timing_function,
    // Must check 'animation-delay' after 'animation-duration', since
    // that's our assumption about what the spec means for the shorthand
    // syntax (the first time given is the duration, and the second
    // given is the delay).
    eCSSProperty_animation_delay,
    eCSSProperty_animation_direction,
    eCSSProperty_animation_fill_mode,
    eCSSProperty_animation_iteration_count,
    // Must check 'animation-name' after 'animation-timing-function',
    // 'animation-direction', 'animation-fill-mode',
    // 'animation-iteration-count', and 'animation-play-state' since
    // 'animation-name' accepts any keyword.
    eCSSProperty_animation_name
  };
  static const uint32_t numProps = MOZ_ARRAY_LENGTH(kAnimationProperties);
  // this is a shorthand property that accepts -property, -delay,
  // -duration, and -timing-function with some components missing.
  // there can be multiple animations, separated with commas

  nsCSSValue initialValues[numProps];
  initialValues[0].SetFloatValue(0.0, eCSSUnit_Seconds);
  initialValues[1].SetIntValue(NS_STYLE_TRANSITION_TIMING_FUNCTION_EASE,
                               eCSSUnit_Enumerated);
  initialValues[2].SetFloatValue(0.0, eCSSUnit_Seconds);
  initialValues[3].SetIntValue(NS_STYLE_ANIMATION_DIRECTION_NORMAL, eCSSUnit_Enumerated);
  initialValues[4].SetIntValue(NS_STYLE_ANIMATION_FILL_MODE_NONE, eCSSUnit_Enumerated);
  initialValues[5].SetFloatValue(1.0f, eCSSUnit_Number);
  initialValues[6].SetNoneValue();

  nsCSSValue values[numProps];

  ParseAnimationOrTransitionShorthandResult spres =
    ParseAnimationOrTransitionShorthand(kAnimationProperties,
                                        initialValues, values, numProps);
  if (spres != eParseAnimationOrTransitionShorthand_Values) {
    return spres != eParseAnimationOrTransitionShorthand_Error;
  }

  // Save all parsed animation sub-properties in mTempData
  for (uint32_t i = 0; i < numProps; ++i) {
    AppendValue(kAnimationProperties[i], values[i]);
  }
  return true;
}

bool
CSSParserImpl::ParseShadowItem(nsCSSValue& aValue, bool aIsBoxShadow)
{
  // A shadow list item is an array, with entries in this sequence:
  enum {
    IndexX,
    IndexY,
    IndexRadius,
    IndexSpread,  // only for box-shadow
    IndexColor,
    IndexInset    // only for box-shadow
  };

  nsRefPtr<nsCSSValue::Array> val = nsCSSValue::Array::Create(6);

  if (aIsBoxShadow) {
    // Optional inset keyword (ignore errors)
    ParseVariant(val->Item(IndexInset), VARIANT_KEYWORD,
                 nsCSSProps::kBoxShadowTypeKTable);
  }

  nsCSSValue xOrColor;
  bool haveColor = false;
  if (!ParseVariant(xOrColor, VARIANT_COLOR | VARIANT_LENGTH | VARIANT_CALC,
                    nullptr)) {
    return false;
  }
  if (xOrColor.IsLengthUnit() || xOrColor.IsCalcUnit()) {
    val->Item(IndexX) = xOrColor;
  } else {
    // Must be a color (as string or color value)
    NS_ASSERTION(xOrColor.GetUnit() == eCSSUnit_Ident ||
                 xOrColor.GetUnit() == eCSSUnit_EnumColor ||
                 xOrColor.IsNumericColorUnit(),
                 "Must be a color value");
    val->Item(IndexColor) = xOrColor;
    haveColor = true;

    // X coordinate mandatory after color
    if (!ParseVariant(val->Item(IndexX), VARIANT_LENGTH | VARIANT_CALC,
                      nullptr)) {
      return false;
    }
  }

  // Y coordinate; mandatory
  if (!ParseVariant(val->Item(IndexY), VARIANT_LENGTH | VARIANT_CALC,
                    nullptr)) {
    return false;
  }

  // Optional radius. Ignore errors except if they pass a negative
  // value which we must reject. If we use ParseNonNegativeVariant
  // we can't tell the difference between an unspecified radius
  // and a negative radius.
  if (ParseVariant(val->Item(IndexRadius), VARIANT_LENGTH | VARIANT_CALC,
                   nullptr) &&
      val->Item(IndexRadius).IsLengthUnit() &&
      val->Item(IndexRadius).GetFloatValue() < 0) {
    return false;
  }

  if (aIsBoxShadow) {
    // Optional spread
    ParseVariant(val->Item(IndexSpread), VARIANT_LENGTH | VARIANT_CALC, nullptr);
  }

  if (!haveColor) {
    // Optional color
    ParseVariant(val->Item(IndexColor), VARIANT_COLOR, nullptr);
  }

  if (aIsBoxShadow && val->Item(IndexInset).GetUnit() == eCSSUnit_Null) {
    // Optional inset keyword
    ParseVariant(val->Item(IndexInset), VARIANT_KEYWORD,
                 nsCSSProps::kBoxShadowTypeKTable);
  }

  aValue.SetArrayValue(val, eCSSUnit_Array);
  return true;
}

bool
CSSParserImpl::ParseShadowList(nsCSSProperty aProperty)
{
  nsAutoParseCompoundProperty compound(this);
  bool isBoxShadow = aProperty == eCSSProperty_box_shadow;

  nsCSSValue value;
  if (ParseVariant(value, VARIANT_INHERIT | VARIANT_NONE, nullptr)) {
    // 'inherit', 'initial', 'unset' and 'none' must be alone
    if (!ExpectEndProperty()) {
      return false;
    }
  } else {
    nsCSSValueList* cur = value.SetListValue();
    for (;;) {
      if (!ParseShadowItem(cur->mValue, isBoxShadow)) {
        return false;
      }
      if (CheckEndProperty()) {
        break;
      }
      if (!ExpectSymbol(',', true)) {
        return false;
      }
      cur->mNext = new nsCSSValueList;
      cur = cur->mNext;
    }
  }
  AppendValue(aProperty, value);
  return true;
}

int32_t
CSSParserImpl::GetNamespaceIdForPrefix(const nsString& aPrefix)
{
  NS_PRECONDITION(!aPrefix.IsEmpty(), "Must have a prefix here");

  int32_t nameSpaceID = kNameSpaceID_Unknown;
  if (mNameSpaceMap) {
    // user-specified identifiers are case-sensitive (bug 416106)
    nsCOMPtr<nsIAtom> prefix = do_GetAtom(aPrefix);
    if (!prefix) {
      NS_RUNTIMEABORT("do_GetAtom failed - out of memory?");
    }
    nameSpaceID = mNameSpaceMap->FindNameSpaceID(prefix);
  }
  // else no declared namespaces

  if (nameSpaceID == kNameSpaceID_Unknown) {   // unknown prefix, dump it
    REPORT_UNEXPECTED_P(PEUnknownNamespacePrefix, aPrefix);
  }

  return nameSpaceID;
}

void
CSSParserImpl::SetDefaultNamespaceOnSelector(nsCSSSelector& aSelector)
{
  if (mNameSpaceMap) {
    aSelector.SetNameSpace(mNameSpaceMap->FindNameSpaceID(nullptr));
  } else {
    aSelector.SetNameSpace(kNameSpaceID_Unknown); // wildcard
  }
}

bool
CSSParserImpl::ParsePaint(nsCSSProperty aPropID)
{
  nsCSSValue x, y;

  if (!ParseVariant(x, VARIANT_HC | VARIANT_NONE | VARIANT_URL |
                       VARIANT_OPENTYPE_SVG_KEYWORD,
                    nsCSSProps::kContextPatternKTable)) {
    return false;
  }

  bool canHaveFallback = x.GetUnit() == eCSSUnit_URL ||
                         x.GetUnit() == eCSSUnit_Enumerated;
  if (canHaveFallback) {
    if (!ParseVariant(y, VARIANT_COLOR | VARIANT_NONE, nullptr))
      y.SetNoneValue();
  }
  if (!ExpectEndProperty())
    return false;

  if (!canHaveFallback) {
    AppendValue(aPropID, x);
  } else {
    nsCSSValue val;
    val.SetPairValue(x, y);
    AppendValue(aPropID, val);
  }
  return true;
}

bool
CSSParserImpl::ParseDasharray()
{
  nsCSSValue value;

  if (ParseVariant(value, VARIANT_INHERIT | VARIANT_NONE |
                          VARIANT_OPENTYPE_SVG_KEYWORD,
                   nsCSSProps::kStrokeContextValueKTable)) {
    // 'inherit', 'initial', 'unset' and 'none' are only allowed on their own
    if (!ExpectEndProperty()) {
      return false;
    }
  } else {
    nsCSSValueList *cur = value.SetListValue();
    for (;;) {
      if (!ParseNonNegativeVariant(cur->mValue, VARIANT_LPN, nullptr)) {
        return false;
      }
      if (CheckEndProperty()) {
        break;
      }
      // skip optional commas between elements
      (void)ExpectSymbol(',', true);

      cur->mNext = new nsCSSValueList;
      cur = cur->mNext;
    }
  }
  AppendValue(eCSSProperty_stroke_dasharray, value);
  return true;
}

bool
CSSParserImpl::ParseMarker()
{
  nsCSSValue marker;
  if (ParseSingleValueProperty(marker, eCSSProperty_marker_end)) {
    if (ExpectEndProperty()) {
      AppendValue(eCSSProperty_marker_end, marker);
      AppendValue(eCSSProperty_marker_mid, marker);
      AppendValue(eCSSProperty_marker_start, marker);
      return true;
    }
  }
  return false;
}

bool
CSSParserImpl::ParsePaintOrder()
{
  static_assert
    ((1 << NS_STYLE_PAINT_ORDER_BITWIDTH) > NS_STYLE_PAINT_ORDER_LAST_VALUE,
     "bitfield width insufficient for paint-order constants");

  static const KTableValue kPaintOrderKTable[] = {
    eCSSKeyword_normal,  NS_STYLE_PAINT_ORDER_NORMAL,
    eCSSKeyword_fill,    NS_STYLE_PAINT_ORDER_FILL,
    eCSSKeyword_stroke,  NS_STYLE_PAINT_ORDER_STROKE,
    eCSSKeyword_markers, NS_STYLE_PAINT_ORDER_MARKERS,
    eCSSKeyword_UNKNOWN,-1
  };

  static_assert(MOZ_ARRAY_LENGTH(kPaintOrderKTable) ==
                  2 * (NS_STYLE_PAINT_ORDER_LAST_VALUE + 2),
                "missing paint-order values in kPaintOrderKTable");

  nsCSSValue value;
  if (!ParseVariant(value, VARIANT_HK, kPaintOrderKTable)) {
    return false;
  }

  uint32_t seen = 0;
  uint32_t order = 0;
  uint32_t position = 0;

  // Ensure that even cast to a signed int32_t when stored in CSSValue,
  // we have enough space for the entire paint-order value.
  static_assert
    (NS_STYLE_PAINT_ORDER_BITWIDTH * NS_STYLE_PAINT_ORDER_LAST_VALUE < 32,
     "seen and order not big enough");

  if (value.GetUnit() == eCSSUnit_Enumerated) {
    uint32_t component = static_cast<uint32_t>(value.GetIntValue());
    if (component != NS_STYLE_PAINT_ORDER_NORMAL) {
      bool parsedOK = true;
      for (;;) {
        if (seen & (1 << component)) {
          // Already seen this component.
          UngetToken();
          parsedOK = false;
          break;
        }
        seen |= (1 << component);
        order |= (component << position);
        position += NS_STYLE_PAINT_ORDER_BITWIDTH;
        if (!ParseEnum(value, kPaintOrderKTable)) {
          break;
        }
        component = value.GetIntValue();
        if (component == NS_STYLE_PAINT_ORDER_NORMAL) {
          // Can't have "normal" in the middle of the list of paint components.
          UngetToken();
          parsedOK = false;
          break;
        }
      }

      // Fill in the remaining paint-order components in the order of their
      // constant values.
      if (parsedOK) {
        for (component = 1;
             component <= NS_STYLE_PAINT_ORDER_LAST_VALUE;
             component++) {
          if (!(seen & (1 << component))) {
            order |= (component << position);
            position += NS_STYLE_PAINT_ORDER_BITWIDTH;
          }
        }
      }
    }

    static_assert(NS_STYLE_PAINT_ORDER_NORMAL == 0,
                  "unexpected value for NS_STYLE_PAINT_ORDER_NORMAL");
    value.SetIntValue(static_cast<int32_t>(order), eCSSUnit_Enumerated);
  }

  if (!ExpectEndProperty()) {
    return false;
  }

  AppendValue(eCSSProperty_paint_order, value);
  return true;
}

bool
CSSParserImpl::BackslashDropped()
{
  return mScanner->GetEOFCharacters() &
         nsCSSScanner::eEOFCharacters_DropBackslash;
}

void
CSSParserImpl::AppendImpliedEOFCharacters(nsAString& aResult)
{
  nsCSSScanner::AppendImpliedEOFCharacters(mScanner->GetEOFCharacters(),
                                           aResult);
}

bool
CSSParserImpl::ParseAll()
{
  nsCSSValue value;
  if (!ParseVariant(value, VARIANT_INHERIT, nullptr)) {
    return false;
  }

  CSSPROPS_FOR_SHORTHAND_SUBPROPERTIES(p, eCSSProperty_all) {
    AppendValue(*p, value);
  }
  return true;
}

bool
CSSParserImpl::ParseVariableDeclaration(CSSVariableDeclarations::Type* aType,
                                        nsString& aValue)
{
  CSSVariableDeclarations::Type type;
  nsString variableValue;
  bool dropBackslash;
  nsString impliedCharacters;

  // Record the token stream while parsing a variable value.
  if (!mInSupportsCondition) {
    mScanner->StartRecording();
  }
  if (!ParseValueWithVariables(&type, &dropBackslash, impliedCharacters,
                               nullptr, nullptr)) {
    if (!mInSupportsCondition) {
      mScanner->StopRecording();
    }
    return false;
  }

  if (!mInSupportsCondition) {
    if (type == CSSVariableDeclarations::eTokenStream) {
      // This was indeed a token stream value, so store it in variableValue.
      mScanner->StopRecording(variableValue);
      if (dropBackslash) {
        MOZ_ASSERT(!variableValue.IsEmpty() &&
                   variableValue[variableValue.Length() - 1] == '\\');
        variableValue.Truncate(variableValue.Length() - 1);
      }
      variableValue.Append(impliedCharacters);
    } else {
      // This was either 'inherit' or 'initial'; we don't need the recorded
      // input.
      mScanner->StopRecording();
    }
  }

  if (mHavePushBack && type == CSSVariableDeclarations::eTokenStream) {
    // If we came to the end of a valid variable declaration and a token was
    // pushed back, then it would have been ended by '!', ')', ';', ']' or '}'.
    // We need to remove it from the recorded variable value.
    MOZ_ASSERT(mToken.IsSymbol('!') ||
               mToken.IsSymbol(')') ||
               mToken.IsSymbol(';') ||
               mToken.IsSymbol(']') ||
               mToken.IsSymbol('}'));
    if (!mInSupportsCondition) {
      MOZ_ASSERT(!variableValue.IsEmpty());
      MOZ_ASSERT(variableValue[variableValue.Length() - 1] == mToken.mSymbol);
      variableValue.Truncate(variableValue.Length() - 1);
    }
  }

  *aType = type;
  aValue = variableValue;
  return true;
}

bool
CSSParserImpl::ParseValueWithVariables(CSSVariableDeclarations::Type* aType,
                                       bool* aDropBackslash,
                                       nsString& aImpliedCharacters,
                                       void (*aFunc)(const nsAString&, void*),
                                       void* aData)
{
  // A property value is invalid if it contains variable references and also:
  //
  //   * has unbalanced parens, brackets or braces
  //   * has any BAD_STRING or BAD_URL tokens
  //   * has any ';' or '!' tokens at the top level of a variable reference's
  //     fallback
  //
  // If the property is a custom property (i.e. a variable declaration), then
  // it is also invalid if it consists of no tokens, such as:
  //
  //   var-invalid:;
  //
  // Note that is valid for a custom property to have a value that consists
  // solely of white space, such as:
  //
  //   var-valid: ;

  // Stack of closing characters for currently open constructs.
  StopSymbolCharStack stack;

  // Indexes into ')' characters in |stack| that correspond to "var(".  This
  // is used to stop parsing when we encounter a '!' or ';' at the top level
  // of a variable reference's fallback.
  nsAutoTArray<uint32_t, 16> references;

  if (!GetToken(false)) {
    // Variable value was empty since we reached EOF.
    REPORT_UNEXPECTED_EOF(PEVariableEOF);
    return false;
  }

  if (mToken.mType == eCSSToken_Symbol &&
      (mToken.mSymbol == '!' ||
       mToken.mSymbol == ')' ||
       mToken.mSymbol == ';' ||
       mToken.mSymbol == ']' ||
       mToken.mSymbol == '}')) {
    // Variable value was empty since we reached the end of the construct.
    UngetToken();
    REPORT_UNEXPECTED_TOKEN(PEVariableEmpty);
    return false;
  }

  if (mToken.mType == eCSSToken_Whitespace) {
    if (!GetToken(true)) {
      // Variable value was white space only.  This is valid.
      MOZ_ASSERT(!BackslashDropped());
      *aType = CSSVariableDeclarations::eTokenStream;
      *aDropBackslash = false;
      AppendImpliedEOFCharacters(aImpliedCharacters);
      return true;
    }
  }

  // Look for 'initial', 'inherit' or 'unset' as the first non-white space
  // token.
  CSSVariableDeclarations::Type type = CSSVariableDeclarations::eTokenStream;
  if (mToken.mType == eCSSToken_Ident) {
    if (mToken.mIdent.LowerCaseEqualsLiteral("initial")) {
      type = CSSVariableDeclarations::eInitial;
    } else if (mToken.mIdent.LowerCaseEqualsLiteral("inherit")) {
      type = CSSVariableDeclarations::eInherit;
    } else if (mToken.mIdent.LowerCaseEqualsLiteral("unset")) {
      type = CSSVariableDeclarations::eUnset;
    }
  }

  if (type != CSSVariableDeclarations::eTokenStream) {
    if (!GetToken(true)) {
      // Variable value was 'initial' or 'inherit' followed by EOF.
      MOZ_ASSERT(!BackslashDropped());
      *aType = type;
      *aDropBackslash = false;
      AppendImpliedEOFCharacters(aImpliedCharacters);
      return true;
    }
    UngetToken();
    if (mToken.mType == eCSSToken_Symbol &&
        (mToken.mSymbol == '!' ||
         mToken.mSymbol == ')' ||
         mToken.mSymbol == ';' ||
         mToken.mSymbol == ']' ||
         mToken.mSymbol == '}')) {
      // Variable value was 'initial' or 'inherit' followed by the end
      // of the declaration.
      MOZ_ASSERT(!BackslashDropped());
      *aType = type;
      *aDropBackslash = false;
      return true;
    }
  }

  do {
    switch (mToken.mType) {
      case eCSSToken_Symbol:
        if (mToken.mSymbol == '(') {
          stack.AppendElement(')');
        } else if (mToken.mSymbol == '[') {
          stack.AppendElement(']');
        } else if (mToken.mSymbol == '{') {
          stack.AppendElement('}');
        } else if (mToken.mSymbol == ';' ||
                   mToken.mSymbol == '!') {
          if (stack.IsEmpty()) {
            UngetToken();
            MOZ_ASSERT(!BackslashDropped());
            *aType = CSSVariableDeclarations::eTokenStream;
            *aDropBackslash = false;
            return true;
          } else if (!references.IsEmpty() &&
                     references.LastElement() == stack.Length() - 1) {
            REPORT_UNEXPECTED_TOKEN(PEInvalidVariableTokenFallback);
            SkipUntilAllOf(stack);
            return false;
          }
        } else if (mToken.mSymbol == ')' ||
                   mToken.mSymbol == ']' ||
                   mToken.mSymbol == '}') {
          for (;;) {
            if (stack.IsEmpty()) {
              UngetToken();
              MOZ_ASSERT(!BackslashDropped());
              *aType = CSSVariableDeclarations::eTokenStream;
              *aDropBackslash = false;
              return true;
            }
            char16_t c = stack.LastElement();
            stack.TruncateLength(stack.Length() - 1);
            if (!references.IsEmpty() &&
                references.LastElement() == stack.Length()) {
              references.TruncateLength(references.Length() - 1);
            }
            if (mToken.mSymbol == c) {
              break;
            }
          }
        }
        break;

      case eCSSToken_Function:
        if (mToken.mIdent.LowerCaseEqualsLiteral("var")) {
          if (!GetToken(true)) {
            // EOF directly after "var(".
            REPORT_UNEXPECTED_EOF(PEExpectedVariableNameEOF);
            return false;
          }
          if (mToken.mType != eCSSToken_Ident) {
            // There must be an identifier directly after the "var(".
            UngetToken();
            REPORT_UNEXPECTED_TOKEN(PEExpectedVariableName);
            SkipUntil(')');
            SkipUntilAllOf(stack);
            return false;
          }
          if (aFunc) {
            aFunc(mToken.mIdent, aData);
          }
          if (!GetToken(true)) {
            // EOF right after "var(<ident>".
            stack.AppendElement(')');
          } else if (mToken.IsSymbol(',')) {
            // Variable reference with fallback.
            if (!GetToken(false) || mToken.IsSymbol(')')) {
              // Comma must be followed by at least one fallback token.
              REPORT_UNEXPECTED(PEExpectedVariableFallback);
              SkipUntilAllOf(stack);
              return false;
            }
            UngetToken();
            references.AppendElement(stack.Length());
            stack.AppendElement(')');
          } else if (mToken.IsSymbol(')')) {
            // Correctly closed variable reference.
          } else {
            // Malformed variable reference.
            REPORT_UNEXPECTED_TOKEN(PEExpectedVariableCommaOrCloseParen);
            SkipUntil(')');
            SkipUntilAllOf(stack);
            return false;
          }
        } else {
          stack.AppendElement(')');
        }
        break;

      case eCSSToken_Bad_String:
        SkipUntilAllOf(stack);
        return false;

      case eCSSToken_Bad_URL:
        SkipUntil(')');
        SkipUntilAllOf(stack);
        return false;

      default:
        break;
    }
  } while (GetToken(true));

  // Append any implied closing characters.
  *aDropBackslash = BackslashDropped();
  AppendImpliedEOFCharacters(aImpliedCharacters);
  uint32_t i = stack.Length();
  while (i--) {
    aImpliedCharacters.Append(stack[i]);
  }

  *aType = type;
  return true;
}

} // anonymous namespace

// Recycling of parser implementation objects

static CSSParserImpl* gFreeList = nullptr;

nsCSSParser::nsCSSParser(mozilla::css::Loader* aLoader,
                         nsCSSStyleSheet* aSheet)
{
  CSSParserImpl *impl = gFreeList;
  if (impl) {
    gFreeList = impl->mNextFree;
    impl->mNextFree = nullptr;
  } else {
    impl = new CSSParserImpl();
  }

  if (aLoader) {
    impl->SetChildLoader(aLoader);
    impl->SetQuirkMode(aLoader->GetCompatibilityMode() ==
                       eCompatibility_NavQuirks);
  }
  if (aSheet) {
    impl->SetStyleSheet(aSheet);
  }

  mImpl = static_cast<void*>(impl);
}

nsCSSParser::~nsCSSParser()
{
  CSSParserImpl *impl = static_cast<CSSParserImpl*>(mImpl);
  impl->Reset();
  impl->mNextFree = gFreeList;
  gFreeList = impl;
}

/* static */ void
nsCSSParser::Shutdown()
{
  CSSParserImpl *tofree = gFreeList;
  CSSParserImpl *next;
  while (tofree)
    {
      next = tofree->mNextFree;
      delete tofree;
      tofree = next;
    }
}

// Wrapper methods

nsresult
nsCSSParser::SetStyleSheet(nsCSSStyleSheet* aSheet)
{
  return static_cast<CSSParserImpl*>(mImpl)->
    SetStyleSheet(aSheet);
}

nsresult
nsCSSParser::SetQuirkMode(bool aQuirkMode)
{
  return static_cast<CSSParserImpl*>(mImpl)->
    SetQuirkMode(aQuirkMode);
}

nsresult
nsCSSParser::SetChildLoader(mozilla::css::Loader* aChildLoader)
{
  return static_cast<CSSParserImpl*>(mImpl)->
    SetChildLoader(aChildLoader);
}

nsresult
nsCSSParser::ParseSheet(const nsAString& aInput,
                        nsIURI*          aSheetURI,
                        nsIURI*          aBaseURI,
                        nsIPrincipal*    aSheetPrincipal,
                        uint32_t         aLineNumber,
                        bool             aAllowUnsafeRules)
{
  return static_cast<CSSParserImpl*>(mImpl)->
    ParseSheet(aInput, aSheetURI, aBaseURI, aSheetPrincipal, aLineNumber,
               aAllowUnsafeRules);
}

nsresult
nsCSSParser::ParseStyleAttribute(const nsAString&  aAttributeValue,
                                 nsIURI*           aDocURI,
                                 nsIURI*           aBaseURI,
                                 nsIPrincipal*     aNodePrincipal,
                                 css::StyleRule**  aResult)
{
  return static_cast<CSSParserImpl*>(mImpl)->
    ParseStyleAttribute(aAttributeValue, aDocURI, aBaseURI,
                        aNodePrincipal, aResult);
}

nsresult
nsCSSParser::ParseDeclarations(const nsAString&  aBuffer,
                               nsIURI*           aSheetURI,
                               nsIURI*           aBaseURI,
                               nsIPrincipal*     aSheetPrincipal,
                               css::Declaration* aDeclaration,
                               bool*           aChanged)
{
  return static_cast<CSSParserImpl*>(mImpl)->
    ParseDeclarations(aBuffer, aSheetURI, aBaseURI, aSheetPrincipal,
                      aDeclaration, aChanged);
}

nsresult
nsCSSParser::ParseRule(const nsAString&        aRule,
                       nsIURI*                 aSheetURI,
                       nsIURI*                 aBaseURI,
                       nsIPrincipal*           aSheetPrincipal,
                       css::Rule**             aResult)
{
  return static_cast<CSSParserImpl*>(mImpl)->
    ParseRule(aRule, aSheetURI, aBaseURI, aSheetPrincipal, aResult);
}

nsresult
nsCSSParser::ParseProperty(const nsCSSProperty aPropID,
                           const nsAString&    aPropValue,
                           nsIURI*             aSheetURI,
                           nsIURI*             aBaseURI,
                           nsIPrincipal*       aSheetPrincipal,
                           css::Declaration*   aDeclaration,
                           bool*               aChanged,
                           bool                aIsImportant,
                           bool                aIsSVGMode)
{
  return static_cast<CSSParserImpl*>(mImpl)->
    ParseProperty(aPropID, aPropValue, aSheetURI, aBaseURI,
                  aSheetPrincipal, aDeclaration, aChanged,
                  aIsImportant, aIsSVGMode);
}

nsresult
nsCSSParser::ParseVariable(const nsAString&    aVariableName,
                           const nsAString&    aPropValue,
                           nsIURI*             aSheetURI,
                           nsIURI*             aBaseURI,
                           nsIPrincipal*       aSheetPrincipal,
                           css::Declaration*   aDeclaration,
                           bool*               aChanged,
                           bool                aIsImportant)
{
  return static_cast<CSSParserImpl*>(mImpl)->
    ParseVariable(aVariableName, aPropValue, aSheetURI, aBaseURI,
                  aSheetPrincipal, aDeclaration, aChanged, aIsImportant);
}

void
nsCSSParser::ParseMediaList(const nsSubstring& aBuffer,
                            nsIURI*            aURI,
                            uint32_t           aLineNumber,
                            nsMediaList*       aMediaList,
                            bool               aHTMLMode)
{
  static_cast<CSSParserImpl*>(mImpl)->
    ParseMediaList(aBuffer, aURI, aLineNumber, aMediaList, aHTMLMode);
}

bool
nsCSSParser::ParseColorString(const nsSubstring& aBuffer,
                              nsIURI*            aURI,
                              uint32_t           aLineNumber,
                              nsCSSValue&        aValue)
{
  return static_cast<CSSParserImpl*>(mImpl)->
    ParseColorString(aBuffer, aURI, aLineNumber, aValue);
}

nsresult
nsCSSParser::ParseSelectorString(const nsSubstring&  aSelectorString,
                                 nsIURI*             aURI,
                                 uint32_t            aLineNumber,
                                 nsCSSSelectorList** aSelectorList)
{
  return static_cast<CSSParserImpl*>(mImpl)->
    ParseSelectorString(aSelectorString, aURI, aLineNumber, aSelectorList);
}

already_AddRefed<nsCSSKeyframeRule>
nsCSSParser::ParseKeyframeRule(const nsSubstring& aBuffer,
                               nsIURI*            aURI,
                               uint32_t           aLineNumber)
{
  return static_cast<CSSParserImpl*>(mImpl)->
    ParseKeyframeRule(aBuffer, aURI, aLineNumber);
}

bool
nsCSSParser::ParseKeyframeSelectorString(const nsSubstring& aSelectorString,
                                         nsIURI*            aURI,
                                         uint32_t           aLineNumber,
                                         InfallibleTArray<float>& aSelectorList)
{
  return static_cast<CSSParserImpl*>(mImpl)->
    ParseKeyframeSelectorString(aSelectorString, aURI, aLineNumber,
                                aSelectorList);
}

bool
nsCSSParser::EvaluateSupportsDeclaration(const nsAString& aProperty,
                                         const nsAString& aValue,
                                         nsIURI* aDocURL,
                                         nsIURI* aBaseURL,
                                         nsIPrincipal* aDocPrincipal)
{
  return static_cast<CSSParserImpl*>(mImpl)->
    EvaluateSupportsDeclaration(aProperty, aValue, aDocURL, aBaseURL,
                                aDocPrincipal);
}

bool
nsCSSParser::EvaluateSupportsCondition(const nsAString& aCondition,
                                       nsIURI* aDocURL,
                                       nsIURI* aBaseURL,
                                       nsIPrincipal* aDocPrincipal)
{
  return static_cast<CSSParserImpl*>(mImpl)->
    EvaluateSupportsCondition(aCondition, aDocURL, aBaseURL, aDocPrincipal);
}

bool
nsCSSParser::EnumerateVariableReferences(const nsAString& aPropertyValue,
                                         VariableEnumFunc aFunc,
                                         void* aData)
{
  return static_cast<CSSParserImpl*>(mImpl)->
    EnumerateVariableReferences(aPropertyValue, aFunc, aData);
}

bool
nsCSSParser::ResolveVariableValue(const nsAString& aPropertyValue,
                                  const CSSVariableValues* aVariables,
                                  nsString& aResult,
                                  nsCSSTokenSerializationType& aFirstToken,
                                  nsCSSTokenSerializationType& aLastToken)
{
  return static_cast<CSSParserImpl*>(mImpl)->
    ResolveVariableValue(aPropertyValue, aVariables,
                         aResult, aFirstToken, aLastToken);
}

void
nsCSSParser::ParsePropertyWithVariableReferences(
                                            nsCSSProperty aPropertyID,
                                            nsCSSProperty aShorthandPropertyID,
                                            const nsAString& aValue,
                                            const CSSVariableValues* aVariables,
                                            nsRuleData* aRuleData,
                                            nsIURI* aDocURL,
                                            nsIURI* aBaseURL,
                                            nsIPrincipal* aDocPrincipal,
                                            nsCSSStyleSheet* aSheet,
                                            uint32_t aLineNumber,
                                            uint32_t aLineOffset)
{
  static_cast<CSSParserImpl*>(mImpl)->
    ParsePropertyWithVariableReferences(aPropertyID, aShorthandPropertyID,
                                        aValue, aVariables, aRuleData, aDocURL,
                                        aBaseURL, aDocPrincipal, aSheet,
                                        aLineNumber, aLineOffset);
}<|MERGE_RESOLUTION|>--- conflicted
+++ resolved
@@ -63,12 +63,9 @@
 // Length of the "var-" prefix of custom property names.
 #define VAR_PREFIX_LENGTH 4
 
-<<<<<<< HEAD
-=======
 // End-of-array marker for mask arguments to ParseBitmaskValues
 #define MASK_END_VALUE  (-1)
 
->>>>>>> 68f47b1c
 MOZ_BEGIN_ENUM_CLASS(nsParsingStatus, int32_t)
   // Parsed something successfully:
   Ok,
@@ -6935,39 +6932,11 @@
     return true;
   }
 
-<<<<<<< HEAD
-  bool gotDense = false;
-  bool gotColumn = false;
-  bool gotRow = false;
-  for (;;) {
-    if (!GetToken(true)) {
-      break;
-    }
-    if (mToken.mType != eCSSToken_Ident) {
-      UngetToken();
-      break;
-    }
-    nsCSSKeyword keyword = nsCSSKeywords::LookupKeyword(mToken.mIdent);
-    if (keyword == eCSSKeyword_dense && !gotDense) {
-      gotDense = true;
-    } else if (keyword == eCSSKeyword_column && !gotColumn && !gotRow) {
-      gotColumn = true;
-    } else if (keyword == eCSSKeyword_row && !gotColumn && !gotRow) {
-      gotRow = true;
-    } else {
-      UngetToken();
-      break;
-    }
-  }
-
-  if (!(gotColumn || gotRow)) {
-=======
   static const int32_t mask[] = {
     NS_STYLE_GRID_AUTO_FLOW_COLUMN | NS_STYLE_GRID_AUTO_FLOW_ROW,
     MASK_END_VALUE
   };
   if (!ParseBitmaskValues(value, nsCSSProps::kGridAutoFlowKTable, mask)) {
->>>>>>> 68f47b1c
     return false;
   }
   int32_t bitField = value.GetIntValue();
@@ -7274,7 +7243,6 @@
   }
 
   if (areas->NRows() == 0) {
-<<<<<<< HEAD
     return false;
   }
 
@@ -7451,199 +7419,6 @@
       AppendValue(eCSSProperty_grid_template_columns, value);
 
       // Set grid-auto-* subproperties to their initial values.
-      AppendValue(eCSSProperty_grid_auto_flow, value);
-      value.SetAutoValue();
-      AppendValue(eCSSProperty_grid_auto_columns, value);
-      AppendValue(eCSSProperty_grid_auto_rows, value);
-
-      return ParseGridTemplateAfterSlash(/* aColumnsIsTrackList = */ false);
-    }
-    AppendValue(eCSSProperty_grid_auto_flow, value);
-    return ParseGridShorthandAutoProps();
-  }
-
-  // An empty value is always invalid.
-  if (!GetToken(true)) {
-    return false;
-  }
-
-=======
-    return false;
-  }
-
-  AppendValue(eCSSProperty_grid_template_areas, nsCSSValue(areas));
-  return true;
-}
-
-bool
-CSSParserImpl::ParseGridTemplate()
-{
-  // none |
-  // subgrid |
-  // <'grid-template-columns'> / <'grid-template-rows'> |
-  // [ <track-list> / ]? [ <line-names>? <string> <track-size>? <line-names>? ]+
-  nsCSSValue value;
-  if (ParseVariant(value, VARIANT_INHERIT, nullptr)) {
-    AppendValue(eCSSProperty_grid_template_areas, value);
-    AppendValue(eCSSProperty_grid_template_columns, value);
-    AppendValue(eCSSProperty_grid_template_rows, value);
-    return true;
-  }
-
-  // TODO (bug 983175): add parsing for 'subgrid' by itself
-
-  if (ParseVariant(value, VARIANT_NONE, nullptr)) {
-    AppendValue(eCSSProperty_grid_template_columns, value);
-    if (ExpectSymbol('/', true)) {
-      return ParseGridTemplateAfterSlash(/* aColumnsIsTrackList = */ false);
-    }
-    AppendValue(eCSSProperty_grid_template_areas, value);
-    AppendValue(eCSSProperty_grid_template_rows, value);
-    return true;
-  }
-
-  // TODO (bug 983175): add parsing for subgrid
-  // as part of <'grid-template-columns'>
-
-  // [ <line-names>? ] here is ambiguous:
-  // it can be either the start of a <track-list>,
-  // or the start of [ <line-names>? <string> <track-size>? <line-names>? ]+
-  nsCSSValue firstLineNames;
-  if (!(ParseGridLineNames(firstLineNames) &&
-        GetToken(true))) {
-    return false;
-  }
-  if (mToken.mType == eCSSToken_String) {
-    // [ <track-list> / ]? was omitted
-    // Parse [ <line-names>? <string> <track-size>? <line-names>? ]+
-    value.SetNoneValue();
-    AppendValue(eCSSProperty_grid_template_columns, value);
-    return ParseGridTemplateAfterString(firstLineNames);
-  }
-  UngetToken();
-
-  if (!(ParseGridTrackListWithFirstLineNames(value, firstLineNames) &&
-        ExpectSymbol('/', true))) {
-    return false;
-  }
-  AppendValue(eCSSProperty_grid_template_columns, value);
-  return ParseGridTemplateAfterSlash(/* aColumnsIsTrackList = */ true);
-}
-
-// Helper for parsing the 'grid-template' shorthand
-bool
-CSSParserImpl::ParseGridTemplateAfterSlash(bool aColumnsIsTrackList)
-{
-  nsCSSValue rowsValue;
-  if (!ParseVariant(rowsValue, VARIANT_NONE, nullptr)) {
-    // TODO (bug 983175): add parsing for subgrid
-    // as part of <'grid-template-rows'>
-
-    nsCSSValue firstLineNames;
-    if (!(ParseGridLineNames(firstLineNames) &&
-          GetToken(true))) {
-      return false;
-    }
-    if (aColumnsIsTrackList && mToken.mType == eCSSToken_String) {
-      return ParseGridTemplateAfterString(firstLineNames);
-    }
-    UngetToken();
-
-    if (!ParseGridTrackListWithFirstLineNames(rowsValue, firstLineNames)) {
-      return false;
-    }
-  }
-  // <'grid-template-columns'> / <'grid-template-rows'>
-  // rowsValue is set by either ParseVariant
-  // or ParseGridTrackListWithFirstLineNames
-  nsCSSValue areasValue(eCSSUnit_None);  // implied
-  AppendValue(eCSSProperty_grid_template_areas, areasValue);
-  AppendValue(eCSSProperty_grid_template_rows, rowsValue);
-  return true;
-}
-
-// Helper for parsing the 'grid-template' shorthand:
-// Parse [ <line-names>? <string> <track-size>? <line-names>? ]+
-// with a <line-names>? already consumed, stored in |aFirstLineNames|,
-// and the current token a <string>
-bool
-CSSParserImpl::ParseGridTemplateAfterString(const nsCSSValue& aFirstLineNames)
-{
-  MOZ_ASSERT(mToken.mType == eCSSToken_String,
-             "ParseGridTemplateAfterString called with a non-string token");
-
-  nsCSSValue rowsValue;
-  nsRefPtr<css::GridTemplateAreasValue> areas =
-    new css::GridTemplateAreasValue();
-  nsDataHashtable<nsStringHashKey, uint32_t> areaIndices;
-  nsCSSValueList* rowsItem = rowsValue.SetListValue();
-  rowsItem->mValue = aFirstLineNames;
-
-  for (;;) {
-    if (!ParseGridTemplateAreasLine(mToken.mIdent, areas, areaIndices)) {
-      return false;
-    }
-
-    rowsItem->mNext = new nsCSSValueList;
-    rowsItem = rowsItem->mNext;
-    // TODO: add repeat()
-    nsParsingStatus result = ParseGridTrackSize(rowsItem->mValue);
-    if (result == nsParsingStatus::Error) {
-      return false;
-    }
-    if (result == nsParsingStatus::NotFound) {
-      rowsItem->mValue.SetAutoValue();
-    }
-
-    rowsItem->mNext = new nsCSSValueList;
-    rowsItem = rowsItem->mNext;
-    if (!ParseGridLineNames(rowsItem->mValue)) {
-      return false;
-    }
-
-    if (CheckEndProperty()) {
-      break;
-    }
-
-    // Append to the same list as the previous call to ParseGridLineNames.
-    if (!(ParseGridLineNames(rowsItem->mValue) &&
-          GetToken(true))) {
-      return false;
-    }
-    if (eCSSToken_String != mToken.mType) {
-      UngetToken();
-      return false;
-    }
-  }
-
-  AppendValue(eCSSProperty_grid_template_areas, nsCSSValue(areas));
-  AppendValue(eCSSProperty_grid_template_rows, rowsValue);
-  return true;
-}
-
-// <'grid-template'> |
-// [ <'grid-auto-flow'> [ <'grid-auto-columns'> [ / <'grid-auto-rows'> ]? ]? ]
-bool
-CSSParserImpl::ParseGrid()
-{
-  nsCSSValue value;
-  if (ParseVariant(value, VARIANT_INHERIT, nullptr)) {
-    for (const nsCSSProperty* subprops =
-           nsCSSProps::SubpropertyEntryFor(eCSSProperty_grid);
-         *subprops != eCSSProperty_UNKNOWN; ++subprops) {
-      AppendValue(*subprops, value);
-    }
-    return true;
-  }
-
-  // 'none' at the beginning could be a <'grid-auto-flow'>
-  // (which also covers 'none' by itself)
-  // or a <'grid-template-columns'> (as part of <'grid-template'>)
-  if (ParseVariant(value, VARIANT_NONE, nullptr)) {
-    if (ExpectSymbol('/', true)) {
-      AppendValue(eCSSProperty_grid_template_columns, value);
-
-      // Set grid-auto-* subproperties to their initial values.
       value.SetIntValue(NS_STYLE_GRID_AUTO_FLOW_NONE, eCSSUnit_Enumerated);
       AppendValue(eCSSProperty_grid_auto_flow, value);
       value.SetAutoValue();
@@ -7662,7 +7437,6 @@
     return false;
   }
 
->>>>>>> 68f47b1c
   // If the value starts with a 'dense', 'column' or 'row' keyword,
   // it can only start with a <'grid-auto-flow'>
   if (mToken.mType == eCSSToken_Ident) {
@@ -7678,11 +7452,7 @@
 
   // Set other subproperties to their initial values
   // and parse <'grid-template'>.
-<<<<<<< HEAD
-  value.SetNoneValue();
-=======
   value.SetIntValue(NS_STYLE_GRID_AUTO_FLOW_NONE, eCSSUnit_Enumerated);
->>>>>>> 68f47b1c
   AppendValue(eCSSProperty_grid_auto_flow, value);
   value.SetAutoValue();
   AppendValue(eCSSProperty_grid_auto_columns, value);
