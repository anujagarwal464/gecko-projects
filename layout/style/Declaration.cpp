--- conflicted
+++ resolved
@@ -993,12 +993,8 @@
         AppendValueToString(eCSSProperty_grid_auto_rows,
                             aValue, aSerialization);
         break;
-<<<<<<< HEAD
-      } else if (!(autoFlowValue.GetUnit() == eCSSUnit_None &&
-=======
       } else if (!(autoFlowValue.GetUnit() == eCSSUnit_Enumerated &&
                    autoFlowValue.GetIntValue() == NS_STYLE_GRID_AUTO_FLOW_NONE &&
->>>>>>> 68f47b1c
                    autoColumnsValue.GetUnit() == eCSSUnit_Auto &&
                    autoRowsValue.GetUnit() == eCSSUnit_Auto)) {
         // Not serializable, bail.
