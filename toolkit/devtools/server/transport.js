/* -*- Mode: javascript; tab-width: 2; indent-tabs-mode: nil; c-basic-offset: 2 -*- */
/* vim: set ft=javascript ts=2 et sw=2 tw=80: */
/* This Source Code Form is subject to the terms of the Mozilla Public
 * License, v. 2.0. If a copy of the MPL was not distributed with this
 * file, You can obtain one at http://mozilla.org/MPL/2.0/. */

"use strict";
Components.utils.import("resource://gre/modules/NetUtil.jsm");

/**
 * An adapter that handles data transfers between the debugger client and
 * server. It can work with both nsIPipe and nsIServerSocket transports so
 * long as the properly created input and output streams are specified.
 * (However, for intra-process connections, LocalDebuggerTransport, below,
 * is more efficient than using an nsIPipe pair with DebuggerTransport.)
 *
 * @param aInput nsIInputStream
 *        The input stream.
 * @param aOutput nsIAsyncOutputStream
 *        The output stream.
 *
 * Given a DebuggerTransport instance dt:
 * 1) Set dt.hooks to a packet handler object (described below).
 * 2) Call dt.ready() to begin watching for input packets.
 * 3) Call dt.send() to send packets as you please, and handle incoming
 *    packets passed to hook.onPacket.
 * 4) Call dt.close() to close the connection, and disengage from the event
 *    loop.
 *
 * A packet handler is an object with two methods:
 *
 * - onPacket(packet) - called when we have received a complete packet.
 *   |Packet| is the parsed form of the packet --- a JavaScript value, not
 *   a JSON-syntax string.
 *
 * - onClosed(status) - called when the connection is closed. |Status| is
 *   an nsresult, of the sort passed to nsIRequestObserver.
 *
 * Data is transferred as a JSON packet serialized into a string, with the
 * string length prepended to the packet, followed by a colon
 * ([length]:[packet]). The contents of the JSON packet are specified in
 * the Remote Debugging Protocol specification.
 */
this.DebuggerTransport = function DebuggerTransport(aInput, aOutput)
{
  this._input = aInput;
  this._output = aOutput;

  this._converter = Cc["@mozilla.org/intl/scriptableunicodeconverter"]
    .createInstance(Ci.nsIScriptableUnicodeConverter);
  this._converter.charset = "UTF-8";

  this._outgoing = "";
  this._incoming = "";

  this.hooks = null;
}

DebuggerTransport.prototype = {
  /**
   * Transmit a packet.
   * 
   * This method returns immediately, without waiting for the entire
   * packet to be transmitted, registering event handlers as needed to
   * transmit the entire packet. Packets are transmitted in the order
   * they are passed to this method.
   */
  send: function DT_send(aPacket) {
    // TODO (bug 709088): remove pretty printing when the protocol is done.
    let data = JSON.stringify(aPacket, null, 2);
    data = this._converter.ConvertFromUnicode(data);
    data = data.length + ':' + data;
    this._outgoing += data;
    this._flushOutgoing();
  },

  /**
   * Close the transport.
   */
  close: function DT_close() {
    dumpn("DebuggerTransport.close");
    this._input.close();
    this._output.close();
  },

  /**
   * Flush the outgoing stream.
   */
  _flushOutgoing: function DT_flushOutgoing() {
    if (this._outgoing.length > 0) {
      var threadManager = Cc["@mozilla.org/thread-manager;1"].getService();
      this._output.asyncWait(this, 0, 0, threadManager.currentThread);
    }
  },

  onOutputStreamReady:
  makeInfallible(function DT_onOutputStreamReady(aStream) {
    let written = 0;
    try {
      written = aStream.write(this._outgoing, this._outgoing.length);
    } catch(e if e.result == Components.results.NS_BASE_STREAM_CLOSED) {
      dumpn("onOutputStreamReady: connection closed.");
      //this.close();
      return;
    }
    this._outgoing = this._outgoing.slice(written);
    this._flushOutgoing();
  }, "DebuggerTransport.prototype.onOutputStreamReady"),

  /**
   * Initialize the input stream for reading. Once this method has been
   * called, we watch for packets on the input stream, and pass them to
   * this.hook.onPacket.
   */
  ready: function DT_ready() {
    let pump = Cc["@mozilla.org/network/input-stream-pump;1"]
      .createInstance(Ci.nsIInputStreamPump);
    pump.init(this._input, -1, -1, 0, 0, false);
    pump.asyncRead(this, null);
  },

  // nsIStreamListener
  onStartRequest:
  makeInfallible(function DT_onStartRequest(aRequest, aContext) {},
                 "DebuggerTransport.prototype.onStartRequest"),

  onStopRequest:
  makeInfallible(function DT_onStopRequest(aRequest, aContext, aStatus) {
<<<<<<< HEAD
    dumpn("onStopRequest");
    this.close();
    if (this.hooks) {
      this.hooks.onClosed(aStatus);
      this.hooks = null;
    }
=======
    let self = this;
    Services.tm.currentThread.dispatch(makeInfallible(function() {
      self.close();
      if (self.hooks) {
        self.hooks.onClosed(aStatus);
        self.hooks = null;
      }
    }, "DebuggerTransport instance's this.close"), 0);
>>>>>>> a469a2f2
  }, "DebuggerTransport.prototype.onStopRequest"),

  onDataAvailable:
  makeInfallible(function DT_onDataAvailable(aRequest, aContext,
                                             aStream, aOffset, aCount) {
    this._incoming += NetUtil.readInputStreamToString(aStream,
                                                      aStream.available());
    while (this._processIncoming()) {};
  }, "DebuggerTransport.prototype.onDataAvailable"),

  /**
   * Process incoming packets. Returns true if a packet has been received, either
   * if it was properly parsed or not. Returns false if the incoming stream does
   * not contain a full packet yet. After a proper packet is parsed, the dispatch
   * handler DebuggerTransport.hooks.onPacket is called with the packet as a
   * parameter.
   */
  _processIncoming: function DT__processIncoming() {
    // Well this is ugly.
    let sep = this._incoming.indexOf(':');
    if (sep < 0) {
      return false;
    }

    let count = parseInt(this._incoming.substring(0, sep));
    if (this._incoming.length - (sep + 1) < count) {
      // Don't have a complete request yet.
      return false;
    }

    // We have a complete request, pluck it out of the data and parse it.
    this._incoming = this._incoming.substring(sep + 1);
    let packet = this._incoming.substring(0, count);
    this._incoming = this._incoming.substring(count);

    try {
      packet = this._converter.ConvertToUnicode(packet);
      var parsed = JSON.parse(packet);
    } catch(e) {
      let msg = "Error parsing incoming packet: " + packet + " (" + e + " - " + e.stack + ")";
      if (Cu.reportError) {
        Cu.reportError(msg);
      }
      dump(msg + "\n");
      return true;
    }

    dumpn("Got: " + packet);
    let self = this;
    Services.tm.currentThread.dispatch(makeInfallible(function() {
      self.hooks.onPacket(parsed);
    }, "DebuggerTransport instance's this.hooks.onPacket"), 0);

    return true;
  }
}


/**
 * An adapter that handles data transfers between the debugger client and
 * server when they both run in the same process. It presents the same API as
 * DebuggerTransport, but instead of transmitting serialized messages across a
 * connection it merely calls the packet dispatcher of the other side.
 *
 * @param aOther LocalDebuggerTransport
 *        The other endpoint for this debugger connection.
 *
 * @see DebuggerTransport
 */
this.LocalDebuggerTransport = function LocalDebuggerTransport(aOther)
{
  this.other = aOther;
  this.hooks = null;

  /*
   * A packet number, shared between this and this.other. This isn't used
   * by the protocol at all, but it makes the packet traces a lot easier to
   * follow.
   */
  this._serial = this.other ? this.other._serial : { count: 0 };
}

LocalDebuggerTransport.prototype = {
  /**
   * Transmit a message by directly calling the onPacket handler of the other
   * endpoint.
   */
  send: function LDT_send(aPacket) {
    let serial = this._serial.count++;
    if (wantLogging) {
      /* Check 'from' first, as 'echo' packets have both. */
      if (aPacket.from) {
        dumpn("Packet " + serial + " sent from " + uneval(aPacket.from));
      } else if (aPacket.to) {
        dumpn("Packet " + serial + " sent to " + uneval(aPacket.to));
      }
    }
    this._deepFreeze(aPacket);
    let other = this.other;
    if (other) {
      Services.tm.currentThread.dispatch(makeInfallible(function() {
        // Avoid the cost of JSON.stringify() when logging is disabled.
        if (wantLogging) {
          dumpn("Received packet " + serial + ": " + JSON.stringify(aPacket, null, 2));
        }
        if (other.hooks) {
          other.hooks.onPacket(aPacket);
        }
      }, "LocalDebuggerTransport instance's this.other.hooks.onPacket"), 0);
    }
  },

  /**
   * Close the transport.
   */
  close: function LDT_close() {
    dumpn("LocalDebuggerTransport.close");
    if (this.other) {
      // Remove the reference to the other endpoint before calling close(), to
      // avoid infinite recursion.
      let other = this.other;
      delete this.other;
      other.close();
    }
    if (this.hooks) {
      this.hooks.onClosed();
      this.hooks = null;
    }
  },

  /**
   * An empty method for emulating the DebuggerTransport API.
   */
  ready: function LDT_ready() {},

  /**
   * Helper function that makes an object fully immutable.
   */
  _deepFreeze: function LDT_deepFreeze(aObject) {
    Object.freeze(aObject);
    for (let prop in aObject) {
      // Freeze the properties that are objects, not on the prototype, and not
      // already frozen. Note that this might leave an unfrozen reference
      // somewhere in the object if there is an already frozen object containing
      // an unfrozen object.
      if (aObject.hasOwnProperty(prop) && typeof aObject === "object" &&
          !Object.isFrozen(aObject)) {
        this._deepFreeze(o[prop]);
      }
    }
  }
};

/**
 * A transport for the debugging protocol that uses nsIMessageSenders to
 * exchange packets with servers running in child processes.
 *
 * In the parent process, |aSender| should be the nsIMessageSender for the
 * child process. In a child process, |aSender| should be the child process
 * message manager, which sends packets to the parent.
 *
 * aPrefix is a string included in the message names, to distinguish
 * multiple servers running in the same child process.
 *
 * This transport exchanges messages named 'debug:<prefix>:packet', where
 * <prefix> is |aPrefix|, whose data is the protocol packet.
 */
function ChildDebuggerTransport(aSender, aPrefix) {
  this._sender = aSender.QueryInterface(Components.interfaces.nsIMessageSender);
  this._messageName = "debug:" + aPrefix + ":packet";
}

/*
 * To avoid confusion, we use 'message' to mean something that
 * nsIMessageSender conveys, and 'packet' to mean a remote debugging
 * protocol packet.
 */
ChildDebuggerTransport.prototype = {
  constructor: ChildDebuggerTransport,

  hooks: null,

  ready: function () {
    this._sender.addMessageListener(this._messageName, this);
  },

  close: function () {
    dumpn("ChildDebuggerTransport.close");
    this._sender.removeMessageListener(this._messageName, this);
    this.hooks.onClosed();
  },

  receiveMessage: function ({data}) {
    this.hooks.onPacket(data);
  },

  send: function (packet) {
    this._sender.sendAsyncMessage(this._messageName, packet);
  }
};<|MERGE_RESOLUTION|>--- conflicted
+++ resolved
@@ -78,7 +78,6 @@
    * Close the transport.
    */
   close: function DT_close() {
-    dumpn("DebuggerTransport.close");
     this._input.close();
     this._output.close();
   },
@@ -99,8 +98,8 @@
     try {
       written = aStream.write(this._outgoing, this._outgoing.length);
     } catch(e if e.result == Components.results.NS_BASE_STREAM_CLOSED) {
-      dumpn("onOutputStreamReady: connection closed.");
-      //this.close();
+      dumpn("Connection closed.");
+      this.close();
       return;
     }
     this._outgoing = this._outgoing.slice(written);
@@ -126,14 +125,6 @@
 
   onStopRequest:
   makeInfallible(function DT_onStopRequest(aRequest, aContext, aStatus) {
-<<<<<<< HEAD
-    dumpn("onStopRequest");
-    this.close();
-    if (this.hooks) {
-      this.hooks.onClosed(aStatus);
-      this.hooks = null;
-    }
-=======
     let self = this;
     Services.tm.currentThread.dispatch(makeInfallible(function() {
       self.close();
@@ -142,7 +133,6 @@
         self.hooks = null;
       }
     }, "DebuggerTransport instance's this.close"), 0);
->>>>>>> a469a2f2
   }, "DebuggerTransport.prototype.onStopRequest"),
 
   onDataAvailable:
@@ -259,7 +249,6 @@
    * Close the transport.
    */
   close: function LDT_close() {
-    dumpn("LocalDebuggerTransport.close");
     if (this.other) {
       // Remove the reference to the other endpoint before calling close(), to
       // avoid infinite recursion.
@@ -330,7 +319,6 @@
   },
 
   close: function () {
-    dumpn("ChildDebuggerTransport.close");
     this._sender.removeMessageListener(this._messageName, this);
     this.hooks.onClosed();
   },
