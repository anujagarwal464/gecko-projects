--- conflicted
+++ resolved
@@ -8,10 +8,6 @@
 ac_add_options --enable-signmar
 ac_add_options --enable-metro
 
-<<<<<<< HEAD
-
-=======
->>>>>>> fc156abc
 # Needed to enable breakpad in application.ini
 export MOZILLA_OFFICIAL=1
 
