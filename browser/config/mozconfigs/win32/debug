. "$topsrcdir/browser/config/mozconfigs/common"

ac_add_options --enable-debug
ac_add_options --enable-trace-malloc
ac_add_options --enable-signmar
ac_add_options --enable-metro

<<<<<<< HEAD

=======
>>>>>>> fc156abc
# Needed to enable breakpad in application.ini
export MOZILLA_OFFICIAL=1

if test "$PROCESSOR_ARCHITECTURE" = "AMD64" -o "$PROCESSOR_ARCHITEW6432" = "AMD64"; then
  . $topsrcdir/build/win32/mozconfig.vs2010-win64
else
  . $topsrcdir/build/win32/mozconfig.vs2010
fi

# Treat warnings as errors in directories with FAIL_ON_WARNINGS.
ac_add_options --enable-warnings-as-errors

# Package js shell.
export MOZ_PACKAGE_JSSHELL=1

. "$topsrcdir/build/mozconfig.common.override"<|MERGE_RESOLUTION|>--- conflicted
+++ resolved
@@ -5,10 +5,6 @@
 ac_add_options --enable-signmar
 ac_add_options --enable-metro
 
-<<<<<<< HEAD
-
-=======
->>>>>>> fc156abc
 # Needed to enable breakpad in application.ini
 export MOZILLA_OFFICIAL=1
 
